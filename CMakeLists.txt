#
# This file is part of the GROMACS molecular simulation package.
#
# Copyright (c) 2009,2010,2011,2012,2013,2014, by the GROMACS development team, led by
# Mark Abraham, David van der Spoel, Berk Hess, and Erik Lindahl,
# and including many others, as listed in the AUTHORS file in the
# top-level source directory and at http://www.gromacs.org.
#
# GROMACS is free software; you can redistribute it and/or
# modify it under the terms of the GNU Lesser General Public License
# as published by the Free Software Foundation; either version 2.1
# of the License, or (at your option) any later version.
#
# GROMACS is distributed in the hope that it will be useful,
# but WITHOUT ANY WARRANTY; without even the implied warranty of
# MERCHANTABILITY or FITNESS FOR A PARTICULAR PURPOSE.  See the GNU
# Lesser General Public License for more details.
#
# You should have received a copy of the GNU Lesser General Public
# License along with GROMACS; if not, see
# http://www.gnu.org/licenses, or write to the Free Software Foundation,
# Inc., 51 Franklin Street, Fifth Floor, Boston, MA  02110-1301  USA.
#
# If you want to redistribute modifications to GROMACS, please
# consider that scientific software is very special. Version
# control is crucial - bugs must be traceable. We will be happy to
# consider code for inclusion in the official distribution, but
# derived work must not be called official GROMACS. Details are found
# in the README & COPYING files - if they are missing, get the
# official version at http://www.gromacs.org.
#
# To help us fund GROMACS development, we humbly ask that you cite
# the research papers on the package. Check out http://www.gromacs.org.

cmake_minimum_required(VERSION 2.8.8)

# CMake modules/macros are in a subdirectory to keep this file cleaner
# This needs to be set before project() in order to pick up toolchain files
list(APPEND CMAKE_MODULE_PATH ${CMAKE_CURRENT_SOURCE_DIR}/cmake ${CMAKE_CURRENT_SOURCE_DIR}/cmake/Platform)

project(Gromacs)

set(CMAKE_LIBRARY_OUTPUT_DIRECTORY ${CMAKE_BINARY_DIR}/lib)
set(CMAKE_ARCHIVE_OUTPUT_DIRECTORY ${CMAKE_BINARY_DIR}/lib)
set(CMAKE_RUNTIME_OUTPUT_DIRECTORY ${CMAKE_BINARY_DIR}/bin)

# PROJECT_VERSION should have the following structure:
# VERSION-dev[-SUFFIX] where the VERSION should have the for: vMajor.vMinor.vPatch
#
# The "-dev" suffix is important to keep because it makes possible to distinguish
# between a build from official release and a build from git release branch on a
# machine with no git.
#
# NOTE: when releasing the "-dev" suffix needs to be stripped off!
set(PROJECT_VERSION "5.0-beta2-dev")
# The version number of the regressiontest tarball against which this
# git branch can be tested. Normally, this will be the version of the
# last patch release. Comment the next line out for branches leading
# to a major/minor release.
set(REGRESSIONTEST_VERSION "5.0-beta1")
set(CUSTOM_VERSION_STRING ""
    CACHE STRING "Custom version string (if empty, use hard-coded default)")
mark_as_advanced(CUSTOM_VERSION_STRING)
if (CUSTOM_VERSION_STRING)
    set(PROJECT_VERSION ${CUSTOM_VERSION_STRING})
endif (CUSTOM_VERSION_STRING)
set(LIBRARY_SOVERSION 0)
set(LIBRARY_VERSION ${LIBRARY_SOVERSION}.0.0)
# It is a bit irritating, but this has to be set separately for now!
SET(CPACK_PACKAGE_VERSION_MAJOR "5")
SET(CPACK_PACKAGE_VERSION_MINOR "0")
#SET(CPACK_PACKAGE_VERSION_PATCH "0")

# The numerical gromacs version. It is 40600 for 4.6.0.
# The #define GMX_VERSION in gromacs/version.h is set to this value.
math(EXPR NUM_VERSION
    "${CPACK_PACKAGE_VERSION_MAJOR}*10000 + ${CPACK_PACKAGE_VERSION_MINOR}*100")
if(CPACK_PACKAGE_VERSION_PATCH)
    math(EXPR NUM_VERSION
         "${NUM_VERSION} + ${CPACK_PACKAGE_VERSION_PATCH}")
endif()

# The API version tracks the numerical Gromacs version (for now).
# It is potentially different from the Gromacs version in the future, if
# the programs/libraries diverge from the presumably more stable API.
# The #define GMX_API_VERSION in version.h is set to this value to
# provide backward compatibility of software written against the Gromacs API.
set(API_VERSION ${NUM_VERSION})

if(CMAKE_INSTALL_PREFIX_INITIALIZED_TO_DEFAULT AND UNIX)
    set(CMAKE_INSTALL_PREFIX "/usr/local/gromacs" CACHE STRING "Installation prefix (installation will need write permissions here)" FORCE)
endif()

set(GMX_INSTALL_PREFIX "" CACHE STRING "Prefix gets appended to CMAKE_INSTALL_PREFIX. For cpack it sets the root folder of the archive.")
mark_as_advanced(GMX_INSTALL_PREFIX)

include(gmxBuildTypeReference)

if(NOT CMAKE_BUILD_TYPE)
    set(CMAKE_BUILD_TYPE "Release" CACHE STRING "Choose the type of build, options are: Debug Release RelWithDebInfo MinSizeRel Reference." FORCE)
    # Set the possible values of build type for cmake-gui
    set_property(CACHE CMAKE_BUILD_TYPE PROPERTY STRINGS "Debug" "Release"
        "MinSizeRel" "RelWithDebInfo")
endif(NOT CMAKE_BUILD_TYPE)

enable_language(C)
enable_language(CXX)

set(CPACK_PACKAGE_VERSION ${PROJECT_VERSION})
set(CPACK_PACKAGE_VENDOR "gromacs.org")
set(CPACK_PACKAGE_DESCRIPTION_SUMMARY "Gromacs - a toolkit for high-performance molecular simulation")
set(CPACK_RESOURCE_FILE_WELCOME "${CMAKE_SOURCE_DIR}/admin/InstallWelcome.txt")
# Its GPL/LGPL, so they do not have to agree to a license for mere usage, but some installers require this...
set(CPACK_RESOURCE_FILE_LICENSE "${CMAKE_SOURCE_DIR}/COPYING")
set(CPACK_RESOURCE_FILE_README "${CMAKE_SOURCE_DIR}/admin/InstallInfo.txt")
set(CPACK_SOURCE_IGNORE_FILES "\\\\.isreposource$;\\\\.git/;\\\\.gitignore$")
set(CPACK_PROJECT_CONFIG_FILE "${CMAKE_SOURCE_DIR}/CPackInit.cmake")
set(CPACK_SOURCE_INSTALLED_DIRECTORIES "${CMAKE_SOURCE_DIR};/;${CMAKE_BINARY_DIR}/src/programs/completion;src/programs/completion;${CMAKE_BINARY_DIR}/share/man/man1;share/man/man1;${CMAKE_BINARY_DIR}/share/man/man7;share/man/man7;${CMAKE_BINARY_DIR}/share/html/final;share/html/final")
set(CPACK_PACKAGE_CONTACT "gmx-users@gromacs.org")

#must come after all cpack settings!
include(CPack)

# Set a default valgrind suppression file.
# This unfortunately needs to duplicate information from CTest to work as
# expected...
set(MEMORYCHECK_SUPPRESSIONS_FILE
    "${CMAKE_SOURCE_DIR}/cmake/legacy_and_external.supp"
    CACHE FILEPATH
    "File that contains suppressions for the memory checker")
include(CTest)

set(SOURCE_IS_GIT_REPOSITORY OFF)
set(SOURCE_IS_SOURCE_DISTRIBUTION OFF)
if(EXISTS "${CMAKE_SOURCE_DIR}/.git")
    set(SOURCE_IS_GIT_REPOSITORY ON)
endif()
if(NOT EXISTS "${CMAKE_SOURCE_DIR}/admin/.isreposource")
    set(SOURCE_IS_SOURCE_DISTRIBUTION ON)
endif()

########################################################################
# Check and warn if cache generated on a different host is being reused
########################################################################
if(CMAKE_HOST_UNIX)
    execute_process(COMMAND hostname
                    OUTPUT_VARIABLE TMP_HOSTNAME
                    OUTPUT_STRIP_TRAILING_WHITESPACE)
    if(GMX_BUILD_HOSTNAME AND NOT "${GMX_BUILD_HOSTNAME}" STREQUAL "${TMP_HOSTNAME}")
        message(WARNING "
            The CMake cache, probably generated on a different host (${GMX_BUILD_HOSTNAME}),
            is being reused! This could lead to inconsitencies; therefore, it is
            recommended to regenerate the cache!")
    endif()
    set(GMX_BUILD_HOSTNAME "${TMP_HOSTNAME}" CACHE INTERNAL
            "Hostname of the machine where the cache was generated.")
endif()

########################################################################
# User input options                                                   #
########################################################################
include(gmxOptionUtilities)

set(CMAKE_PREFIX_PATH "" CACHE STRING "Extra locations to search for external libraries and tools (give directory without lib, bin, or include)")

option(GMX_DOUBLE "Use double precision (much slower, use only if you really need it)" OFF)
option(GMX_MPI    "Build a parallel (message-passing) version of GROMACS" OFF)
option(GMX_THREAD_MPI  "Build a thread-MPI-based multithreaded version of GROMACS (not compatible with MPI)" ON)
gmx_dependent_option(
    GMX_MPI_IN_PLACE
    "Enable MPI_IN_PLACE for MPIs that have it defined"
    ON
    GMX_MPI)
mark_as_advanced(GMX_MPI_IN_PLACE)
option(GMX_SOFTWARE_INVSQRT "Use GROMACS software 1/sqrt" ON)
mark_as_advanced(GMX_SOFTWARE_INVSQRT)
option(GMX_FAHCORE "Build a library with mdrun functionality" OFF)
mark_as_advanced(GMX_FAHCORE)

option(GMX_COOL_QUOTES "Enable Gromacs cool quotes" ON)
mark_as_advanced(GMX_COOL_QUOTES)
gmx_add_cache_dependency(GMX_COOL_QUOTES BOOL "NOT GMX_FAHCORE" OFF)

# decide on GPU settings based on user-settings and GPU/CUDA detection
include(gmxManageGPU)

# Detect the architecture the compiler is targetting, detect
# SIMD instructions possibilities on that hardware, suggest SIMD instruction set
# to use if none is specified, and populate the cache option for CPU
# SIMD.
include(gmxDetectTargetArchitecture)
gmx_detect_target_architecture()
include(gmxDetectSimd)
gmx_detect_simd(GMX_SUGGESTED_SIMD)
if("${GMX_SUGGESTED_SIMD}" STREQUAL "AVX2_256")
    message(STATUS "Changing acceleration from AVX2 to AVX (until AVX2 patches commited).")
    set(GMX_SUGGESTED_SIMD "AVX_256")
endif()

gmx_option_multichoice(
    GMX_SIMD
    "SIMD instruction set for CPU kernels and compiler optimization"
    "${GMX_SUGGESTED_SIMD}"
    None SSE2 SSE4.1 AVX_128_FMA AVX_256 AVX2_256 IBM_QPX Sparc64_HPC_ACE Reference)

gmx_option_multichoice(
    GMX_FFT_LIBRARY
    "FFT library"
    "fftw3"
    fftw3 mkl "fftpack[built-in]")
gmx_dependent_option(
    GMX_BUILD_OWN_FFTW
    "Download and build FFTW 3 during the GROMACS build process, rather than fall back on the really slow fftpack."
    OFF
    "GMX_FFT_LIBRARY STREQUAL FFTW3")
gmx_dependent_option(
    GMX_DISABLE_FFTW_MEASURE
    "Do not optimize FFTW setups (not needed with SSE)"
    OFF
    "GMX_FFT_LIBRARY STREQUAL FFTW3")
mark_as_advanced(GMX_BUILD_OWN_FFTW)
mark_as_advanced(GMX_DISABLE_FFTW_MEASURE)

gmx_option_multichoice(
    GMX_QMMM_PROGRAM
    "QM package for QM/MM"
    None
    none gaussian mopac gamess orca)

gmx_dependent_cache_variable(GMX_NBNXN_REF_KERNEL_TYPE "Reference kernel type (4xn or 2xnn)" STRING "4xn" "GMX_SIMD STREQUAL REFERENCE")
gmx_dependent_cache_variable(GMX_NBNXN_REF_KERNEL_WIDTH "Reference kernel width" STRING "4" "GMX_SIMD STREQUAL REFERENCE")

option(GMX_BROKEN_CALLOC "Work around broken calloc()" OFF)
mark_as_advanced(GMX_BROKEN_CALLOC)
option(GMX_LOAD_PLUGINS "Compile with plugin support, needed to read VMD supported file formats" ON)
mark_as_advanced(GMX_LOAD_PLUGINS)

option(GMX_GPU  "Enable GPU acceleration" ON)
option(GMX_OPENMP "Enable OpenMP-based multithreading" ON)

option(GMX_USE_TNG "Use the TNG library for trajectory I/O" ON)

option(GMX_GIT_VERSION_INFO "Generate git version information" ${SOURCE_IS_GIT_REPOSITORY})
mark_as_advanced(GMX_GIT_VERSION_INFO)

if(UNIX)
    option(GMX_SYMLINK_OLD_BINARY_NAMES "Create symbolic links for pre-5.0 binary names" ON)
endif()
option(GMX_BUILD_MDRUN_ONLY "Build and install only the mdrun binary" OFF)

option(GMX_CYCLE_SUBCOUNTERS "Enable cycle subcounters to get a more detailed cycle timings" OFF)
mark_as_advanced(GMX_CYCLE_SUBCOUNTERS)

option(GMX_SKIP_DEFAULT_CFLAGS "Don't automatically add suggested/required Compiler flags." OFF)
mark_as_advanced(GMX_SKIP_DEFAULT_CFLAGS)

option(GMX_BUILD_FOR_COVERAGE
       "Tune build for better code coverage metrics (e.g., disable asserts)"
       OFF)
mark_as_advanced(GMX_BUILD_FOR_COVERAGE)


######################################################################
# Detect OpenMP support
######################################################################
# The OpenMP detection _must_ come before tests for other CFLAGS.
include(gmxManageOpenMP)



######################################################################
# Compiler tests
# These need to be done early (before further tests).
#####################################################################

# The cmake/Check{C,CXX}CompilerFlag.cmake files in the GROMACS distribution
# are used with permission from CMake v2.8.9 so that GROMACS can detect
# invalid options with the Intel Compilers.
# These files should be removed from the source tree when a CMake version that
# includes the features in question becomes required for building GROMACS.
include(CheckCCompilerFlag)
include(CheckCXXCompilerFlag)


include(gmxCFlags)
gmx_c_flags()

# This variable should be used for additional compiler flags which are not
# generated in gmxCFlags nor are SIMD or MPI related.
set(EXTRA_C_FLAGS "")
set(EXTRA_CXX_FLAGS "")

# Run through a number of tests for buggy compilers and other issues
include(gmxTestCompilerProblems)
gmx_test_compiler_problems()


set(PKG_CFLAGS "")
if(GMX_DOUBLE)
    add_definitions(-DGMX_DOUBLE)
    set(PKG_CFLAGS "${PKG_CFLAGS} -DGMX_DOUBLE")
endif(GMX_DOUBLE)
if(GMX_SOFTWARE_INVSQRT)
  set(PKG_CFLAGS "${PKG_CFLAGS} -DGMX_SOFTWARE_INVSQRT")
endif(GMX_SOFTWARE_INVSQRT)



########################################################################
# Basic system tests (standard libraries, headers, functions, types)   #
########################################################################
include(CheckIncludeFiles)
include(CheckIncludeFileCXX)
check_include_files(unistd.h     HAVE_UNISTD_H)
check_include_files(pwd.h        HAVE_PWD_H)
check_include_files(dirent.h     HAVE_DIRENT_H)
check_include_files(time.h       HAVE_TIME_H)
check_include_files(sys/time.h   HAVE_SYS_TIME_H)
check_include_files(io.h         HAVE_IO_H)
check_include_files(sched.h      HAVE_SCHED_H)

check_include_files(regex.h      HAVE_POSIX_REGEX)
check_include_file_cxx(regex     HAVE_CXX11_REGEX)
# TODO: It could be nice to inform the user if no regex support is found,
# as selections won't be fully functional.

include(CheckFunctionExists)
check_function_exists(posix_memalign    HAVE_POSIX_MEMALIGN)
check_function_exists(memalign          HAVE_MEMALIGN)
check_function_exists(_aligned_malloc   HAVE__ALIGNED_MALLOC)
check_function_exists(gettimeofday      HAVE_GETTIMEOFDAY)
check_function_exists(fsync             HAVE_FSYNC)
check_function_exists(_fileno           HAVE__FILENO)
check_function_exists(fileno            HAVE_FILENO)
check_function_exists(_commit           HAVE__COMMIT)
check_function_exists(sigaction         HAVE_SIGACTION)
check_function_exists(sysconf           HAVE_SYSCONF)
check_function_exists(sched_setaffinity HAVE_SCHED_SETAFFINITY)
check_function_exists(sched_getaffinity HAVE_SCHED_GETAFFINITY)
check_function_exists(rsqrt             HAVE_RSQRT)
check_function_exists(rsqrtf            HAVE_RSQRTF)
check_function_exists(sqrtf             HAVE_SQRTF)

include(CheckLibraryExists)
check_library_exists(m sqrt "" HAVE_LIBM)
check_library_exists(rt clock_gettime "" HAVE_CLOCK_GETTIME)

include(TestBigEndian)
test_big_endian(GMX_INTEGER_BIG_ENDIAN)

# Management of GROMACS options for specific toolchains should go
# here. Because the initial settings for some of the main options have
# already happened, but things like library detection and MPI compiler
# feature detection have not, the docstrings for any over-rides of
# GROMACS defaults or user settings will make sense. Also, any
# toolchain-related reasons for choosing whether to detect various
# things can be sorted out now, before the detection takes place.
if(${CMAKE_SYSTEM_NAME} MATCHES BlueGene)
    include(gmxManageBlueGene)
endif()

########################################################################
#Process MPI settings
########################################################################
include(gmxManageMPI)


########################################################################
#Process shared/static library settings
########################################################################
include(gmxManageSharedLibraries)


########################################################################
# Find external packages                                               #
########################################################################

# Unconditionally find the package, as it is also required for unit
# tests. This exports LIBXML2_FOUND, which we should not use because
# it does not tell us that linking will succeed. Instead, we test that
# next.
find_package(LibXml2)
include(gmxTestLibXml2)
gmx_test_libxml2(HAVE_LIBXML2)
option(GMX_XML "Use libxml2 to parse xml files (currently has no effect)" ${HAVE_LIBXML2})
set(PKG_XML "")
mark_as_advanced(GMX_XML)
# Don't actually do anything, since libxml2 is currently not used by libgromacs
#if(GMX_XML AND NOT HAVE_LIBXML2)
#    message(FATAL_ERROR "libxml2 not found. Set GMX_XML=OFF to compile without XML support")
#endif()
#if(GMX_XML)
#    include_directories(${LIBXML2_INCLUDE_DIR})
#    set(PKG_XML libxml-2.0)
#    set(XML_LIBRARIES ${LIBXML2_LIBRARIES})
#endif(GMX_XML)

option(GMX_GSL "Add support for gsl" OFF)
if (GMX_GSL)
  find_package(GSL)
  set(PKG_GSL "")
  if(GSL_FOUND)
    include_directories(${GSL_INCLUDE_DIR})
    set(PKG_GSL gsl)
    set(HAVE_LIBGSL 1)
  endif(GSL_FOUND)
endif (GMX_GSL)

option(GMX_X11 "Use X window system" OFF)
if (GMX_X11)
    find_package(X11)
    # X11 includes/libraries are only set in the ngmx subdirectory!
    if(NOT X11_FOUND)
        message(FATAL_ERROR
                "X11 include files and/or libraries were not found. "
                "Set GMX_X11=OFF to compile without X11 support. "
                "gmx view will not be available.")
    endif()
    include_directories(${X11_INCLUDE_DIR})
endif(GMX_X11)

include(ThreadMPI)
set(THREAD_MPI_LIB thread_mpi)
# Enable core threading facilities
tmpi_enable_core("${CMAKE_SOURCE_DIR}/src/gromacs/legacyheaders")
# Enable tMPI C++ support
tmpi_enable_cxx()
if(GMX_THREAD_MPI)
    # enable MPI functions
    tmpi_enable()
    set(PKG_CFLAGS "${PKG_CFLAGS} -DGMX_THREAD_MPI")
    set(GMX_MPI 1)
    set(MPI_IN_PLACE_EXISTS 1)
endif(GMX_THREAD_MPI)
tmpi_get_source_list(THREAD_MPI_SRC)

if(GMX_GPU)
    # now that we have detected the dependencies, do the second configure pass
    gmx_gpu_setup()
endif(GMX_GPU)

if(CYGWIN)
    set(GMX_CYGWIN 1)
endif(CYGWIN)

if(WIN32 AND NOT CYGWIN)
    set(GMX_NATIVE_WINDOWS 1)
    # This makes windows.h not declare min/max as macros that would break
    # C++ code using std::min/std::max.
    add_definitions(-DNOMINMAX)
endif()

# only bother with finding git and using version.h if the source is a git repo
if(GMX_GIT_VERSION_INFO)
    if (NOT SOURCE_IS_GIT_REPOSITORY)
        message(FATAL_ERROR
            "Cannot generate git version information from source tree not under git. "
            "Set GMX_GIT_VERSION_INFO=OFF to proceed.")
    endif ()
    # We need at least git v1.5.3 be able to parse git's date output. If not
    # found or the version is too small, we can't generate version information.
    find_package(Git)

    if(NOT GIT_FOUND OR GIT_VERSION_STRING VERSION_LESS "1.5.3")
        message(FATAL_ERROR
            "No compatible git version found (>= 1.5.3 required). "
            "Won't be able to generate development version information. "
            "Set GMX_GIT_VERSION_INFO=OFF to proceed.")
    endif()
endif()

# Detect boost unless GMX_EXTERNAL_BOOST is explicitly OFF
# Used for default if GMX_EXTERNAL_BOOST is not defined (first CMake pass)
if(NOT DEFINED GMX_EXTERNAL_BOOST OR GMX_EXTERNAL_BOOST)
    find_package(Boost 1.44.0)
    if(Boost_FOUND AND Boost_VERSION VERSION_LESS "104400")
        set(Boost_FOUND FALSE)
    endif()
    # Print the notification only on first run, when determining the default
    if(NOT DEFINED GMX_EXTERNAL_BOOST AND NOT Boost_FOUND)
        message("Boost >= 1.44 not found. Using minimal internal version. "
                "This may cause trouble if you plan on compiling/linking other "
                "software that uses Boost against Gromacs.")
    endif()
endif()
option(GMX_EXTERNAL_BOOST "Use external Boost instead of minimal built-in version"
       ${Boost_FOUND})
if(GMX_EXTERNAL_BOOST AND NOT Boost_FOUND)
    message(FATAL_ERROR
        "Boost >= 1.44 not found. "
        "You can set GMX_EXTERNAL_BOOST=OFF to compile against minimal "
        "version of Boost included with Gromacs.")
endif()

option(GMX_BUILD_UNITTESTS "Build unit tests with BUILD_TESTING (uses Google C++ Testing and Mocking Frameworks, requires libxml2)" ${HAVE_LIBXML2})
mark_as_advanced(GMX_BUILD_UNITTESTS)
gmx_add_cache_dependency(GMX_BUILD_UNITTESTS BOOL BUILD_TESTING OFF)
if (GMX_BUILD_UNITTESTS AND NOT HAVE_LIBXML2)
    message(FATAL_ERROR
        "Cannot build unit tests without libxml2. "
        "Either set GMX_BUILD_UNITTESTS=OFF or tell CMake how to find a working version of libxml2.")
endif()

########################################################################
# Generate development version info for cache
########################################################################
# set(GEN_VERSION_INFO_INTERNAL "ON")
# include(gmxGenerateVersionString)

########################################################################
# Our own GROMACS tests
########################################################################

add_definitions( -DHAVE_CONFIG_H )
include_directories(${CMAKE_SOURCE_DIR}/src)
# Required for config.h, maybe should only be set in src/CMakeLists.txt
include_directories(${CMAKE_BINARY_DIR}/src)
# Required for gmx_header_config_gen.h to be found before installation
include_directories(${CMAKE_BINARY_DIR}/src/gromacs/utility)
# Required for now to make old code compile
include_directories(${CMAKE_SOURCE_DIR}/src/gromacs/legacyheaders)

include(gmxTestInlineASM)
gmx_test_inline_asm_gcc_x86(GMX_X86_GCC_INLINE_ASM)

include(gmxSetBuildInformation)
gmx_set_build_information()
<<<<<<< HEAD
if(BUILD_CPU_FEATURES MATCHES "rdtscp" AND NOT GMX_DISTRIBUTABLE_BUILD)
    set(HAVE_RDTSCP 1)
endif(BUILD_CPU_FEATURES MATCHES "rdtscp" AND NOT GMX_DISTRIBUTABLE_BUILD)
=======
# Turn on RDTSCP if:
# - the build system's CPU supports it
# - the acceleration is set to AVX as all AVX-capable CPUs support AVX (which
#   at this point means that the user set it).
# Note: it's better to not use the later set value of GMX_CPU_ACCELERATION because
# it reflects the system's capability of both compiling and running AVX code.
# TODO: After merge with 5.0 one could implement a cache variable dependency
# such that GMX_USE_RDTSCP can change if GMX_CPU_ACCELERATION is changed to AVX
# after the first cmake pass.
if (BUILD_CPU_FEATURES MATCHES "rdtscp" OR GMX_CPU_ACCELERATION MATCHES "AVX")
    set(GMX_USE_RDTSCP_DEFAULT_VALUE ON)
else()
    set(GMX_USE_RDTSCP_DEFAULT_VALUE OFF)
endif()
option(GMX_USE_RDTSCP "Use RDTSCP for better CPU-based timers (available on recent x86 CPUs; might need to be off when compiling for heterogeneous environments)" ${GMX_USE_RDTSCP_DEFAULT_VALUE})
mark_as_advanced(GMX_USE_RDTSCP)
if(GMX_USE_RDTSCP)
    # The timestep counter headers do not include config.h
    add_definitions(-DHAVE_RDTSCP)
endif()
>>>>>>> 4f2c4f23

include(gmxTestFloatFormat)
gmx_test_float_format(GMX_FLOAT_FORMAT_IEEE754
                      GMX_IEEE754_BIG_ENDIAN_BYTE_ORDER
                      GMX_IEEE754_BIG_ENDIAN_WORD_ORDER)

include(gmxTestLargeFiles)
gmx_test_large_files(GMX_LARGEFILES)

include(gmxTestSignal)
gmx_test_sigusr1(HAVE_SIGUSR1)

include(gmxTestInline)
gmx_test_inline(INLINE_KEYWORD)

include(gmxTestRestrict)
gmx_test_restrict(RESTRICT_KEYWORD)

include(gmxTestPipes)
gmx_test_pipes(HAVE_PIPES)

include(gmxTestIsfinite)
gmx_test_isfinite(HAVE_ISFINITE)
gmx_test__isfinite(HAVE__ISFINITE)
gmx_test__finite(HAVE__FINITE)

include(gmxTestCXX11)
gmx_test_cxx11(GMX_CXX11_SUPPORTED GMX_CXX11_FLAGS)
include(CMakeDependentOption)
# nvcc does not support C++11 flags, so with GPUs we prefer to skip C++11 flags
# entirely to keep the compilation environment uniform.
cmake_dependent_option(GMX_CXX11
    "Use C++11 features"
    ON "GMX_CXX11_SUPPORTED AND NOT GMX_GPU" OFF)
mark_as_advanced(GMX_CXX11)
if(GMX_CXX11)
    set(EXTRA_CXX_FLAGS "${EXTRA_CXX_FLAGS} ${GMX_CXX11_FLAGS}")
endif()


include(gmxTestXDR)
gmx_test_xdr(GMX_SYSTEM_XDR)
if(NOT GMX_SYSTEM_XDR)
    set(GMX_INTERNAL_XDR 1)
endif(NOT GMX_SYSTEM_XDR)


##################################################
# Process SIMD instruction settings
##################################################
# This checks what flags to add in order to
# support the SIMD instructions we need, and sets
# correct defines for the SIMD instructions supported.
include(gmxTestSimd)
gmx_test_simd()


# Process QM/MM Settings
if(${GMX_QMMM_PROGRAM} STREQUAL "GAUSSIAN")
    set(GMX_QMMM_GAUSSIAN 1)
elseif(${GMX_QMMM_PROGRAM} STREQUAL "MOPAC")
    set(GMX_QMMM_MOPAC 1)
elseif(${GMX_QMMM_PROGRAM} STREQUAL "GAMESS")
    set(GMX_QMMM_GAMESS 1)
elseif(${GMX_QMMM_PROGRAM} STREQUAL "ORCA")
    set(GMX_QMMM_ORCA 1)
elseif(${GMX_QMMM_PROGRAM} STREQUAL "NONE")
    # nothing to do
else()
    gmx_invalid_option_value(GMX_QMMM_PROGRAM)
endif()


##################################################
# Process FFT library settings
##################################################
include(gmxManageFFTLibraries)


include(gmxManageLinearAlgebraLibraries)

# Whether GROMACS will really try to compile support for VMD plugins
set(GMX_USE_PLUGINS OFF)

if(GMX_LOAD_PLUGINS)
  if(CYGWIN OR NOT WIN32)
    # Native Windows does not have, nor need dlopen
    # Note that WIN32 is set with Cygwin, but Cygwin needs dlopen to use plug-ins
    include(gmxTestdlopen)
    gmx_test_dlopen(HAVE_DLOPEN)
  endif()

  # so, should we use plug-ins?
  if((WIN32 AND NOT CYGWIN) OR (HAVE_DLOPEN AND BUILD_SHARED_LIBS))
    if(NOT VMD_QUIETLY)
      MESSAGE(STATUS
          "Found the ability to use plug-ins when building shared libaries, "
          "so will compile to use plug-ins (e.g. to read VMD-supported file "
          "formats).")
    endif()
    if(NOT GMX_VMD_PLUGIN_PATH)
      find_package(VMD)
    endif()
    set(GMX_USE_PLUGINS ON)
    list(APPEND GMX_EXTRA_LIBRARIES ${CMAKE_DL_LIBS}) # magic cross-platform pre-set variable for dlopen library
    set(PKG_DL_LIBS "-l${CMAKE_DL_LIBS}")
  else()
    set(PKG_DL_LIBS)
  endif()
endif(GMX_LOAD_PLUGINS)
set(VMD_QUIETLY TRUE CACHE INTERNAL "")

# Link real-time library for POSIX timers. The check for clock_gettime
# confirms the linkability of rt.
if(HAVE_TIME_H AND HAVE_UNISTD_H AND HAVE_CLOCK_GETTIME)
    list(APPEND GMX_EXTRA_LIBRARIES rt)
endif()

# Math and thread libraries must often come after all others when linking...
if(HAVE_LIBM)
    list(APPEND GMX_EXTRA_LIBRARIES m)
endif(HAVE_LIBM)
if (${CMAKE_SYSTEM_NAME} MATCHES "BlueGene")
    check_library_exists(mass_simd atan2f4 "" HAVE_MASS_SIMD)
    if(HAVE_MASS_SIMD)
        list(APPEND GMX_EXTRA_LIBRARIES mass_simd)
    else()
        message(FATAL_ERROR "Could not link to the SIMD version of the IBM MASS library. Please adjust your CMAKE_PREFIX_PATH to contain it")
    endif()
endif()


option(GMX_NACL "Configure for Native Client builds" OFF)
if (GMX_NACL)
  list(APPEND GMX_EXTRA_LIBRARIES nosys)
  set(GMX_EXE_LINKER_FLAGS "${CMAKE_EXE_LINKER_FLAGS} -lnosys")
  set(GMX_NO_NICE 1)
  set(GMX_NO_RENAME 1)
endif()
mark_as_advanced(GMX_NACL)

if(GMX_FAHCORE)
  set(COREWRAP_INCLUDE_DIR "${CMAKE_SOURCE_DIR}/../corewrap" CACHE STRING
      "Path to swindirect.h")
  include_directories(${COREWRAP_INCLUDE_DIR})
endif(GMX_FAHCORE)

option(GMX_BUILD_HELP "Build man pages, HTML help, and completions automatically (requires that compiled binaries can be executed on the build host)" OFF)
mark_as_advanced(GMX_BUILD_HELP)
if (GMX_BUILD_HELP AND SOURCE_IS_SOURCE_DISTRIBUTION AND
    "${CMAKE_CURRENT_SOURCE_DIR}" STREQUAL "${CMAKE_CURRENT_BINARY_DIR}")

    message(FATAL_ERROR
        "Rebuilding HTML and man pages is not supported for in-source "
        "builds from a source distribution. "
        "Set GMX_BUILD_HELP=OFF or do an out-of-source build to proceed.")
endif()

# # # # # # # # # # NO MORE TESTS AFTER THIS LINE! # # # # # # # # # # #
# these are set after everything else
if (NOT GMX_SKIP_DEFAULT_CFLAGS)
    set(CMAKE_C_FLAGS "${SIMD_C_FLAGS} ${MPI_COMPILE_FLAGS} ${EXTRA_C_FLAGS} ${CMAKE_C_FLAGS}")
    set(CMAKE_CXX_FLAGS "${SIMD_CXX_FLAGS} ${MPI_COMPILE_FLAGS} ${EXTRA_CXX_FLAGS} ${CMAKE_CXX_FLAGS}")
    set(CMAKE_EXE_LINKER_FLAGS "${FFT_LINKER_FLAGS} ${MPI_LINKER_FLAGS} ${CMAKE_EXE_LINKER_FLAGS}")
    set(CMAKE_SHARED_LINKER_FLAGS "${MPI_LINKER_FLAGS} ${CMAKE_SHARED_LINKER_FLAGS}")
else()
    message("Recommended flags which are not added because GMX_SKIP_DEFAULT_CFLAGS=yes:")
    message("CMAKE_C_FLAGS: ${SIMD_C_FLAGS} ${MPI_COMPILE_FLAGS} ${EXTRA_C_FLAGS} ${GMXC_CFLAGS}")
    message("CMAKE_C_FLAGS_RELEASE: ${GMXC_CFLAGS_RELEASE}")
    message("CMAKE_C_FLAGS_DEBUG: ${GMXC_CFLAGS_DEBUG}")
    message("CMAKE_CXX_FLAGS: ${SIMD_CXX_FLAGS} ${MPI_COMPILE_FLAGS} ${EXTRA_CXX_FLAGS} ${GMXC_CXXFLAGS}")
    message("CMAKE_CXX_FLAGS_RELEASE: ${GMXC_CXXFLAGS_RELEASE}")
    message("CMAKE_CXX_FLAGS_DEBUG: ${GMXC_CXXFLAGS_DEBUG}")
    message("CMAKE_EXE_LINKER_FLAGS: ${FFT_LINKER_FLAGS} ${MPI_LINKER_FLAGS}")
    message("CMAKE_SHARED_LINKER_FLAGS: ${MPI_LINKER_FLAGS}")
endif()

if(NOT GMX_OPENMP)
    #Unset all OpenMP flags in case OpenMP was disabled either by the user
    #or because it was only partially detected (e.g. only for C but not C++ compiler)
    unset(OpenMP_C_FLAGS CACHE)
    unset(OpenMP_CXX_FLAGS CACHE)
else()
    set(GMX_EXE_LINKER_FLAGS ${GMX_EXE_LINKER_FLAGS} ${OpenMP_LINKER_FLAGS})
    set(GMX_SHARED_LINKER_FLAGS ${GMX_SHARED_LINKER_FLAGS} ${OpenMP_SHARED_LINKER_FLAGS})
endif()
set(PKG_CFLAGS "${PKG_CFLAGS} ${OpenMP_C_FLAGS}")

########################################################################
# Specify install locations
########################################################################
set(GMX_LIB_INSTALL_DIR lib CACHE STRING
    "Library installation directory (default: lib)")
set(GMX_DATA_INSTALL_DIR gromacs CACHE STRING
    "Data installation directory under share/ (default: gromacs)")
mark_as_advanced(GMX_LIB_INSTALL_DIR GMX_DATA_INSTALL_DIR)

set(LIB_INSTALL_DIR  ${GMX_INSTALL_PREFIX}${GMX_LIB_INSTALL_DIR})
set(BIN_INSTALL_DIR  ${GMX_INSTALL_PREFIX}bin)
set(DATA_INSTALL_DIR ${GMX_INSTALL_PREFIX}share/${GMX_DATA_INSTALL_DIR})
set(MAN_INSTALL_DIR  ${GMX_INSTALL_PREFIX}share/man)
set(INCL_INSTALL_DIR ${GMX_INSTALL_PREFIX}include)

set(GMXLIB_SEARCH_DIR share/${GMX_DATA_INSTALL_DIR}/top)
set(GMXLIB_FALLBACK   ${CMAKE_INSTALL_PREFIX}/${DATA_INSTALL_DIR}/top)

# Binary and library suffix options
include(gmxManageSuffixes)

##################################################################
# Shared library settings
##################################################################
if(NOT CMAKE_SYSTEM_NAME STREQUAL "Darwin")
    if(GMX_LIB_INSTALL_DIR STREQUAL "lib")
        set(CMAKE_BUILD_WITH_INSTALL_RPATH TRUE)
    endif()
    set(CMAKE_INSTALL_RPATH "\$ORIGIN/../${GMX_LIB_INSTALL_DIR}")
    set(CMAKE_INSTALL_RPATH_USE_LINK_PATH TRUE)
else()
    if(CMAKE_SYSTEM_VERSION VERSION_GREATER 8.0) #rpath supported for >10.4
        set(CMAKE_INSTALL_NAME_DIR "@rpath")
        set(GMX_EXE_LINKER_FLAGS ${GMX_EXE_LINKER_FLAGS} "-Wl,-rpath,@executable_path/../${GMX_LIB_INSTALL_DIR}")
    else()
        set(CMAKE_INSTALL_NAME_DIR "${CMAKE_INSTALL_PREFIX}/${LIB_INSTALL_DIR}")
    endif()
endif()

#COPYING file: Only necessary for binary distributions.
#Simpler to always install.
install(FILES COPYING DESTINATION ${DATA_INSTALL_DIR} COMPONENT data)

if(GMX_EXTERNAL_BOOST)
    include_directories(${Boost_INCLUDE_DIRS})
    set(PKG_CFLAGS "${PKG_CFLAGS} -I${Boost_INCLUDE_DIRS}")
else()
    include_directories(${CMAKE_SOURCE_DIR}/src/external/boost)
    # typeid not supported for minimal internal version
    # (would add significant amount of code)
    add_definitions(-DBOOST_NO_TYPEID)
    # TODO: Propagate the above settings to the installed CMakeFiles.txt template
    # (from share/template/)
    set(PKG_CFLAGS "${PKG_CFLAGS} -DBOOST_NO_TYPEID -I${CMAKE_INSTALL_PREFIX}/${INCL_INSTALL_DIR}/gromacs/external/boost")
    if (NOT GMX_BUILD_MDRUN_ONLY)
        install(DIRECTORY ${CMAKE_SOURCE_DIR}/src/external/boost/boost
                DESTINATION ${INCL_INSTALL_DIR}/gromacs/external/boost
                COMPONENT development)
    endif ()
endif()

if(GMX_USE_TNG)
    find_package(ZLIB)
    set(TNG_BUILD_FORTRAN OFF CACHE BOOL "Build Fortran compatible TNG library and examples for testing")
    set(TNG_BUILD_EXAMPLES OFF CACHE BOOL "Build examples showing usage of the TNG API")
    set(TNG_BUILD_COMPRESSION_TESTS OFF CACHE BOOL "Build tests of the TNG compression library")
    set(TNG_BUILD_DOCUMENTATION OFF CACHE BOOL "Use Doxygen to create the HTML based TNG API documentation")
    set(TNG_BUILD_TEST OFF CACHE BOOL "Build TNG testing binary.")
    add_subdirectory(${CMAKE_SOURCE_DIR}/src/external/tng_io)
    set(GMX_TNG_LIBRARIES tng_io)
endif()
mark_as_advanced(TNG_BUILD_FORTRAN)
mark_as_advanced(TNG_BUILD_EXAMPLES)
mark_as_advanced(TNG_BUILD_COMPRESSION_TESTS)
mark_as_advanced(TNG_BUILD_DOCUMENTATION)
mark_as_advanced(TNG_BUILD_TEST)
mark_as_advanced(TNG_EXAMPLE_FILES_DIR)

if (GMX_BUILD_FOR_COVERAGE)
    # Code heavy with asserts makes conditional coverage close to useless metric,
    # as by design most of the false branches are impossible to trigger in
    # correctly functioning code.  And the benefit of testing those that could
    # be triggered by using an API against its specification isn't usually
    # worth the effort.
    add_definitions(-DNDEBUG -DBOOST_DISABLE_ASSERTS -DGMX_DISABLE_ASSERTS)
endif ()

if (BUILD_TESTING)
    # "tests" target builds all the separate test binaries.
    add_custom_target(tests)
    # "run-ctest" is an internal target that actually runs the tests.
    # This is necessary to be able to add separate targets that execute as part
    # of 'make check', but are ensured to be executed after the actual tests.
    add_custom_target(run-ctest
                      COMMAND ${CMAKE_CTEST_COMMAND} --output-on-failure
                      COMMENT "Running all tests"
                      VERBATIM)
    add_dependencies(run-ctest tests)
    # "check" target builds and runs all tests.
    add_custom_target(check DEPENDS run-ctest)
endif()

if (NOT GMX_BUILD_MDRUN_ONLY)
    add_subdirectory(doxygen)
    add_subdirectory(share)
    add_subdirectory(scripts)
endif ()
add_subdirectory(src)

if (BUILD_TESTING)
    add_subdirectory(tests)
endif()

# Issue a warning if NVIDIA GPUs were detected, but CUDA was not found.
# Don't bother the user after the first configure pass.
if ((CUDA_NOTFOUND_AUTO AND GMX_DETECT_GPU_AVAILABLE) AND NOT GMX_GPU_DETECTION_DONE)
    message(WARNING "${CUDA_NOTFOUND_MESSAGE}")
endif()
set(GMX_GPU_DETECTION_DONE TRUE CACHE INTERNAL "Whether GPU detection has already been done")

#######################
## uninstall target
#######################
    CONFIGURE_FILE(
                   "${CMAKE_CURRENT_SOURCE_DIR}/cmake/cmake_uninstall.cmake.in"
                   "${CMAKE_CURRENT_BINARY_DIR}/cmake/cmake_uninstall.cmake"
                   IMMEDIATE @ONLY)
###########################
ADD_CUSTOM_TARGET(uninstall
                  "${CMAKE_COMMAND}" -P
                  "${CMAKE_CURRENT_BINARY_DIR}/cmake/cmake_uninstall.cmake")
###########################

########################################################################
# Manual                                                               #
########################################################################

option(GMX_BUILD_MANUAL "Whether to try to configure to build the PDF manual" OFF)
mark_as_advanced(GMX_BUILD_MANUAL)
if(GMX_BUILD_MANUAL)
    # Make sure we only do detection of manual-building dependencies
    # when the user opted in for that.
    add_subdirectory(manual)
endif()<|MERGE_RESOLUTION|>--- conflicted
+++ resolved
@@ -525,21 +525,16 @@
 
 include(gmxSetBuildInformation)
 gmx_set_build_information()
-<<<<<<< HEAD
-if(BUILD_CPU_FEATURES MATCHES "rdtscp" AND NOT GMX_DISTRIBUTABLE_BUILD)
-    set(HAVE_RDTSCP 1)
-endif(BUILD_CPU_FEATURES MATCHES "rdtscp" AND NOT GMX_DISTRIBUTABLE_BUILD)
-=======
 # Turn on RDTSCP if:
 # - the build system's CPU supports it
 # - the acceleration is set to AVX as all AVX-capable CPUs support AVX (which
 #   at this point means that the user set it).
-# Note: it's better to not use the later set value of GMX_CPU_ACCELERATION because
+# Note: it's better to not use the later set value of GMX_SIMD because
 # it reflects the system's capability of both compiling and running AVX code.
 # TODO: After merge with 5.0 one could implement a cache variable dependency
 # such that GMX_USE_RDTSCP can change if GMX_CPU_ACCELERATION is changed to AVX
 # after the first cmake pass.
-if (BUILD_CPU_FEATURES MATCHES "rdtscp" OR GMX_CPU_ACCELERATION MATCHES "AVX")
+if (BUILD_CPU_FEATURES MATCHES "rdtscp" OR GMX_SIMD MATCHES "AVX")
     set(GMX_USE_RDTSCP_DEFAULT_VALUE ON)
 else()
     set(GMX_USE_RDTSCP_DEFAULT_VALUE OFF)
@@ -547,10 +542,8 @@
 option(GMX_USE_RDTSCP "Use RDTSCP for better CPU-based timers (available on recent x86 CPUs; might need to be off when compiling for heterogeneous environments)" ${GMX_USE_RDTSCP_DEFAULT_VALUE})
 mark_as_advanced(GMX_USE_RDTSCP)
 if(GMX_USE_RDTSCP)
-    # The timestep counter headers do not include config.h
-    add_definitions(-DHAVE_RDTSCP)
-endif()
->>>>>>> 4f2c4f23
+    set(HAVE_RDTSCP 1)
+endif()
 
 include(gmxTestFloatFormat)
 gmx_test_float_format(GMX_FLOAT_FORMAT_IEEE754
