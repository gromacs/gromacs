--- conflicted
+++ resolved
@@ -52,27 +52,19 @@
 # machine with no git.
 #
 # NOTE: when releasing the "-dev" suffix needs to be stripped off!
-<<<<<<< HEAD
-set(PROJECT_VERSION "5.1-dev")
-# The version number of the regressiontest tarball against which this
-# git branch can be tested. Normally, this will be the version of the
-# last patch release. Comment the next line out for branches leading
-# to a major/minor release.
-=======
 # REGRESSIONTEST_VERSION and REGRESSIONTEST_BRANCH should always be
 # defined.
-set(PROJECT_VERSION "5.0-rc1-dev")
+set(PROJECT_VERSION "5.1-dev")
 # If this is a released tarball, "-dev" will not be present in
 # PROJECT_VERSION, and REGRESSIONTEST_VERSION specifies the version
 # number of the regressiontest tarball against which the code tarball
 # can be tested. This will be the version of the last patch release.
->>>>>>> 843062db
 set(REGRESSIONTEST_VERSION "5.0-rc1")
 # If this is not a released tarball, "-dev" will be present in
 # PROJECT_VERSION, and REGRESSIONTEST_BRANCH specifies the name of the
 # gerrit.gromacs.org branch whose HEAD can test this code, *if* this
 # code contains all recent fixes from the corresponding code branch.
-set(REGRESSIONTEST_BRANCH "refs/heads/release-5-0")
+set(REGRESSIONTEST_BRANCH "refs/heads/master")
 
 set(CUSTOM_VERSION_STRING ""
     CACHE STRING "Custom version string (if empty, use hard-coded default)")
