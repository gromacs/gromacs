#
# This file is part of the GROMACS molecular simulation package.
#
# Copyright (c) 2012,2013, by the GROMACS development team, led by
# David van der Spoel, Berk Hess, Erik Lindahl, and including many
# others, as listed in the AUTHORS file in the top-level source
# directory and at http://www.gromacs.org.
#
# GROMACS is free software; you can redistribute it and/or
# modify it under the terms of the GNU Lesser General Public License
# as published by the Free Software Foundation; either version 2.1
# of the License, or (at your option) any later version.
#
# GROMACS is distributed in the hope that it will be useful,
# but WITHOUT ANY WARRANTY; without even the implied warranty of
# MERCHANTABILITY or FITNESS FOR A PARTICULAR PURPOSE.  See the GNU
# Lesser General Public License for more details.
#
# You should have received a copy of the GNU Lesser General Public
# License along with GROMACS; if not, see
# http://www.gnu.org/licenses, or write to the Free Software Foundation,
# Inc., 51 Franklin Street, Fifth Floor, Boston, MA  02110-1301  USA.
#
# If you want to redistribute modifications to GROMACS, please
# consider that scientific software is very special. Version
# control is crucial - bugs must be traceable. We will be happy to
# consider code for inclusion in the official distribution, but
# derived work must not be called official GROMACS. Details are found
# in the README & COPYING files - if they are missing, get the
# official version at http://www.gromacs.org.
#
# To help us fund GROMACS development, we humbly ask that you cite
# the research papers on the package. Check out http://www.gromacs.org.
#
cmake_minimum_required(VERSION 2.8)
# Keep CMake suitably quiet on Cygwin
set(CMAKE_LEGACY_CYGWIN_WIN32 0) # Remove when CMake >= 2.8.4 is required

# Allows CPack to act differently for normal tools and mdrun (e.g. because of MPI)
set(CPACK_COMPONENT_GROUP_TOOLS_DESCRIPTION "All GROMACS executable tools")
set(CPACK_COMPONENT_GROUP_MDRUN_DESCRIPTION "GROMACS executable for running simulations")

# CMake modules/macros are in a subdirectory to keep this file cleaner
# This needs to be set before project() in order to pick up toolchain files
list(APPEND CMAKE_MODULE_PATH ${CMAKE_CURRENT_SOURCE_DIR}/cmake ${CMAKE_CURRENT_SOURCE_DIR}/cmake/Platform)

project(Gromacs C)
include(Dart)
mark_as_advanced(DART_ROOT)

# PROJECT_VERSION should have the following structure: 
# VERSION-dev[-SUFFIX] where the VERSION should have the for: vMajor.vMinor.vPatch
#
# The "-dev" suffix is important to keep because it makes possible to distinguish 
# between a build from official release and a build from git release branch on a 
# machine with no git. 
#
# NOTE: when releasing the "-dev" suffix needs to be stripped off!
<<<<<<< HEAD
set(PROJECT_VERSION "4.5.6-dev")
=======
set(PROJECT_VERSION "4.6.1-dev")
>>>>>>> 8d6cc146
set(CUSTOM_VERSION_STRING ""
    CACHE STRING "Custom version string (if empty, use hard-coded default)")
mark_as_advanced(CUSTOM_VERSION_STRING)
if (CUSTOM_VERSION_STRING)
    set(PROJECT_VERSION ${CUSTOM_VERSION_STRING})
endif (CUSTOM_VERSION_STRING)
set(SOVERSION 6)
# It is a bit irritating, but this has to be set separately for now!
SET(CPACK_PACKAGE_VERSION_MAJOR "4")
<<<<<<< HEAD
SET(CPACK_PACKAGE_VERSION_MINOR "5")
SET(CPACK_PACKAGE_VERSION_PATCH "6")

=======
SET(CPACK_PACKAGE_VERSION_MINOR "6")
SET(CPACK_PACKAGE_VERSION_PATCH "1")

# The numerical gromacs version. It is 40600 for 4.6.0.
# The #define GMX_VERSION in gmx_header_config_h is set to this value.
math(EXPR NUM_VERSION 
    "${CPACK_PACKAGE_VERSION_MAJOR}*10000 + ${CPACK_PACKAGE_VERSION_MINOR}*100")
if(CPACK_PACKAGE_VERSION_PATCH)
    math(EXPR NUM_VERSION 
         "${NUM_VERSION} + ${CPACK_PACKAGE_VERSION_PATCH}")
endif()
>>>>>>> 8d6cc146

# The API version tracks the numerical Gromacs version (for now).
# It is potentially different from the Gromacs version in the future, if
# the programs/libraries diverge from the presumably more stable API.
# The #define GMX_API_VERSION in version.h is set to this value to
# provide backward compatibility of software written against the Gromacs API.
set(API_VERSION ${NUM_VERSION})

if(CMAKE_INSTALL_PREFIX_INITIALIZED_TO_DEFAULT AND UNIX)
set(CMAKE_INSTALL_PREFIX "/usr/local/gromacs" CACHE STRING "Installation prefix (installation will need write permissions here)" FORCE)
endif()

include(gmxBuildTypeReference)

if(NOT CMAKE_BUILD_TYPE)
    set(CMAKE_BUILD_TYPE "Release" CACHE STRING "Choose the type of build, options are: Debug Release RelWithDebInfo MinSizeRel Reference." FORCE)
endif(NOT CMAKE_BUILD_TYPE)

enable_language(C)

set(GMX_USE_RELATIVE_INSTALL_PATH OFF CACHE STRING "Use relative paths not absolute paths for cmake install. Has only an effect on cpack.")
mark_as_advanced(GMX_USE_RELATIVE_INSTALL_PATH)

set(CPACK_PACKAGE_VERSION ${PROJECT_VERSION})
set(CPACK_PACKAGE_VENDOR "gromacs.org")
set(CPACK_PACKAGE_DESCRIPTION_SUMMARY "Gromacs - a toolkit for high-performance molecular simulation")
if (NOT GMX_USE_RELATIVE_INSTALL_PATH)
    set(CPACK_SET_DESTDIR "ON")
endif()
set(CPACK_RESOURCE_FILE_WELCOME "${CMAKE_SOURCE_DIR}/admin/InstallWelcome.txt")
# Its GPL/LGPL, so they do not have to agree to a license for mere usage, but some installers require this...
set(CPACK_RESOURCE_FILE_LICENSE "${CMAKE_SOURCE_DIR}/COPYING")
set(CPACK_RESOURCE_FILE_README "${CMAKE_SOURCE_DIR}/admin/InstallInfo.txt")
set(CPACK_SOURCE_IGNORE_FILES "\\\\.isreposource$;\\\\.git/;\\\\.gitignore$")
set(CPACK_PROJECT_CONFIG_FILE "${CMAKE_SOURCE_DIR}/CPackInit.cmake")
SET(CPACK_SOURCE_INSTALLED_DIRECTORIES "${CMAKE_SOURCE_DIR};/;${CMAKE_BINARY_DIR}/man;man")
set(CPACK_PACKAGE_CONTACT "gmx-users@gromacs.org")

#must come after all cpack settings!
include(CPack)

########################################################################
# Check and warn if cache generated on a different host is being reused
########################################################################
if(CMAKE_HOST_UNIX)
    execute_process(COMMAND hostname
                    OUTPUT_VARIABLE TMP_HOSTNAME
                    OUTPUT_STRIP_TRAILING_WHITESPACE)
    if(GMX_BUILD_HOSTNAME AND NOT "${GMX_BUILD_HOSTNAME}" STREQUAL "${TMP_HOSTNAME}")
        message(WARNING "
            The CMake cache, probably generated on a different host (${GMX_BUILD_HOSTNAME}),
            is being reused! This could lead to inconsitencies; therefore, it is
            recommended to regenerate the cache!")
    endif()
    set(GMX_BUILD_HOSTNAME "${TMP_HOSTNAME}" CACHE INTERNAL
            "Hostname of the machine where the cache was generated.")
endif()

########################################################################
# User input options - enable C++ - before any CXX flags are changed   #
########################################################################

# decide on GPU settings based on user-settings and GPU/CUDA detection
include(gmxManageGPU)

option(GMX_FORCE_CXX "Enable C++ compilation even if not necessary" OFF)
mark_as_advanced(GMX_FORCE_CXX)

option(GMX_COOL_QUOTES "Enable Gromacs cool quotes" ON)
mark_as_advanced(GMX_COOL_QUOTES)

if(GMX_GPU OR GMX_FORCE_CXX)
    enable_language(CXX)
endif()
set(CMAKE_PREFIX_PATH "" CACHE STRING "Extra locations to search for external libraries and tools (give directory without lib, bin, or include)")

########################################################################
# User input options                                                   #
########################################################################
option(GMX_DOUBLE "Use double precision (much slower, use only if you really need it)" OFF)
option(GMX_MPI    "Build a parallel (message-passing) version of GROMACS" OFF)
option(GMX_THREAD_MPI  "Build a thread-MPI-based multithreaded version of GROMACS (not compatible with MPI)" ON)
option(GMX_SOFTWARE_INVSQRT "Use GROMACS software 1/sqrt" ON)
mark_as_advanced(GMX_SOFTWARE_INVSQRT)
option(GMX_FAHCORE "Build a library with mdrun functionality" OFF)
mark_as_advanced(GMX_FAHCORE)

include(gmxDetectAcceleration)
if(NOT DEFINED GMX_CPU_ACCELERATION)
    if(CMAKE_CROSSCOMPILING)
        if("${CMAKE_SYSTEM_NAME}" MATCHES "BlueGeneQ")
            set(GMX_SUGGESTED_CPU_ACCELERATION "IBM_QPX")
        else()
            set(GMX_SUGGESTED_CPU_ACCELERATION "None")
        endif()
    else(CMAKE_CROSSCOMPILING)
        gmx_detect_acceleration(GMX_SUGGESTED_CPU_ACCELERATION)
    endif(CMAKE_CROSSCOMPILING)
endif(NOT DEFINED GMX_CPU_ACCELERATION)

set(GMX_CPU_ACCELERATION "@GMX_SUGGESTED_CPU_ACCELERATION@"
    CACHE STRING "Accelerated CPU kernels. Pick one of: None, SSE2, SSE4.1, AVX_128_FMA, AVX_256, IBM_QPX")

set(GMX_FFT_LIBRARY "fftw3" 
    CACHE STRING "FFT library choices: fftw3,mkl,fftpack[built-in]")
option(GMX_BUILD_OWN_FFTW "Download and build FFTW 3 during the GROMACS build process, rather than fall back on the really slow fftpack." OFF)
mark_as_advanced(GMX_BUILD_OWN_FFTW)
option(GMX_DISABLE_FFTW_MEASURE 
       "Do not optimize FFTW setups (not needed with SSE)" OFF)
mark_as_advanced(GMX_DISABLE_FFTW_MEASURE)
set(GMX_QMMM_PROGRAM "none" 
    CACHE STRING "QM package choices: none,gaussian,mopac,gamess,orca")
option(GMX_BROKEN_CALLOC "Work around broken calloc()" OFF)
mark_as_advanced(GMX_BROKEN_CALLOC)
option(GMX_MPI_IN_PLACE "Enable MPI_IN_PLACE for MPIs that have it defined" ON)
mark_as_advanced(GMX_MPI_IN_PLACE)
option(GMX_LOAD_PLUGINS "Compile with plugin support, needed to read VMD supported file formats" ON)
mark_as_advanced(GMX_LOAD_PLUGINS)

option(GMX_OPENMP "Enable OpenMP-based multithreading" ON)

option(USE_VERSION_H "Generate development version string/information" ON)
mark_as_advanced(USE_VERSION_H)

option(GMX_DEFAULT_SUFFIX "Use default suffixes for GROMACS binaries and libs (_d for double, _mpi for MPI; rerun cmake after changing to see relevant options)" ON)

if(UNIX)
    option(GMX_PREFER_STATIC_LIBS "When finding libraries prefer static archives (not available on non-*nix platforms and it will only work if static versions of external dependencies are available and found)!" OFF)
    mark_as_advanced(GMX_PREFER_STATIC_LIBS)
endif()

option(GMX_CYCLE_SUBCOUNTERS "Enable cycle subcounters to get a more detailed cycle timings" OFF)
mark_as_advanced(GMX_CYCLE_SUBCOUNTERS)

option(GMX_SKIP_DEFAULT_CFLAGS "Don't automatically add suggested/required Compiler flags." OFF)
mark_as_advanced(GMX_SKIP_DEFAULT_CFLAGS)

######################################################################
# Compiler tests
# These need to be done early (before further tests).
#####################################################################

# The cmake/Check{C,CXX}CompilerFlag.cmake files in the GROMACS distribution
# are used with permission from CMake v2.8.9 so that GROMACS can detect
# invalid options with the Intel Compilers.
# These files should be removed from the source tree when a CMake version that
# includes the features in question becomes required for building GROMACS.
include(CheckCCompilerFlag)
if(CMAKE_CXX_COMPILER_LOADED)
    include(CheckCXXCompilerFlag)
endif()

# Get compiler version information, needs to be done early as check that depend
# on compiler verison follow below.
include(gmxGetCompilerInfo)
get_compiler_version()

# First exclude compilers known to not work with OpenMP although claim to support it:
# gcc 4.2.1 and gcc-llvm 4.2.1 (also claims to be 4.2.1) on Mac OS X
# This fixes redmine 900 and needs to run before OpenMP flags are set below.
if (CMAKE_SYSTEM_NAME STREQUAL "Darwin" AND
    (CMAKE_COMPILER_IS_GNUCC AND C_COMPILER_VERSION AND C_COMPILER_VERSION VERSION_LESS 4.3))
    message(STATUS "OpenMP multithreading not supported with gcc/llvm-gcc 4.2 on Mac OS X, disabled")
    set(GMX_OPENMP OFF CACHE BOOL
        "OpenMP multithreading not not supported with gcc/llvm-gcc 4.2 on Mac OS X, disabled!" FORCE)
endif()

# OpenMP check must come before other CFLAGS!
if(GMX_OPENMP)
    find_package(OpenMP)
    if(OPENMP_FOUND)
        # CMake on Windows doesn't support linker flags passed to target_link_libraries
        # (i.e. it treats /openmp as \openmp library file). Also, no OpenMP linker flags are needed.
        if(NOT (WIN32 AND NOT CYGWIN))
            if(CMAKE_COMPILER_IS_GNUCC AND GMX_PREFER_STATIC_OPENMP)
                set(OpenMP_LINKER_FLAGS "-Wl,-static -lgomp -lrt -Wl,-Bdynamic -lpthread")
                set(OpenMP_SHARED_LINKER_FLAGS "")
            else()
                # Only set a linker flag if the user didn't set them manually
                if(NOT DEFINED OpenMP_LINKER_FLAGS)
                    set(OpenMP_LINKER_FLAGS "${OpenMP_C_FLAGS}")
                endif()
                if(NOT DEFINED OpenMP_SHARED_LINKER_FLAGS)
                    set(OpenMP_SHARED_LINKER_FLAGS "${OpenMP_C_FLAGS}")
                endif()
            endif()
        endif()
    else(OPENMP_FOUND)
        message(WARNING
                "The compiler you are using does not support OpenMP parallelism. This might hurt your performance a lot, in particular with GPUs. Try using a more recent version, or a different compiler. For now, we are proceeding by turning off OpenMP.")
        set(GMX_OPENMP OFF CACHE STRING "Whether GROMACS will use OpenMP parallelism." FORCE)
    endif(OPENMP_FOUND)
endif()


include(gmxCFlags)
gmx_c_flags()

# gcc 4.4.x is buggy and crashes when compiling some files with O3 and OpenMP on.
# Detect here whether applying a workaround is needed and will apply it later
# on the affected files.
include(gmxGCC44O3BugWorkaround)
gmx_check_gcc44_bug_workaround_needed(GMX_USE_GCC44_BUG_WORKAROUND)

# clang 3.0 is buggy for some unknown reason detected during adding
# the SSE2 group kernels for GROMACS 4.6. If we ever work out what
# that is, we should replace these tests with a compiler feature test,
# update GROMACS Redmine task #1039 and perhaps report a clang bug.
#
# In the meantime, until we require CMake 2.8.10 we cannot rely on it to detect
# the compiler version for us. So we need a manual check for clang 3.0.
include(gmxDetectClang30)
gmx_detect_clang_3_0(COMPILER_IS_CLANG_3_0)
if(COMPILER_IS_CLANG_3_0)
    message(FATAL_ERROR "Your compiler is clang version 3.0, which is known to be buggy for GROMACS. Use a different compiler.")
endif()

if (CMAKE_C_COMPILER_ID STREQUAL "PGI")
    message(WARNING "All tested PGI compiler versions (up to 12.9.0) generate binaries which produce incorrect results, or even fail to compile Gromacs. Highly recommended to use a different compiler. If you choose to use PGI, make sure to run the regressiontests.")
endif()

if(CMAKE_C_COMPILER_ID MATCHES "Intel" AND C_COMPILER_VERSION VERSION_LESS "12.0.0")
    message(WARNING "Intel compilers before 12.0.0 are not routinely tested, so there may be problems. Version 11.1 with SSE4.1 is known to produce incorrect results. It is highly recommended to use a more up-to-date compiler. If you choose to use this version, make sure you run the regressiontests.")
endif()

########################################################################
# Set up binary and library suffixing 
########################################################################
set(GMX_BINARY_SUFFIX "" CACHE STRING "Suffix for GROMACS binaries (default: _d for double, _mpi for MPI, _mpi_d for MPI and double).")
set(GMX_LIBS_SUFFIX "" 
  CACHE STRING "Suffix for GROMACS libs (default: _d for double, _mpi for MPI, _mpi_d for MPI and double).")
if (GMX_DEFAULT_SUFFIX)
  set(GMX_BINARY_SUFFIX "")
  set(GMX_LIBS_SUFFIX "")
  if (GMX_MPI)
    set(GMX_BINARY_SUFFIX "_mpi")
    set(GMX_LIBS_SUFFIX "_mpi")
  endif(GMX_MPI)
  if (GMX_DOUBLE)
    set (GMX_BINARY_SUFFIX "${GMX_BINARY_SUFFIX}_d")
    set (GMX_LIBS_SUFFIX "${GMX_LIBS_SUFFIX}_d")
  endif(GMX_DOUBLE)
  mark_as_advanced(FORCE GMX_BINARY_SUFFIX GMX_LIBS_SUFFIX)
  if (NOT SUFFIX_QUIETLY)
    message(STATUS "Using default binary suffix: \"${GMX_BINARY_SUFFIX}\"")
    message(STATUS "Using default library suffix: \"${GMX_LIBS_SUFFIX}\"")
  endif (NOT SUFFIX_QUIETLY)
else(GMX_DEFAULT_SUFFIX)
  mark_as_advanced(CLEAR GMX_BINARY_SUFFIX GMX_LIBS_SUFFIX)
  if (NOT SUFFIX_QUIETLY)
    message(STATUS "Using manually set binary suffix: \"${GMX_BINARY_SUFFIX}\"")
    message(STATUS "Using manually set library suffix: \"${GMX_LIBS_SUFFIX}\"")
  endif (NOT SUFFIX_QUIETLY)
endif(GMX_DEFAULT_SUFFIX)
set(SUFFIX_QUIETLY TRUE CACHE INTERNAL "")

set(PKG_CFLAGS "")
if(GMX_DOUBLE)
    set(PKG_CFLAGS "${PKG_CFLAGS} -DGMX_DOUBLE")
endif(GMX_DOUBLE)
if(GMX_SOFTWARE_INVSQRT)
  set(PKG_CFLAGS "${PKG_CFLAGS} -DGMX_SOFTWARE_INVSQRT")
endif(GMX_SOFTWARE_INVSQRT)



########################################################################
# Basic system tests (standard libraries, headers, functions, types)   #
########################################################################
include(CheckIncludeFiles)
check_include_files(string.h     HAVE_STRING_H)
check_include_files(math.h       HAVE_MATH_H)
check_include_files(limits.h     HAVE_LIMITS_H)
check_include_files(memory.h     HAVE_MEMORY_H)
check_include_files(unistd.h	 HAVE_UNISTD_H)
check_include_files(direct.h	 HAVE_DIRECT_H)
check_include_files(pwd.h        HAVE_PWD_H)
check_include_files(stdint.h	 HAVE_STDINT_H)
check_include_files(stdlib.h	 HAVE_STDLIB_H)
check_include_files(pthread.h    HAVE_PTHREAD_H)
check_include_files(dirent.h     HAVE_DIRENT_H)
check_include_files(inttypes.h   HAVE_INTTYPES_H)
check_include_files(regex.h      HAVE_REGEX_H)
check_include_files(sys/types.h  HAVE_SYS_TYPES_H)
check_include_files(sys/stat.h   HAVE_SYS_STAT_H)
check_include_files(sys/time.h   HAVE_SYS_TIME_H)
check_include_files(rpc/rpc.h    HAVE_RPC_RPC_H)
check_include_files("rpc/rpc.h;rpc/xdr.h"    HAVE_RPC_XDR_H)
check_include_files(io.h  		 HAVE_IO_H)
check_include_files(sched.h      HAVE_SCHED_H)

include(CheckFunctionExists)
check_function_exists(strcasecmp        HAVE_STRCASECMP)
check_function_exists(strdup            HAVE_STRDUP)
check_function_exists(vprintf           HAVE_VPRINTF)
check_function_exists(memcmp            HAVE_MEMCMP)
check_function_exists(posix_memalign    HAVE_POSIX_MEMALIGN)
check_function_exists(memalign          HAVE_MEMALIGN)
check_function_exists(_aligned_malloc   HAVE__ALIGNED_MALLOC)
check_function_exists(gettimeofday      HAVE_GETTIMEOFDAY)
check_function_exists(isnan             HAVE_ISNAN)
check_function_exists(_isnan            HAVE__ISNAN)
check_function_exists(fsync             HAVE_FSYNC)
check_function_exists(_fileno           HAVE__FILENO)
check_function_exists(fileno            HAVE_FILENO)
check_function_exists(_commit           HAVE__COMMIT)
check_function_exists(sigaction         HAVE_SIGACTION)
check_function_exists(sysconf           HAVE_SYSCONF)
check_function_exists(sched_setaffinity HAVE_SCHED_SETAFFINITY)
check_function_exists(sched_getaffinity HAVE_SCHED_GETAFFINITY)
check_function_exists(rsqrt             HAVE_RSQRT)
check_function_exists(rsqrtf            HAVE_RSQRTF)
check_function_exists(sqrtf             HAVE_SQRTF)

include(CheckLibraryExists)
check_library_exists(m sqrt "" HAVE_LIBM)
check_library_exists(m cbrt "" HAVE_CBRT)


include(CheckTypeSize)

check_type_size("bool"          SIZEOF_BOOL) # will also set HAVE_BOOL
check_type_size("int"           SIZEOF_INT) 
check_type_size("long int"      SIZEOF_LONG_INT) 
check_type_size("long long int" SIZEOF_LONG_LONG_INT) 
check_type_size("off_t"         SIZEOF_OFF_T)
check_type_size("void *"        SIZEOF_VOIDP)

if (CMAKE_C_SIZEOF_DATA_PTR EQUAL 8)
    set(GMX_64_BIT TRUE)
else (CMAKE_C_SIZEOF_DATA_PTR EQUAL 8)
    set(GMX_64_BIT FALSE)
endif (CMAKE_C_SIZEOF_DATA_PTR EQUAL 8)

# Check for some basic types that we *need*, so set these to int if they are not present 
check_type_size(uid_t uid_t)
if(NOT uid_t)
  set(uid_t int)
else(NOT uid_t)
  set(uid_t 0)
endif(NOT uid_t)

check_type_size(gid_t gid_t)
if(NOT gid_t)
  set(gid_t 1)
else(NOT gid_t)
  set(gid_t 0)
endif(NOT gid_t)

check_type_size(size_t size_t)
if(NOT size_t)
  set(size_t int)
else(NOT size_t)
  set(size_t 0)
endif(NOT size_t)

check_type_size(off_t off_t)
if(NOT off_t)
  set(off_t int)
else(NOT off_t)
  set(off_t 0)
endif(NOT off_t)

include(TestBigEndian)
test_big_endian(GMX_INTEGER_BIG_ENDIAN)


if(APPLE OR CYGWIN OR ${CMAKE_SYSTEM_NAME} MATCHES "Linux|.*BSD")
    # Maybe Solaris should be here? Patch this if you know!
    SET(SHARED_LIBS_DEFAULT ON)
elseif(WIN32 OR ${CMAKE_SYSTEM_NAME} MATCHES "BlueGene")
    # Support for shared libs on native Windows is a bit new. Its
    # default might change later if/when we sort things out. Also,
    # Cray should go here. What variable value can detect it?
    SET(SHARED_LIBS_DEFAULT OFF)
else()
    message(STATUS "Defaulting to building static libraries")
    SET(SHARED_LIBS_DEFAULT OFF)
endif()

# Management of GROMACS options for specific toolchains should go
# here. Because the initial settings for some of the main options have
# already happened, but things like library detection and MPI compiler
# feature detection have not, the docstrings for any over-rides of
# GROMACS defaults or user settings will make sense. Also, any
# toolchain-related reasons for choosing whether to detect various
# things can be sorted out now, before the detection takes place.
if(${CMAKE_SYSTEM_NAME} MATCHES BlueGene)
    include(gmxManageBlueGene)
endif()

if(UNIX AND GMX_PREFER_STATIC_LIBS AND SHARED_LIBS_DEFAULT)
    if(BUILD_SHARED_LIBS)
        # Warn the user about the combination. But don't overwrite the request.
        message(WARNING "Searching for static libraries requested, and building shared Gromacs libraries requested. This might cause problems linking later.")
    elseif(NOT DEFINED BUILD_SHARED_LIBS)
        # Change default to OFF. Don't warn if it's already off.
        message(WARNING "Searching for static libraries requested, so the GROMACS libraries will also be built statically (BUILD_SHARED_LIBS=OFF)")
        set(SHARED_LIBS_DEFAULT OFF)
    endif()
endif()

# By now, all tool chains should have spoken up if they care about
# the setting of SHARED_LIBS_DEFAULT.
option(BUILD_SHARED_LIBS "Enable shared libraries (can be problematic e.g. with MPI, or on some HPC systems)" ${SHARED_LIBS_DEFAULT})

########################################################################
#Process MPI settings
########################################################################
include(gmxManageMPI)

########################################################################
# Find external packages                                               #
########################################################################
if(UNIX AND GMX_PREFER_STATIC_LIBS)
    # On Linux .a is the static library suffix, on Mac OS X .lib can also
    # be used, so we'll add both to the preference list.
    SET(CMAKE_FIND_LIBRARY_SUFFIXES ".lib;.a" ${CMAKE_FIND_LIBRARY_SUFFIXES})
endif()

IF( WIN32 AND NOT CYGWIN)
  if (NOT BUILD_SHARED_LIBS)
      option(GMX_PREFER_STATIC_LIBS "When finding libraries prefer static system libraries (MT instead of MD)!" ON)
      if(NOT GMX_PREFER_STATIC_LIBS)
          message(WARNING "Shared system libraries requested, and static Gromacs libraries requested.")
      endif()
  else()
      option(GMX_PREFER_STATIC_LIBS "When finding libraries prefer static system libraries (MT instead of MD)!" OFF)
      if(GMX_PREFER_STATIC_LIBS)
          #this combination segfaults (illigal passing of file handles)
          message(FATAL_ERROR "Static system libraries requested, and shared Gromacs libraries requested.")
      endif()
      add_definitions(-DUSE_VISIBILITY -DTMPI_USE_VISIBILITY)
      set(PKG_CFLAGS "$PKG_CFLAGS -DUSE_VISIBILITY -DTMPI_USE_VISIBILITY")
  endif()
  mark_as_advanced(GMX_PREFER_STATIC_LIBS)

  IF (GMX_PREFER_STATIC_LIBS)
      #Only setting Debug and Release flags. Others configurations are current not used.
      STRING(REPLACE /MD /MT CMAKE_C_FLAGS_RELEASE ${CMAKE_C_FLAGS_RELEASE})
      STRING(REPLACE /MD /MT CMAKE_C_FLAGS_DEBUG ${CMAKE_C_FLAGS_DEBUG})
      if(CMAKE_CXX_COMPILER_LOADED)
          STRING(REPLACE /MD /MT CMAKE_CXX_FLAGS_RELEASE ${CMAKE_CXX_FLAGS_RELEASE})
          STRING(REPLACE /MD /MT CMAKE_CXX_FLAGS_DEBUG ${CMAKE_CXX_FLAGS_DEBUG})
      endif()
  ENDIF()
  IF( CMAKE_C_COMPILER_ID MATCHES "Intel" )
    if(BUILD_SHARED_LIBS) #not sure why incremental building with shared libs doesn't work
        STRING(REPLACE "/INCREMENTAL:YES" "" CMAKE_SHARED_LINKER_FLAGS ${CMAKE_SHARED_LINKER_FLAGS})
    endif()
  ENDIF()
ENDIF()

option(GMX_GSL "Add support for gsl" OFF)
if (GMX_GSL)
  find_package(GSL)
  set(PKG_GSL "")
  if(GSL_FOUND)
    include_directories(${GSL_INCLUDE_DIR})
    set(PKG_GSL gsl)
    set(HAVE_LIBGSL 1)
  endif(GSL_FOUND)
endif (GMX_GSL)

option(GMX_X11 "Use X window system" OFF)
if (GMX_X11)
	find_package(X11)
	# X11 includes/libraries are only set in the ngmx subdirectory!
	if(X11_FOUND)
    	set(HAVE_X11 1)
	endif(X11_FOUND)
endif(GMX_X11)

include(ThreadMPI)
set(THREAD_MPI_LIB thread_mpi)
if(GMX_THREAD_MPI)
    tmpi_get_source_list(THREAD_MPI_SRC)
    set(PKG_CFLAGS "${PKG_CFLAGS} -DGMX_THREAD_MPI")
    set(GMX_MPI 1)
else(GMX_THREAD_MPI)
    tmpi_get_source_list(THREAD_MPI_SRC NOMPI)
endif(GMX_THREAD_MPI)

if(GMX_GPU)
    # now that we have detected the dependencies, do the second configure pass
    gmx_gpu_setup()
endif(GMX_GPU)

if(APPLE)
   find_library(ACCELERATE_FRAMEWORK Accelerate)
   list(APPEND GMX_EXTRA_LIBRARIES ${ACCELERATE_FRAMEWORK})
endif(APPLE)

if(CYGWIN)
    set(GMX_CYGWIN 1)
endif(CYGWIN)

if(WIN32 AND NOT CYGWIN)
    set(GMX_NATIVE_WINDOWS 1)
endif()

# only bother with finding git and using version.h if the source is a git repo
if(EXISTS "${CMAKE_SOURCE_DIR}/.git")
    if(USE_VERSION_H)
        # We need at least git v1.5.3 be able to parse git's date output. If not
        # found or the version is too small, we can't generate version information.
        find_package(Git)

	# Find out the git version
	if(GIT_FOUND AND NOT GIT_VERSION)
	  execute_process(COMMAND ${GIT_EXECUTABLE} "--version"
            OUTPUT_VARIABLE _exec_out
            OUTPUT_STRIP_TRAILING_WHITESPACE)
	  string(REGEX REPLACE "git version (.*)" "\\1" GIT_VERSION ${_exec_out})
	  set(GIT_VERSION ${GIT_VERSION} CACHE STRING "Git version")
	  mark_as_advanced(GIT_VERSION)
	endif()

        if(NOT GIT_FOUND OR GIT_VERSION VERSION_LESS "1.5.3")
          message("No compatible git version found, won't be able to generate proper development version information.")
          set(USE_VERSION_H OFF)
        endif()
    endif()
else()
    set(USE_VERSION_H OFF)
endif()

########################################################################
# Generate development version info for cache
########################################################################
# set(GEN_VERSION_INFO_INTERNAL "ON")
# include(gmxGenerateVersionString)

########################################################################
# Our own GROMACS tests
########################################################################

add_definitions( -DHAVE_CONFIG_H )
include_directories(${CMAKE_BINARY_DIR}/src)
include_directories(${CMAKE_BINARY_DIR}/include)
include_directories(${CMAKE_SOURCE_DIR}/include)

include(gmxTestInlineASM)
gmx_test_inline_asm_gcc_x86(GMX_X86_GCC_INLINE_ASM)

include(gmxSetBuildInformation)
gmx_set_build_information()
if(BUILD_CPU_FEATURES MATCHES "rdtscp" AND NOT GMX_DISTRIBUTABLE_BUILD)
    # The timestep counter headers do not include config.h
    add_definitions(-DHAVE_RDTSCP)
endif(BUILD_CPU_FEATURES MATCHES "rdtscp" AND NOT GMX_DISTRIBUTABLE_BUILD)

include(gmxTestFloatFormat)
gmx_test_float_format(GMX_FLOAT_FORMAT_IEEE754 
                      GMX_IEEE754_BIG_ENDIAN_BYTE_ORDER
                      GMX_IEEE754_BIG_ENDIAN_WORD_ORDER)

include(gmxTestLargeFiles)
gmx_test_large_files(GMX_LARGEFILES)

include(gmxTestSignal)
gmx_test_sigusr1(HAVE_SIGUSR1)

include(gmxTestInline)
gmx_test_inline(INLINE_KEYWORD)

include(gmxTestRestrict)
gmx_test_restrict(RESTRICT_KEYWORD)

include(gmxTestPipes)
gmx_test_pipes(HAVE_PIPES)

include(gmxTestIsfinite)
gmx_test_isfinite(HAVE_ISFINITE)
gmx_test__isfinite(HAVE__ISFINITE)
gmx_test__finite(HAVE__FINITE)

include(gmxTestXDR)
gmx_test_xdr(GMX_SYSTEM_XDR)
if(NOT GMX_SYSTEM_XDR)
    set(GMX_INTERNAL_XDR 1)
    set(PKG_CFLAGS "${PKG_CFLAGS} -DGMX_INTERNAL_XDR")
endif(NOT GMX_SYSTEM_XDR)

# include avx test source, used if the AVX flags are set below
include(gmxTestAVXMaskload)

# Process nonbonded accelerated kernels settings
#
# Note that for the backward-compatible x86 SIMD architectures, the
# GMX_CPU_ACCELERATION determines the maximum level of the instruction
# set used (e.g. GMX_CPU_ACCLERATION=SSE4.1 implies
# SSE2). Accordingly, there are a set of CMake variables
# GMX_<arch>_<feature-set> that are exported to the C code to specify
# CPU features that should be used. This means that the logic for
# requiring such backward compatibility is all located here.
string(TOUPPER ${GMX_CPU_ACCELERATION} GMX_CPU_ACCELERATION)
if(${GMX_CPU_ACCELERATION} STREQUAL "NONE")
    # nothing to do
elseif(${GMX_CPU_ACCELERATION} STREQUAL "SSE2")

    GMX_TEST_CFLAG(GNU_SSE2_CFLAG "-msse2" ACCELERATION_C_FLAGS)
    if(NOT GNU_SSE2_CFLAG AND GMX_NATIVE_WINDOWS)
        GMX_TEST_CFLAG(MSVC_SSE2_CFLAG "/arch:SSE2" ACCELERATION_C_FLAGS)
    endif(NOT GNU_SSE2_CFLAG AND GMX_NATIVE_WINDOWS)

    if (CMAKE_CXX_COMPILER_LOADED)
        GMX_TEST_CXXFLAG(GNU_SSE2_CXXFLAG "-msse2" ACCELERATION_CXX_FLAGS)
        if(NOT GNU_SSE2_CXXFLAG AND GMX_NATIVE_WINDOWS)
            GMX_TEST_CXXFLAG(MSVC_SSE2_CXXFLAG "/arch:SSE2" ACCELERATION_CXX_FLAGS)
        endif(NOT GNU_SSE2_CXXFLAG AND GMX_NATIVE_WINDOWS)
    endif()

    # We dont warn for lacking SSE2 flag support, since that is probably standard today.

    # Only test the include after we have tried to add the correct flag for SSE2 support
    check_include_file(emmintrin.h  HAVE_EMMINTRIN_H ${ACCELERATION_C_FLAGS})

    if(NOT HAVE_EMMINTRIN_H)
        message(FATAL_ERROR "Cannot find emmintrin.h, which is required for SSE2 intrinsics support.")
    endif(NOT HAVE_EMMINTRIN_H)

    set(GMX_CPU_ACCELERATION_X86_SSE2 1)
    # The user should not be able to set this orthogonally to the acceleration
    set(GMX_X86_SSE2 1)
    if (NOT ACCELERATION_QUIETLY)
      message(STATUS "Enabling SSE2 Gromacs acceleration, and it will help compiler optimization.")
    endif()

elseif(${GMX_CPU_ACCELERATION} STREQUAL "SSE4.1")

    GMX_TEST_CFLAG(GNU_SSE4_CFLAG "-msse4.1" ACCELERATION_C_FLAGS)
    if (NOT GNU_SSE4_CFLAG AND GMX_NATIVE_WINDOWS)
        GMX_TEST_CFLAG(MSVC_SSE4_CFLAG "/arch:SSE4.1" ACCELERATION_C_FLAGS)
    endif(NOT GNU_SSE4_CFLAG AND GMX_NATIVE_WINDOWS)
    if (NOT GNU_SSE4_CFLAG AND NOT MSVC_SSE4_CFLAG)
        # Not surprising if we end up here! MSVC current does not support the SSE4.1 flag. However, it appears to accept SSE4.1
        # intrinsics when SSE2 support is enabled, so we try that instead first.
	if (GMX_NATIVE_WINDOWS)
            GMX_TEST_CFLAG(MSVC_SSE2_CFLAG "/arch:SSE2" ACCELERATION_C_FLAGS)
            message(WARNING "Neither SSE4.1 or SSE2 seems to be supported by your Windows compiler. Something is likely broken.")
        else()
            message(WARNING "No C SSE4.1 flag found. Consider a newer compiler, or use SSE2 for slightly lower performance")
        endif()
    endif(NOT GNU_SSE4_CFLAG AND NOT MSVC_SSE4_CFLAG)

    if (CMAKE_CXX_COMPILER_LOADED)
        GMX_TEST_CXXFLAG(GNU_SSE4_CXXFLAG "-msse4.1" ACCELERATION_CXX_FLAGS)
        if (NOT GNU_SSE4_CXXFLAG AND GMX_NATIVE_WINDOWS)
            GMX_TEST_CXXFLAG(MSVC_SSE4_CXXFLAG "/arch:SSE4.1" ACCELERATION_CXX_FLAGS)
        endif(NOT GNU_SSE4_CXXFLAG AND GMX_NATIVE_WINDOWS)
        if (NOT GNU_SSE4_CXXFLAG AND NOT MSVC_SSE4_CXXFLAG) 
            message(WARNING "No C++ SSE4.1 flag found. Consider a newer compiler, or use SSE2 for slightly lower performance.")
            # Not surprising if we end up here! MSVC current does not support the SSE4.1 flag. However, it appears to accept SSE4.1
            # intrinsics when SSE2 support is enabled, so we try that instead.
            if (GMX_NATIVE_WINDOWS)
                GMX_TEST_CXXFLAG(MSVC_SSE2_CXXFLAG "/arch:SSE2" ACCELERATION_CXX_FLAGS)
            endif()
        endif(NOT GNU_SSE4_CXXFLAG AND NOT MSVC_SSE4_CXXFLAG)
    endif()

    # This must come after we have added the -msse4.1 flag on some platforms.
    check_include_file(smmintrin.h  HAVE_SMMINTRIN_H ${ACCELERATION_C_FLAGS})

    if(NOT HAVE_SMMINTRIN_H)
        message(FATAL_ERROR "Cannot find smmintrin.h, which is required for SSE4.1 intrinsics support.")
    endif(NOT HAVE_SMMINTRIN_H)

    set(GMX_CPU_ACCELERATION_X86_SSE4_1 1)
    # The user should not be able to set this orthogonally to the acceleration
    set(GMX_X86_SSE4_1 1)
    set(GMX_X86_SSE2   1)
    if (NOT ACCELERATION_QUIETLY)
      message(STATUS "Enabling SSE4.1 Gromacs acceleration, and it will help compiler optimization.")
    endif()

    if(CMAKE_C_COMPILER_ID MATCHES "Intel" AND C_COMPILER_VERSION VERSION_EQUAL "11.1")
        message(FATAL_ERROR "You are using Intel compiler version 11.1, and that compiler is known to produce incorrect results with SSE4.1 acceleration. You need to use another compiler (e.g. icc 12 or newer) or different acceleration (probably slower simulations).")
    endif()
elseif(${GMX_CPU_ACCELERATION} STREQUAL "AVX_128_FMA" OR ${GMX_CPU_ACCELERATION} STREQUAL "AVX_256")

    # Set the AVX compiler flag for both these choices!

    GMX_TEST_CFLAG(GNU_AVX_CFLAG "-mavx" ACCELERATION_C_FLAGS)
    if (NOT GNU_AVX_CFLAG AND GMX_NATIVE_WINDOWS)
        GMX_TEST_CFLAG(MSVC_AVX_CFLAG "/arch:AVX" ACCELERATION_C_FLAGS)
    endif (NOT GNU_AVX_CFLAG AND GMX_NATIVE_WINDOWS)
    if (NOT GNU_AVX_CFLAG AND NOT MSVC_AVX_CFLAG)
        message(WARNING "No C AVX flag found. Consider a newer compiler, or try SSE4.1 (lower performance).")
    endif (NOT GNU_AVX_CFLAG AND NOT MSVC_AVX_CFLAG)

    if (CMAKE_CXX_COMPILER_LOADED)
        GMX_TEST_CXXFLAG(GNU_AVX_CXXFLAG "-mavx" ACCELERATION_CXX_FLAGS)
        if (NOT GNU_AVX_CXXFLAG AND GMX_NATIVE_WINDOWS)
            GMX_TEST_CXXFLAG(MSVC_AVX_CXXFLAG "/arch:AVX" ACCELERATION_CXX_FLAGS)
        endif (NOT GNU_AVX_CXXFLAG AND GMX_NATIVE_WINDOWS)
        if (NOT GNU_AVX_CXXFLAG AND NOT MSVC_AVX_CXXFLAG)
            message(WARNING "No C++ AVX flag found. Consider a newer compiler, or try SSE4.1 (lower performance).")
        endif (NOT GNU_AVX_CXXFLAG AND NOT MSVC_AVX_CXXFLAG)
    endif()

    # Set the FMA4 flags (MSVC doesn't require any)
    if(${GMX_CPU_ACCELERATION} STREQUAL "AVX_128_FMA" AND NOT MSVC)
        if (${CMAKE_COMPILER_ID} MATCHES "Clang")
            message(FATAL_ERROR "Clang up to at least version 3.2 produces incorrect code for AVX_128_FMA. Sorry, but you will have to select a different compiler or acceleration.")
        endif()
        GMX_TEST_CFLAG(GNU_FMA_CFLAG "-mfma4" ACCELERATION_C_FLAGS)
        if (NOT GNU_FMA_CFLAG)
            message(WARNING "No C FMA4 flag found. Consider a newer compiler, or try SSE4.1 (lower performance).")
        endif(NOT GNU_FMA_CFLAG)
        GMX_TEST_CFLAG(GNU_XOP_CFLAG "-mxop" ACCELERATION_C_FLAGS)
        # No big deal if we do not have xop, so no point yelling warnings about it.
        if (CMAKE_CXX_COMPILER_LOADED)
            GMX_TEST_CXXFLAG(GNU_FMA_CXXFLAG "-mfma4" ACCELERATION_CXX_FLAGS)
            if (NOT GNU_FMA_CXXFLAG)
                message(WARNING "No C++ FMA flag found. Consider a newer compiler, or try SSE4.1 (lower performance).")
            endif (NOT GNU_FMA_CXXFLAG)
            GMX_TEST_CXXFLAG(GNU_XOP_CXXFLAG "-mxop" ACCELERATION_CXX_FLAGS)
            # No big deal if we do not have xop, so no point yelling warnings about it.
        endif()
    endif()

    # Only test the header after we have tried to add the flag for AVX support
    check_include_file(immintrin.h  HAVE_IMMINTRIN_H ${ACCELERATION_C_FLAGS})

    if(NOT HAVE_IMMINTRIN_H)
        message(FATAL_ERROR "Cannot find immintrin.h, which is required for AVX intrinsics support. Consider switching compiler.")
    endif(NOT HAVE_IMMINTRIN_H)

    if(${GMX_CPU_ACCELERATION} STREQUAL "AVX_256")
        try_compile(TEST_AVX ${CMAKE_BINARY_DIR}
            "${CMAKE_SOURCE_DIR}/cmake/TestAVX.c"
            COMPILE_DEFINITIONS "${ACCELERATION_C_FLAGS}")
        if(NOT TEST_AVX)
            message(FATAL_ERROR "Cannot compile AVX intrinsics. Consider switching compiler.")
        endif()
    endif()

    # GCC requires x86intrin.h for FMA support. MSVC 2010 requires intrin.h for FMA support.
    check_include_file(x86intrin.h HAVE_X86INTRIN_H ${ACCELERATION_C_FLAGS})
    check_include_file(intrin.h HAVE_INTRIN_H ${ACCELERATION_C_FLAGS})

    # The user should not be able to set this orthogonally to the acceleration
    set(GMX_X86_SSE4_1 1)
    set(GMX_X86_SSE2   1)

    # But just enable one of the choices internally...
    if(${GMX_CPU_ACCELERATION} STREQUAL "AVX_128_FMA")
        set(GMX_CPU_ACCELERATION_X86_AVX_128_FMA 1)
        set(GMX_X86_AVX_128_FMA 1)
        if (NOT ACCELERATION_QUIETLY)
          message(STATUS "Enabling 128-bit AVX Gromacs acceleration (with fused-multiply add), and it will help compiler optimization.")
        endif()
    else()
        # If we are not doing AVX_128, it must be AVX_256...
        set(GMX_CPU_ACCELERATION_X86_AVX_256 1)
        set(GMX_X86_AVX_256 1)
        if (NOT ACCELERATION_QUIETLY)
          message(STATUS "Enabling 256-bit AVX Gromacs acceleration, and it will help compiler optimization.")
        endif()
    endif()

    # Unfortunately gcc-4.5.2 and gcc-4.6.0 has a bug where they use the wrong datatype for the formal
    # parameter of the mask for maskload/maskstore arguments. Check if this is present, since we can work around it.
    gmx_test_avx_gcc_maskload_bug(${ACCELERATION_C_FLAGS} GMX_X86_AVX_GCC_MASKLOAD_BUG)

elseif(${GMX_CPU_ACCELERATION} STREQUAL "IBM_QPX")
    # Used on BlueGene/Q
    if (CMAKE_C_COMPILER_ID MATCHES "XL")
        GMX_TEST_CFLAG(XLC_BLUEGENEQ_CFLAG "-qarch=qp -qtune=qp" ACCELERATION_C_FLAGS)
        try_compile(TEST_QPX ${CMAKE_BINARY_DIR}
            "${CMAKE_SOURCE_DIR}/cmake/TestQPX.c"
            COMPILE_DEFINITIONS "${ACCELERATION_C_FLAGS}")
        if(NOT TEST_QPX)
            message(FATAL_ERROR "Cannot compile the requested IBM QPX intrinsics.")
        endif()
    endif()
    if (CMAKE_CXX_COMPILER_ID MATCHES "XL" AND CMAKE_CXX_COMPILER_LOADED)
        GMX_TEST_CXXFLAG(XLC_BLUEGENEQ_CXXFLAG "-qarch=qp -qtune=qp" ACCELERATION_CXX_FLAGS)
        try_compile(TEST_QPX ${CMAKE_BINARY_DIR}
            "cmake/TestQPX.c"
            COMPILE_DEFINITIONS "${ACCELERATION_CXX_FLAGS")
        if(NOT TEST_QPX)
            message(FATAL_ERROR "Cannot compile the requested IBM QPX intrinsics.")
        endif()
    endif()

    if (TEST_QPX)
        message(WARNING "IBM QPX acceleration was selected and could be compiled, but the accelerated kernels are not yet available.")
        set(GMX_CPU_ACCELERATION_IBM_QPX 1)
    else()
        message(FATAL_ERROR "Cannot compile IBM QPX intrinsics without the XL compiler. If you are compiling for BlueGene/Q, use 'cmake .. -DCMAKE_TOOLCHAIN_FILE=BlueGeneQ-static-XL-C' to set up the tool chain.")
    endif()

else(${GMX_CPU_ACCELERATION} STREQUAL "NONE")
    MESSAGE(FATAL_ERROR "Unrecognized option for accelerated kernels: ${GMX_CPU_ACCELERATION}. Pick one of None, SSE2, SSE4.1, AVX_128_FMA, AVX_256, IBM_QPX")
endif(${GMX_CPU_ACCELERATION} STREQUAL "NONE")
set(ACCELERATION_QUIETLY TRUE CACHE INTERNAL "")

# Process QM/MM Settings
string(TOUPPER ${GMX_QMMM_PROGRAM} GMX_QMMM_PROGRAM)
if(${GMX_QMMM_PROGRAM} STREQUAL "GAUSSIAN")
    set(GMX_QMMM_GAUSSIAN 1)
elseif(${GMX_QMMM_PROGRAM} STREQUAL "MOPAC")
    set(GMX_QMMM_MOPAC 1)
elseif(${GMX_QMMM_PROGRAM} STREQUAL "GAMESS")
    set(GMX_QMMM_GAMESS 1)
elseif(${GMX_QMMM_PROGRAM} STREQUAL "ORCA")
    set(GMX_QMMM_ORCA 1)
elseif(${GMX_QMMM_PROGRAM} STREQUAL "NONE")
    # nothing to do
else(${GMX_QMMM_PROGRAM} STREQUAL "GAUSSIAN")
    MESSAGE(FATAL_ERROR "Invalid QM/MM program option: ${GMX_QMMM_PROGRAM}. Choose one of: Gaussian, Mopac, Gamess, Orca, None")
endif(${GMX_QMMM_PROGRAM} STREQUAL "GAUSSIAN")

# Process FFT library settings
string(TOUPPER ${GMX_FFT_LIBRARY} GMX_FFT_LIBRARY)
set(PKG_FFT "")
set(PKG_FFT_LIBS "")
if(${GMX_FFT_LIBRARY} STREQUAL "FFTW3")
    if(GMX_DOUBLE)
        set(FFTW fftw)
    else()
        set(FFTW fftwf)
    endif()

    if(GMX_BUILD_OWN_FFTW)
      add_subdirectory(src/contrib/fftw)
    else()
      find_package(FFTW COMPONENTS ${FFTW})
    endif()

    string(TOUPPER "${FFTW}" FFTW)
    set(PKG_FFT "${${FFTW}_PKG}")
    include_directories(${${FFTW}_INCLUDE_DIRS})
    set(FFT_LIBRARIES ${${FFTW}_LIBRARIES})
    if(NOT ${FFTW}_FOUND)
      MESSAGE(FATAL_ERROR "Cannot find FFTW 3 (with correct precision - libfftw3f for single-precision GROMACS or libfftw3 for double-precision GROMACS). Either choose the right precision, choose another FFT(W) library, enable the advanced option to let GROMACS build FFTW 3 for you, or use the really slow GROMACS built-in fftpack library.")
    endif()

    set(GMX_FFT_FFTW3 1)

    if (NOT ${GMX_CPU_ACCELERATION} STREQUAL "NONE" AND NOT ${FFTW}_HAVE_SIMD) 
      message(WARNING "The fftw library found is compiled without SIMD support, which makes it slow. Consider recompiling it or contact your admin")
    endif()

    if(NOT ${GMX_CPU_ACCELERATION} STREQUAL "NONE" AND ${FFTW}_HAVE_AVX)
        # If we're not doing CPU acceleration, we don't care about FFTW performance on x86 either
        message(WARNING "The FFTW library was compiled with --enable-avx to enable AVX SIMD instructions. That might sound like a good idea for your processor, but for FFTW versions up to 3.3.3, these are slower than the SSE/SSE2 SIMD instructions for the way GROMACS uses FFTs. Limitations in the way FFTW allows GROMACS to measure performance make it awkward for either GROMACS or FFTW to make the decision for you based on runtime performance. You should compile a different FFTW library with --enable-sse or --enable-sse2. If you have a more recent FFTW, you may like to compare the performance of GROMACS with FFTW libraries compiled with and without --enable-avx. However, the GROMACS developers do not really expect the FFTW AVX optimization to help, because the performance is limited by memory access, not computation.")
    endif()

elseif(${GMX_FFT_LIBRARY} STREQUAL "MKL")
#    MESSAGE(STATUS "Using external FFT library - Intel MKL")
    find_package(MKL REQUIRED)
    include_directories(${MKL_INCLUDE_DIR})
    set(FFT_LIBRARIES ${MKL_LIBRARIES})
    set(PKG_FFT_LIBS ${MKL_LIBRARIES})

    set(GMX_FFT_MKL 1)
    set(HAVE_MKL 1)

#elseif(${GMX_FFT_LIBRARY} STREQUAL "ACML")
#    MESSAGE(STATUS "Using external FFT library - AMD core math library")
#    set(GMX_FFT_ACML 1)
elseif(${GMX_FFT_LIBRARY} STREQUAL "FFTPACK")
    MESSAGE(STATUS "Using internal FFT library - fftpack")
    set(GMX_FFT_FFTPACK 1)
else(${GMX_FFT_LIBRARY} STREQUAL "FFTW3")
    MESSAGE(FATAL_ERROR "Invalid FFT library setting: ${GMX_FFT_LIBRARY}. Choose one of: fftw3, mkl, fftpack")
endif(${GMX_FFT_LIBRARY} STREQUAL "FFTW3")

# enable threaded fftw3 if we've found it 
if(FFTW3_THREADS OR FFTW3F_THREADS)
    add_definitions(-DFFT5D_FFTW_THREADS)
endif()

set(GMX_EXTERNAL_BLAS TRUE CACHE BOOL "Use external BLAS instead of built-in")
set(GMX_EXTERNAL_LAPACK TRUE CACHE BOOL "Use external LAPACK instead of built-in")
# MKL has BLAS/LAPACK routines
if(NOT HAVE_MKL AND NOT ACCELERATE_FRAMEWORK)
  if(GMX_EXTERNAL_BLAS)
    if (GMX_BLAS_USER)
        list(APPEND GMX_EXTRA_LIBRARIES ${GMX_BLAS_USER})
    else(GMX_BLAS_USER)
        set(BLAS_FIND_QUIETLY ON)
        find_package(BLAS)
        if (BLAS_FOUND)
          list(APPEND GMX_EXTRA_LIBRARIES ${BLAS_LIBRARIES})
        else()
          MESSAGE(STATUS "Using internal BLAS library")
          set(GMX_EXTERNAL_BLAS FALSE CACHE BOOL "Use external BLAS instead of built-in" FORCE)
        endif()
    endif(GMX_BLAS_USER)
  endif(GMX_EXTERNAL_BLAS)
  if(GMX_EXTERNAL_LAPACK)
    if (GMX_LAPACK_USER)
        list(APPEND GMX_EXTRA_LIBRARIES ${GMX_LAPACK_USER})
    else(GMX_LAPACK_USER)
        set(LAPACK_FIND_QUIETLY ON)
        find_package(LAPACK)
        if (LAPACK_FOUND)
          list(APPEND GMX_EXTRA_LIBRARIES ${LAPACK_LIBRARIES})
        else()
          MESSAGE(STATUS "Using internal LAPACK library")
          set(GMX_EXTERNAL_LAPACK FALSE CACHE BOOL "Use external LAPACK instead of built-in" FORCE)
        endif()
    endif(GMX_LAPACK_USER)
  endif(GMX_EXTERNAL_LAPACK)
endif()
mark_as_advanced(GMX_EXTERNAL_LAPACK)
mark_as_advanced(GMX_EXTERNAL_BLAS)

set(GMX_USE_PLUGINS OFF CACHE INTERNAL "Whether GROMACS will really try to compile support for VMD plugins")

if(GMX_LOAD_PLUGINS)
  if(CYGWIN OR NOT WIN32)
    # Native Windows does not have, nor need dlopen
    # Note that WIN32 is set with Cygwin, but Cygwin needs dlopen to use plug-ins
    include(gmxTestdlopen)
    gmx_test_dlopen(HAVE_DLOPEN)
  endif()

  # so, should we use plug-ins?
  if((WIN32 AND NOT CYGWIN) OR (HAVE_DLOPEN AND BUILD_SHARED_LIBS))
    if(NOT VMD_QUIETLY)
      MESSAGE(STATUS
          "Found the ability to use plug-ins when building shared libaries, "
          "so will compile to use plug-ins (e.g. to read VMD-supported file "
          "formats).")
    endif()
    if(NOT GMX_VMD_PLUGIN_PATH)
      find_package(VMD)
    endif()
    set(GMX_USE_PLUGINS ON)
    list(APPEND GMX_EXTRA_LIBRARIES ${CMAKE_DL_LIBS}) # magic cross-platform pre-set variable for dlopen library
    set(PKG_DL_LIBS "-l${CMAKE_DL_LIBS}")
  else()
    set(PKG_DL_LIBS)
  endif()
endif(GMX_LOAD_PLUGINS)
set(VMD_QUIETLY TRUE CACHE INTERNAL "")

if(EXISTS "${CMAKE_SOURCE_DIR}/admin/.isreposource")
    if(NOT CMAKE_CROSSCOMPILING)
        option(GMX_BUILD_MANPAGES "Build man pages" ON)
    else()
        message(STATUS "Building the man pages is not available when "
            "cross-compiling the developer version from git")
    endif()
else()
    #make sure source package contains all man pages
    if(NOT EXISTS "${CMAKE_SOURCE_DIR}/man/man1/ngmx.1")
        message(FATAL_ERROR "Man pages are missing from source package.")
    endif()
endif()
mark_as_advanced(GMX_BUILD_MANPAGES)

# Math and thread libraries must often come after all others when linking...
if(HAVE_LIBM)
    list(APPEND	GMX_EXTRA_LIBRARIES m)
endif(HAVE_LIBM)

if(GMX_FAHCORE)
  set(COREWRAP_INCLUDE_DIR "${CMAKE_SOURCE_DIR}/../corewrap" CACHE STRING 
      "Path to swindirect.h")
  include_directories(${COREWRAP_INCLUDE_DIR})
  set_property(CACHE GMX_COOL_QUOTES VALUE OFF)
endif(GMX_FAHCORE)

# # # # # # # # # # NO MORE TESTS AFTER THIS LINE! # # # # # # # # # # #
# these are set after everything else
if (NOT GMX_SKIP_DEFAULT_CFLAGS)
    set(CMAKE_C_FLAGS "${ACCELERATION_C_FLAGS} ${MPI_COMPILE_FLAGS} ${CMAKE_C_FLAGS}")
    set(CMAKE_CXX_FLAGS "${ACCELERATION_CXX_FLAGS} ${MPI_COMPILE_FLAGS} ${CMAKE_CXX_FLAGS}")
    set(CMAKE_EXE_LINKER_FLAGS "${MPI_LINKER_FLAGS} ${CMAKE_EXE_LINKER_FLAGS}")
    set(CMAKE_SHARED_LINKER_FLAGS "${MPI_LINKER_FLAGS} ${CMAKE_SHARED_LINKER_FLAGS}")
else()
    message("Recommended flags which are not added because GMX_SKIP_DEFAULT_CFLAGS=yes:")
    message("CMAKE_C_FLAGS: ${ACCELERATION_C_FLAGS} ${MPI_COMPILE_FLAGS} ${GMXC_CFLAGS}")
    message("CMAKE_C_FLAGS_RELEASE: ${GMXC_CFLAGS_RELEASE}")
    message("CMAKE_C_FLAGS_DEBUG: ${GMXC_CFLAGS_DEBUG}")
    if(CMAKE_CXX_COMPILER_LOADED)
        message("CMAKE_CXX_FLAGS: ${ACCELERATION_CXX_FLAGS} ${MPI_COMPILE_FLAGS} ${GMXC_CXXFLAGS}")
        message("CMAKE_CXX_FLAGS_RELEASE: ${GMXC_CXXFLAGS_RELEASE}")
        message("CMAKE_CXX_FLAGS_DEBUG: ${GMXC_CXXFLAGS_DEBUG}")
    endif()
    message("CMAKE_EXE_LINKER_FLAGS: ${MPI_LINKER_FLAGS}")
    message("CMAKE_SHARED_LINKER_FLAGS: ${MPI_LINKER_FLAGS}")
endif()

if(NOT GMX_OPENMP)
    #Unset all OpenMP flags in case OpenMP was disabled either by the user
    #or because it was only partially detected (e.g. only for C but not C++ compiler)
    unset(OpenMP_C_FLAGS CACHE) 
    unset(OpenMP_CXX_FLAGS CACHE)
    unset(OpenMP_LINKER_FLAGS CACHE)
    unset(OpenMP_SHARED_LINKER_FLAGS)
endif()
set(PKG_CFLAGS "${PKG_CFLAGS} ${OpenMP_C_FLAGS}")

######################################
# Output compiler and CFLAGS used
######################################
get_compiler_info(C BUILD_C_COMPILER BUILD_CFLAGS)
if (CMAKE_CXX_COMPILER_LOADED)
    get_compiler_info(CXX BUILD_CXX_COMPILER BUILD_CXXFLAGS)
endif ()

########################################################################
# Specify install locations and which subdirectories to process        #
########################################################################
if (GMX_USE_RELATIVE_INSTALL_PATH)
    set(GMX_INSTALL_PREFIX "" CACHE STRING "Prefix gets appended to CMAKE_INSTALL_PREFIX. For cpack it sets the root folder of the archive.")
    mark_as_advanced(GMX_INSTALL_PREFIX)
else()
    set(GMX_INSTALL_PREFIX "${CMAKE_INSTALL_PREFIX}/")
endif()

if ( NOT DEFINED GMXLIB )
    set(GMXLIB lib)
endif()
set(LIB_INSTALL_DIR "${GMX_INSTALL_PREFIX}${GMXLIB}")
set(BIN_INSTALL_DIR  ${GMX_INSTALL_PREFIX}bin)
set(DATA_INSTALL_DIR ${GMX_INSTALL_PREFIX}share/gromacs)
set(MAN_INSTALL_DIR  ${GMX_INSTALL_PREFIX}share/man)
set(INCL_INSTALL_DIR ${GMX_INSTALL_PREFIX}include)

set(GMXLIBDIR        ${DATA_INSTALL_DIR}/top)

##################################################################
# Shared library settings - Darwin uses INSTALL_NAME_DIR instead!
##################################################################
if(NOT CMAKE_SYSTEM_NAME STREQUAL "Darwin")
    set(CMAKE_SKIP_BUILD_RPATH  FALSE)
    set(CMAKE_BUILD_WITH_INSTALL_RPATH FALSE)
    set(CMAKE_INSTALL_RPATH "\\\$ORIGIN/../${GMXLIB}")
    set(CMAKE_INSTALL_RPATH_USE_LINK_PATH TRUE)
endif()

#COPYING file: Only necessary for binary distributions.
#Simpler to always install.
install(FILES COPYING DESTINATION ${DATA_INSTALL_DIR} COMPONENT data)

add_subdirectory(share)
add_subdirectory(include)
add_subdirectory(src)
add_subdirectory(scripts)

# Issue a warning if NVIDIA GPUs were detected, but CUDA was not found.
# Don't bother the user after the first configure pass.
if ((CUDA_NOTFOUND_AUTO AND GMX_DETECT_GPU_AVAILABLE) AND NOT GMX_GPU_DETECTION_DONE)
    message(WARNING "${CUDA_NOTFOUND_MESSAGE}")
    unset(CUDA_NOTFOUND_AUTO)
    unset(CUDA_NOTFOUND_MESSAGE)
endif()
set(GMX_GPU_DETECTION_DONE TRUE CACHE INTERNAL "Whether GPU detection has already been done")

#######################
## uninstall target
#######################
    CONFIGURE_FILE(
                   "${CMAKE_CURRENT_SOURCE_DIR}/cmake/cmake_uninstall.cmake.in"
                   "${CMAKE_CURRENT_BINARY_DIR}/cmake/cmake_uninstall.cmake"
                   IMMEDIATE @ONLY)
###########################
ADD_CUSTOM_TARGET(uninstall
                  "${CMAKE_COMMAND}" -P 
                  "${CMAKE_CURRENT_BINARY_DIR}/cmake/cmake_uninstall.cmake")
###########################

########################################################################
# Tests                                                                #
########################################################################

include(CTest)
mark_as_advanced(BUILD_TESTING)
#gmxtests target builds all binaries required for running gmxtest
add_custom_target(gmxtests DEPENDS grompp mdrun pdb2gmx gmxcheck editconf)
IF(BUILD_TESTING)
    enable_testing()
    add_subdirectory(tests)
    if(REGRESSIONTEST_PATH)
        #check target builds all to run tests and the runs tests
        add_custom_target(check COMMAND ${CMAKE_CTEST_COMMAND} --output-on-failure)
        add_dependencies(check gmxtests)
    else()
        add_custom_target(check COMMAND ${CMAKE_COMMAND} -E echo "WARNING: No tests are run. Running the tests requires either of the cmake variables REGRESSIONTEST_PATH or REGRESSIONTEST_DOWNLOAD to be set.")
    endif()
ENDIF()
<|MERGE_RESOLUTION|>--- conflicted
+++ resolved
@@ -56,11 +56,7 @@
 # machine with no git. 
 #
 # NOTE: when releasing the "-dev" suffix needs to be stripped off!
-<<<<<<< HEAD
-set(PROJECT_VERSION "4.5.6-dev")
-=======
 set(PROJECT_VERSION "4.6.1-dev")
->>>>>>> 8d6cc146
 set(CUSTOM_VERSION_STRING ""
     CACHE STRING "Custom version string (if empty, use hard-coded default)")
 mark_as_advanced(CUSTOM_VERSION_STRING)
@@ -70,11 +66,6 @@
 set(SOVERSION 6)
 # It is a bit irritating, but this has to be set separately for now!
 SET(CPACK_PACKAGE_VERSION_MAJOR "4")
-<<<<<<< HEAD
-SET(CPACK_PACKAGE_VERSION_MINOR "5")
-SET(CPACK_PACKAGE_VERSION_PATCH "6")
-
-=======
 SET(CPACK_PACKAGE_VERSION_MINOR "6")
 SET(CPACK_PACKAGE_VERSION_PATCH "1")
 
@@ -86,7 +77,6 @@
     math(EXPR NUM_VERSION 
          "${NUM_VERSION} + ${CPACK_PACKAGE_VERSION_PATCH}")
 endif()
->>>>>>> 8d6cc146
 
 # The API version tracks the numerical Gromacs version (for now).
 # It is potentially different from the Gromacs version in the future, if
@@ -306,10 +296,6 @@
 
 if (CMAKE_C_COMPILER_ID STREQUAL "PGI")
     message(WARNING "All tested PGI compiler versions (up to 12.9.0) generate binaries which produce incorrect results, or even fail to compile Gromacs. Highly recommended to use a different compiler. If you choose to use PGI, make sure to run the regressiontests.")
-endif()
-
-if(CMAKE_C_COMPILER_ID MATCHES "Intel" AND C_COMPILER_VERSION VERSION_LESS "12.0.0")
-    message(WARNING "Intel compilers before 12.0.0 are not routinely tested, so there may be problems. Version 11.1 with SSE4.1 is known to produce incorrect results. It is highly recommended to use a more up-to-date compiler. If you choose to use this version, make sure you run the regressiontests.")
 endif()
 
 ########################################################################
@@ -763,9 +749,6 @@
       message(STATUS "Enabling SSE4.1 Gromacs acceleration, and it will help compiler optimization.")
     endif()
 
-    if(CMAKE_C_COMPILER_ID MATCHES "Intel" AND C_COMPILER_VERSION VERSION_EQUAL "11.1")
-        message(FATAL_ERROR "You are using Intel compiler version 11.1, and that compiler is known to produce incorrect results with SSE4.1 acceleration. You need to use another compiler (e.g. icc 12 or newer) or different acceleration (probably slower simulations).")
-    endif()
 elseif(${GMX_CPU_ACCELERATION} STREQUAL "AVX_128_FMA" OR ${GMX_CPU_ACCELERATION} STREQUAL "AVX_256")
 
     # Set the AVX compiler flag for both these choices!
