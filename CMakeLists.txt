--- conflicted
+++ resolved
@@ -22,11 +22,7 @@
 # machine with no git. 
 #
 # NOTE: when releasing the "-dev" suffix needs to be stripped off!
-<<<<<<< HEAD
 set(PROJECT_VERSION "5.0-dev")
-=======
-set(PROJECT_VERSION "4.6.3-dev")
->>>>>>> ff6c68d9
 # The version number of the regressiontest tarball against which this
 # git branch can be tested. Normally, this will be the version of the
 # last patch release. Comment the next line out for branches leading
@@ -251,10 +247,7 @@
 # This variable should be used for additional compiler flags which are not
 # generated in gmxCFlags nor are acceleration or MPI related.
 set(EXTRA_C_FLAGS "")
-<<<<<<< HEAD
 set(EXTRA_CXX_FLAGS "")
-=======
->>>>>>> ff6c68d9
 
 # gcc 4.4.x is buggy and crashes when compiling some files with O3 and OpenMP on.
 # Detect here whether applying a workaround is needed and will apply it later
@@ -281,14 +274,10 @@
 # We can work around this by not using the integrated assembler (except on OS X
 # which has an outdated assembler that does not support AVX instructions).
 if (${CMAKE_C_COMPILER_ID} MATCHES "Clang" AND C_COMPILER_VERSION VERSION_LESS "3.3")
-<<<<<<< HEAD
     set(GMX_USE_CLANG_C_FMA_BUG_WORKAROUND TRUE)
 endif()
 if (${CMAKE_CXX_COMPILER_ID} MATCHES "Clang" AND CXX_COMPILER_VERSION VERSION_LESS "3.3")
     set(GMX_USE_CLANG_CXX_FMA_BUG_WORKAROUND TRUE)
-=======
-    set(GMX_USE_CLANG_FMA_BUG_WORKAROUND TRUE)
->>>>>>> ff6c68d9
 endif()
 
 if (CMAKE_C_COMPILER_ID STREQUAL "PGI")
@@ -528,15 +517,9 @@
 include(ThreadMPI)
 set(THREAD_MPI_LIB thread_mpi)
 # Enable core threading facilities
-<<<<<<< HEAD
 tmpi_enable_core("${CMAKE_SOURCE_DIR}/src/gromacs/legacyheaders")
 # Enable tMPI C++ support
 tmpi_enable_cxx()
-=======
-tmpi_enable_core("${CMAKE_SOURCE_DIR}/include")
-# Enable tMPI C++ support
-# tmpi_enable_cxx()
->>>>>>> ff6c68d9
 if(GMX_THREAD_MPI)
     # enable MPI functions
     tmpi_enable()
@@ -861,23 +844,16 @@
             message(WARNING "Due to a known compiler bug, Clang up to version 3.2 (and Apple Clang up to version 4.1) produces incorrect code with AVX_128_FMA acceleration. As we can not work around this bug on OS X, you will have to select a different compiler or CPU acceleration.")
         endif()
 
-<<<<<<< HEAD
         if (GMX_USE_CLANG_C_FMA_BUG_WORKAROUND)
-=======
-        if (GMX_USE_CLANG_FMA_BUG_WORKAROUND)
->>>>>>> ff6c68d9
             # we assume that we have an external assembler that supports AVX
             message(STATUS "Clang ${C_COMPILER_VERSION} detected, enabling FMA bug workaround")
             set(EXTRA_C_FLAGS "${EXTRA_C_FLAGS} -no-integrated-as")
         endif()
-<<<<<<< HEAD
         if (GMX_USE_CLANG_CXX_FMA_BUG_WORKAROUND)
             # we assume that we have an external assembler that supports AVX
             message(STATUS "Clang ${CXX_COMPILER_VERSION} detected, enabling FMA bug workaround")
             set(EXTRA_CXX_FLAGS "${EXTRA_CXX_FLAGS} -no-integrated-as")
         endif()
-=======
->>>>>>> ff6c68d9
 
     else()
         # If we are not doing AVX_128, it must be AVX_256...
@@ -1157,11 +1133,7 @@
 # these are set after everything else
 if (NOT GMX_SKIP_DEFAULT_CFLAGS)
     set(CMAKE_C_FLAGS "${ACCELERATION_C_FLAGS} ${MPI_COMPILE_FLAGS} ${EXTRA_C_FLAGS} ${CMAKE_C_FLAGS}")
-<<<<<<< HEAD
     set(CMAKE_CXX_FLAGS "${ACCELERATION_CXX_FLAGS} ${MPI_COMPILE_FLAGS} ${GMX_CXX11_FLAGS} ${EXTRA_CXX_FLAGS} ${CMAKE_CXX_FLAGS}")
-=======
-    set(CMAKE_CXX_FLAGS "${ACCELERATION_CXX_FLAGS} ${MPI_COMPILE_FLAGS} ${CMAKE_CXX_FLAGS}")
->>>>>>> ff6c68d9
     set(CMAKE_EXE_LINKER_FLAGS "${FFT_LINKER_FLAGS} ${MPI_LINKER_FLAGS} ${CMAKE_EXE_LINKER_FLAGS}")
     set(CMAKE_SHARED_LINKER_FLAGS "${MPI_LINKER_FLAGS} ${CMAKE_SHARED_LINKER_FLAGS}")
 else()
