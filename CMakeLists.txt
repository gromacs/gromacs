cmake_minimum_required(VERSION 2.8)
# Keep CMake suitably quiet on Cygwin
set(CMAKE_LEGACY_CYGWIN_WIN32 0) # Remove when CMake >= 2.8.4 is required

# override bugs on OS X where Cmake picks gcc (GNU) for C instead of system default cc (Clang).
if(APPLE)
    set(CMAKE_C_COMPILER_INIT "cc")
endif(APPLE)

project(Gromacs)
include(Dart)
mark_as_advanced(DART_ROOT)

set(CMAKE_LIBRARY_OUTPUT_DIRECTORY ${CMAKE_BINARY_DIR}/lib)
set(CMAKE_ARCHIVE_OUTPUT_DIRECTORY ${CMAKE_BINARY_DIR}/lib)
set(CMAKE_RUNTIME_OUTPUT_DIRECTORY ${CMAKE_BINARY_DIR}/bin)

# PROJECT_VERSION should have the following structure: 
# VERSION-dev[-SUFFIX] where the VERSION should have the for: vMajor.vMinor.vPatch
#
# The "-dev" suffix is important to keep because it makes possible to distinguish 
# between a build from official release and a build from git release branch on a 
# machine with no git. 
#
# NOTE: when releasing the "-dev" suffix needs to be stripped off!
set(PROJECT_VERSION "5.0-dev")
set(CUSTOM_VERSION_STRING ""
    CACHE STRING "Custom version string (if empty, use hard-coded default)")
mark_as_advanced(CUSTOM_VERSION_STRING)
if (CUSTOM_VERSION_STRING)
    set(PROJECT_VERSION ${CUSTOM_VERSION_STRING})
endif (CUSTOM_VERSION_STRING)
set(SOVERSION 6)
# It is a bit irritating, but this has to be set separately for now!
SET(CPACK_PACKAGE_VERSION_MAJOR "5")
SET(CPACK_PACKAGE_VERSION_MINOR "0")
#SET(CPACK_PACKAGE_VERSION_PATCH "0")

# The numerical gromacs version. It is 40600 for 4.6.0.
# The #define GMX_VERSION in gmx_header_config_h is set to this value.
math(EXPR NUM_VERSION 
    "${CPACK_PACKAGE_VERSION_MAJOR}*10000 + ${CPACK_PACKAGE_VERSION_MINOR}*100")
if(CPACK_PACKAGE_VERSION_PATCH)
    math(EXPR NUM_VERSION 
         "${NUM_VERSION} + ${CPACK_PACKAGE_VERSION_PATCH}")
endif()

# The API version tracks the numerical Gromacs version (for now).
# It is potentially different from the Gromacs version in the future, if
# the programs/libraries diverge from the presumably more stable API.
# The #define GMX_API_VERSION in version.h is set to this value to
# provide backward compatibility of software written against the Gromacs API.
set(API_VERSION ${NUM_VERSION})

# Cmake modules/macros are in a subdirectory to keep this file cleaner
set(CMAKE_MODULE_PATH ${CMAKE_CURRENT_SOURCE_DIR}/cmake)

if(CMAKE_INSTALL_PREFIX_INITIALIZED_TO_DEFAULT AND UNIX)
    set(CMAKE_INSTALL_PREFIX "/usr/local/gromacs" CACHE STRING "Installation prefix (installation will need write permissions here)" FORCE)
endif()

<<<<<<< HEAD
set(GMX_INSTALL_PREFIX "" CACHE STRING "Prefix gets appended to CMAKE_INSTALL_PREFIX. For cpack it sets the root folder of the archive.")
mark_as_advanced(GMX_INSTALL_PREFIX)
=======
include(gmxBuildTypeReference)
>>>>>>> f0ec366a

if(NOT CMAKE_BUILD_TYPE)
    set(CMAKE_BUILD_TYPE "Release" CACHE STRING "Choose the type of build, options are: Debug Release RelWithDebInfo MinSizeRel Reference." FORCE)
endif(NOT CMAKE_BUILD_TYPE)

enable_language(C)
enable_language(CXX)

set(CPACK_PACKAGE_VERSION ${PROJECT_VERSION})
set(CPACK_PACKAGE_VENDOR "gromacs.org")
set(CPACK_PACKAGE_DESCRIPTION_SUMMARY "Gromacs - a toolkit for high-performance molecular simulation")
set(CPACK_RESOURCE_FILE_WELCOME "${CMAKE_SOURCE_DIR}/admin/InstallWelcome.txt")
# Its GPL/LGPL, so they do not have to agree to a license for mere usage, but some installers require this...
set(CPACK_RESOURCE_FILE_LICENSE "${CMAKE_SOURCE_DIR}/COPYING")
set(CPACK_RESOURCE_FILE_README "${CMAKE_SOURCE_DIR}/admin/InstallInfo.txt")
set(CPACK_SOURCE_IGNORE_FILES ".isreposource;.git;.gitignore")
set(CPACK_PROJECT_CONFIG_FILE "${CMAKE_SOURCE_DIR}/CPackInit.cmake")
SET(CPACK_SOURCE_INSTALLED_DIRECTORIES "${CMAKE_SOURCE_DIR};/;${CMAKE_BINARY_DIR}/man;man")
set(CPACK_PACKAGE_CONTACT "gmx-users@gromacs.org")

#must come after all cpack settings!
include(CPack)

set(SOURCE_IS_GIT_REPOSITORY OFF)
if(EXISTS "${CMAKE_SOURCE_DIR}/.git")
    set(SOURCE_IS_GIT_REPOSITORY ON)
endif()

########################################################################
# Check and warn if cache generated on a different host is being reused
########################################################################
if(CMAKE_HOST_UNIX)
    execute_process(COMMAND hostname
                    OUTPUT_VARIABLE TMP_HOSTNAME
                    OUTPUT_STRIP_TRAILING_WHITESPACE)
    if(GMX_BUILD_HOSTNAME AND NOT "${GMX_BUILD_HOSTNAME}" STREQUAL "${TMP_HOSTNAME}")
        message(WARNING "
            The CMake cache, probably generated on a different host (${GMX_BUILD_HOSTNAME}),
            is being reused! This could lead to inconsitencies; therefore, it is
            recommended to regenerate the cache!")
    endif()
    set(GMX_BUILD_HOSTNAME "${TMP_HOSTNAME}" CACHE INTERNAL
            "Hostname of the machine where the cache was generated.")
endif()

########################################################################
set(CMAKE_PREFIX_PATH "" CACHE STRING "Extra locations to search for external libraries and tools (give directory without lib, bin, or include)")
# Fix stupid flags on Windows
########################################################################
SET(SHARED_LIBS_DEFAULT ON) 
IF( WIN32 AND NOT CYGWIN)
  option(GMX_PREFER_STATIC_LIBS "When finding libraries prefer static system libraries (MT instead of MD)!" ON)
  mark_as_advanced(GMX_PREFER_STATIC_LIBS)
  SET(SHARED_LIBS_DEFAULT OFF)  #is currently not working on Windows
  # This makes windows.h not declare min/max as macros that would break
  # C++ code using std::min/std::max.
  add_definitions(-DNOMINMAX)

  IF (GMX_PREFER_STATIC_LIBS)
    #Only setting Debug and Release flags. Others configurations current not used.
    STRING(REPLACE /MD /MT CMAKE_C_FLAGS_RELEASE ${CMAKE_C_FLAGS_RELEASE})
    SET(CMAKE_C_FLAGS_RELEASE ${CMAKE_C_FLAGS_RELEASE} CACHE STRING "" FORCE)
    STRING(REPLACE /MD /MT CMAKE_C_FLAGS_DEBUG ${CMAKE_C_FLAGS_DEBUG})
    SET(CMAKE_C_FLAGS_DEBUG ${CMAKE_C_FLAGS_DEBUG} CACHE STRING "" FORCE)
    STRING(REPLACE /MD /MT CMAKE_CXX_FLAGS_RELEASE ${CMAKE_CXX_FLAGS_RELEASE})
    SET(CMAKE_CXX_FLAGS_RELEASE ${CMAKE_CXX_FLAGS_RELEASE} CACHE STRING "" FORCE)
    STRING(REPLACE /MD /MT CMAKE_CXX_FLAGS_DEBUG ${CMAKE_CXX_FLAGS_DEBUG})
    SET(CMAKE_CXX_FLAGS_DEBUG ${CMAKE_CXX_FLAGS_DEBUG} CACHE STRING "" FORCE)
  ENDIF()

  #Workaround for cmake bug 13174. Replace deprecated options.
  IF( CMAKE_C_COMPILER_ID MATCHES "Intel" )
    STRING(REPLACE /GZ /RTC1 CMAKE_C_FLAGS_DEBUG ${CMAKE_C_FLAGS_DEBUG})
    SET(CMAKE_C_FLAGS_DEBUG ${CMAKE_C_FLAGS_DEBUG} CACHE STRING "" FORCE)
  ENDIF()
  IF( CMAKE_CXX_COMPILER_ID MATCHES "Intel" )
    STRING(REPLACE /GZ /RTC1 CMAKE_CXX_FLAGS_DEBUG ${CMAKE_CXX_FLAGS_DEBUG})
    STRING(REPLACE /GX /EHsc CMAKE_CXX_FLAGS_DEBUG ${CMAKE_CXX_FLAGS_DEBUG})
    SET(CMAKE_CXX_FLAGS_DEBUG ${CMAKE_CXX_FLAGS_DEBUG} CACHE STRING "" FORCE)

    STRING(REPLACE /GX /EHsc CMAKE_CXX_FLAGS_RELEASE ${CMAKE_CXX_FLAGS_RELEASE})
    SET(CMAKE_CXX_FLAGS_RELEASE ${CMAKE_CXX_FLAGS_RELEASE} CACHE STRING "" FORCE)
  ENDIF()
ENDIF()


########################################################################
# User input options                                                   #
########################################################################
option(GMX_DOUBLE "Use double precision (much slower, use only if you really need it)" OFF)
option(GMX_MPI    "Build a parallel (message-passing) version of GROMACS" OFF)
option(GMX_THREAD_MPI  "Build a thread-MPI-based multithreaded version of GROMACS (not compatible with MPI)" ON)
option(GMX_SOFTWARE_INVSQRT "Use GROMACS software 1/sqrt" ON)
mark_as_advanced(GMX_SOFTWARE_INVSQRT)
option(GMX_POWERPC_INVSQRT "Use PowerPC hardware 1/sqrt" OFF)
mark_as_advanced(GMX_POWERPC_INVSQRT)
option(GMX_FAHCORE "Build a library with mdrun functionality" OFF)
mark_as_advanced(GMX_FAHCORE)
option(GMX_OPENMM "Accelerated execution on GPUs through the OpenMM library (rerun cmake after changing to see relevant options)" OFF)

include(gmxDetectAcceleration)
if(NOT DEFINED GMX_CPU_ACCELERATION)
    if(CMAKE_CROSSCOMPILING)
        set(GMX_SUGGESTED_CPU_ACCELERATION "None")
    else(CMAKE_CROSSCOMPILING)
        gmx_detect_acceleration(GMX_SUGGESTED_CPU_ACCELERATION)
    endif(CMAKE_CROSSCOMPILING)
endif(NOT DEFINED GMX_CPU_ACCELERATION)

set(GMX_CPU_ACCELERATION "@GMX_SUGGESTED_CPU_ACCELERATION@"
    CACHE STRING "Accelerated CPU kernels. Pick one of: None, SSE2, SSE4.1, AVX_128_FMA, AVX_256, BlueGene, Power6, Fortran")

set(GMX_FFT_LIBRARY "fftw3" 
    CACHE STRING "FFT library choices: fftw3,mkl,fftpack[built-in]")
option(GMX_DISABLE_FFTW_MEASURE 
       "Do not optimize FFTW setups (not needed with SSE)" OFF)
mark_as_advanced(GMX_DISABLE_FFTW_MEASURE)
set(GMX_QMMM_PROGRAM "none" 
    CACHE STRING "QM package choices: none,gaussian,mopac,gamess,orca")
option(GMX_BROKEN_CALLOC "Work around broken calloc()" OFF)
mark_as_advanced(GMX_BROKEN_CALLOC)
option(GMX_MPI_IN_PLACE "Enable MPI_IN_PLACE for MPIs that have it defined" ON)
mark_as_advanced(GMX_MPI_IN_PLACE)
option(GMX_LOAD_PLUGINS "Compile with plugin support, needed to read VMD supported file formats" ON)
mark_as_advanced(GMX_LOAD_PLUGINS)

option(GMX_GPU  "Enable GPU acceleration" ON)
option(GMX_OPENMP "Enable OpenMP-based multithreading" ON)

option(GMX_GIT_VERSION_INFO "Generate git version information" ${SOURCE_IS_GIT_REPOSITORY})
mark_as_advanced(GMX_GIT_VERSION_INFO)

option(GMX_DEFAULT_SUFFIX "Use default suffixes for GROMACS binaries and libs (_d for double, _mpi for MPI; rerun cmake after changing to see relevant options)" ON)
if(UNIX)
    option(GMX_SYMLINK_OLD_BINARY_NAMES "Create symbolic links for pre-5.0 binary names" ON)
endif()

if(UNIX)
    option(GMX_PREFER_STATIC_LIBS "When finding libraries prefer static archives (not available on non-*nix platforms and it will only work if static versions of external dependencies are available and found)!" OFF)
    mark_as_advanced(GMX_PREFER_STATIC_LIBS)
endif()

option(GMX_CYCLE_SUBCOUNTERS "Enable cycle subcounters to get a more detailed cycle timings" OFF)
mark_as_advanced(GMX_CYCLE_SUBCOUNTERS)

######################################################################
# Compiler tests
# These need to be done early (before further tests).
#####################################################################

# The cmake/Check{C,CXX}CompilerFlag.cmake files in the GROMACS distribution
# are used with permission from CMake v2.8.9 so that GROMACS can detect
# invalid options with the Intel Compilers.
# These files should be removed from the source tree when a CMake version that
# includes the features in question becomes required for building GROMACS.
include(CheckCCompilerFlag)
include(CheckCXXCompilerFlag)

# OpenMP check must come before other CFLAGS!
if(GMX_OPENMP)
    find_package(OpenMP)
    if(OPENMP_FOUND)
        # CMake on Windows doesn't support linker flags passed to target_link_libraries
        # (i.e. it treats /openmp as \openmp library file). Also, no OpenMP linker flags are needed.
        if(NOT (WIN32 AND NOT CYGWIN))
            if(CMAKE_COMPILER_IS_GNUCC AND GMX_PREFER_STATIC_OPENMP AND NOT APPLE)
                set(OpenMP_LINKER_FLAGS "-Wl,-static -lgomp -lrt -Wl,-Bdynamic -lpthread")
                set(OpenMP_SHARED_LINKER_FLAGS "")
            else()
                # Only set a linker flag if the user didn't set them manually
                if(NOT DEFINED OpenMP_LINKER_FLAGS)
                    set(OpenMP_LINKER_FLAGS "${OpenMP_C_FLAGS}")
                endif()
                if(NOT DEFINED OpenMP_SHARED_LINKER_FLAGS)
                    set(OpenMP_SHARED_LINKER_FLAGS "${OpenMP_C_FLAGS}")
                endif()
            endif()
        endif()
    else(OPENMP_FOUND)
        message(WARNING
                "The compiler you are using does not support OpenMP parallelism. This might hurt your performance a lot, in particular with GPUs. Try using a more recent version, or a different compiler. For now, we are proceeding by turning off OpenMP.")
        set(GMX_OPENMP OFF CACHE STRING "Whether GROMACS will use OpenMP parallelism." FORCE)
    endif(OPENMP_FOUND)
endif()


include(gmxCFlags)
gmx_c_flags()

include(gmxGetCompilerInfo)
get_compiler_version()

# gcc 4.4.x is buggy and crashes when compiling some files with O3 and OpenMP on.
# Detect here whether applying a workaround is needed and will apply it later
# on the affected files.
include(gmxGCC44O3BugWorkaround)
gmx_check_gcc44_bug_workaround_needed(GMX_USE_GCC44_BUG_WORKAROUND)

########################################################################
# Set up binary and library suffixing 
########################################################################
set(GMX_BINARY_SUFFIX "" CACHE STRING "Suffix for GROMACS binaries (default: _d for double, _mpi for MPI, _mpi_d for MPI and double).")
set(GMX_LIBS_SUFFIX "" 
  CACHE STRING "Suffix for GROMACS libs (default: _d for double, _mpi for MPI, _mpi_d for MPI and double).")
if (GMX_DEFAULT_SUFFIX)
  set(GMX_BINARY_SUFFIX "")
  set(GMX_LIBS_SUFFIX "")
  if (GMX_MPI)
    set(GMX_BINARY_SUFFIX "_mpi")
    set(GMX_LIBS_SUFFIX "_mpi")
  endif(GMX_MPI)
  if (GMX_DOUBLE)
    set (GMX_BINARY_SUFFIX "${GMX_BINARY_SUFFIX}_d")
    set (GMX_LIBS_SUFFIX "${GMX_LIBS_SUFFIX}_d")
  endif(GMX_DOUBLE)
  if (GMX_OPENMM)
    set (GMX_BINARY_SUFFIX "-openmm")
    set (GMX_LIBS_SUFFIX "_openmm")
  endif(GMX_OPENMM)
  mark_as_advanced(FORCE GMX_BINARY_SUFFIX GMX_LIBS_SUFFIX)
  if (NOT SUFFIX_QUIETLY)
    message(STATUS "Using default binary suffix: \"${GMX_BINARY_SUFFIX}\"")
    message(STATUS "Using default library suffix: \"${GMX_LIBS_SUFFIX}\"")
  endif (NOT SUFFIX_QUIETLY)
else(GMX_DEFAULT_SUFFIX)
  mark_as_advanced(CLEAR GMX_BINARY_SUFFIX GMX_LIBS_SUFFIX)
  if (NOT SUFFIX_QUIETLY)
    message(STATUS "Using manually set binary suffix: \"${GMX_BINARY_SUFFIX}\"")
    message(STATUS "Using manually set library suffix: \"${GMX_LIBS_SUFFIX}\"")
  endif (NOT SUFFIX_QUIETLY)
endif(GMX_DEFAULT_SUFFIX)
set(SUFFIX_QUIETLY TRUE CACHE INTERNAL "")

set(PKG_CFLAGS "")
if(GMX_DOUBLE)
    set(PKG_CFLAGS "${PKG_CFLAGS} -DGMX_DOUBLE")
endif(GMX_DOUBLE)
if(GMX_SOFTWARE_INVSQRT)
  set(PKG_CFLAGS "${PKG_CFLAGS} -DGMX_SOFTWARE_INVSQRT")
endif(GMX_SOFTWARE_INVSQRT)
if(GMX_POWERPC_INVSQRT)
  set(PKG_CFLAGS "${PKG_CFLAGS} -DGMX_POWERPC_INVSQRT")
endif(GMX_POWERPC_INVSQRT)

########################################################################
#Process MPI settings
########################################################################
include(gmxManageMPI)

#######################################################################
# Check for options incompatible with OpenMM build                    #
#######################################################################
if(GMX_OPENMM)
    # we'll use the built-in fft to avoid unnecessary dependencies
    string(TOUPPER ${GMX_FFT_LIBRARY} GMX_FFT_LIBRARY)
    if(NOT ${GMX_FFT_LIBRARY} STREQUAL "FFTPACK")
        message(STATUS "No external FFT libraries needed for the OpenMM build, switching to fftpack!")
        set(GMX_FFT_LIBRARY "fftpack" CACHE STRING 
		"No external FFT libraries needed for the OpenMM build, switching to  fftpack!" FORCE)
    endif()
    if(GMX_MPI)
        message(FATAL_ERROR "The OpenMM build is not compatible with MPI!")
    endif(GMX_MPI)
    if(GMX_THREAD_MPI)
        message(STATUS "Thread-MPI not compatible with OpenMM, disabled!")
        set(GMX_THREAD_MPI OFF CACHE BOOL
		"Thread-MPI not compatible with OpenMM build, disabled!" FORCE)
    endif(GMX_THREAD_MPI)
    if(GMX_OPENMP)
        message(STATUS "OpenMP multithreading not compatible with OpenMM, disabled")
        set(GMX_OPENMP OFF CACHE BOOL
            "OpenMP multithreading not compatible with OpenMM, disabled!" FORCE)
    endif()
    if(GMX_SOFTWARE_INVSQRT)
        set(GMX_SOFTWARE_INVSQRT OFF CACHE STRING 
                "The OpenMM build does not need GROMACS software 1/sqrt!" FORCE)
    endif(GMX_SOFTWARE_INVSQRT)
    string(TOUPPER ${GMX_CPU_ACCELERATION} GMX_CPU_ACCELERATION)
    if(NOT GMX_CPU_ACCELERATION STREQUAL "NONE")
        message(STATUS "Switching off CPU-based acceleration, the OpenMM build does not support/need any!")
        set(GMX_CPU_ACCELERATION "None" CACHE STRING
            "Switching off CPU-based acceleration, the OpenMM build does not support/need any!" FORCE)
    endif()
    if(GMX_FAHCORE)
        message(FATAL_ERROR "The OpenMM build does not support FAH build!")
    endif(GMX_FAHCORE)
    if(GMX_DOUBLE)
        message(FATAL_ERROR  "The OpenMM-build does not support double precision calculations!")
    endif()
    # mark as advanced the unused variables
    mark_as_advanced(FORCE GMX_CPU_ACCELERATION GMX_MPI GMX_FFT_LIBRARY 
        GMX_QMMM_PROGRAM GMX_THREAD_MPI GMX_DOUBLE)
else(GMX_OPENMM)
     mark_as_advanced(CLEAR GMX_CPU_ACCELERATION GMX_MPI GMX_FFT_LIBRARY 
        GMX_QMMM_PROGRAM GMX_THREAD_MPI GMX_DOUBLE)
endif(GMX_OPENMM)


########################################################################
# Basic system tests (standard libraries, headers, functions, types)   #
########################################################################
include(CheckIncludeFiles)
include(CheckIncludeFileCXX)
check_include_files(unistd.h	 HAVE_UNISTD_H)
check_include_files(pwd.h        HAVE_PWD_H)
check_include_files(pthread.h    HAVE_PTHREAD_H)
check_include_files(dirent.h     HAVE_DIRENT_H)
check_include_files(sys/time.h   HAVE_SYS_TIME_H)
check_include_files(io.h  		 HAVE_IO_H)
check_include_files(sched.h      HAVE_SCHED_H)

check_include_files(regex.h      HAVE_POSIX_REGEX)
check_include_file_cxx(regex     HAVE_CXX11_REGEX)
# TODO: It could be nice to inform the user if no regex support is found,
# as selections won't be fully functional.

include(CheckFunctionExists)
check_function_exists(strdup            HAVE_STRDUP)
check_function_exists(posix_memalign    HAVE_POSIX_MEMALIGN)
check_function_exists(memalign          HAVE_MEMALIGN)
check_function_exists(_aligned_malloc   HAVE__ALIGNED_MALLOC)
check_function_exists(gettimeofday      HAVE_GETTIMEOFDAY)
check_function_exists(fsync             HAVE_FSYNC)
check_function_exists(_fileno           HAVE__FILENO)
check_function_exists(fileno            HAVE_FILENO)
check_function_exists(_commit           HAVE__COMMIT)
check_function_exists(sigaction         HAVE_SIGACTION)
check_function_exists(sysconf           HAVE_SYSCONF)
check_function_exists(sched_setaffinity HAVE_SCHED_SETAFFINITY)
check_function_exists(sched_getaffinity HAVE_SCHED_GETAFFINITY)
check_function_exists(rsqrt             HAVE_RSQRT)
check_function_exists(rsqrtf            HAVE_RSQRTF)
check_function_exists(sqrtf             HAVE_SQRTF)

include(CheckLibraryExists)
check_library_exists(m sqrt "" HAVE_LIBM)
check_library_exists(m cbrt "" HAVE_CBRT)


include(CheckTypeSize)

check_type_size("int"           SIZEOF_INT) 
check_type_size("long int"      SIZEOF_LONG_INT) 
check_type_size("long long int" SIZEOF_LONG_LONG_INT) 
check_type_size("off_t"         SIZEOF_OFF_T)
check_type_size("void *"        SIZEOF_VOIDP)

if (CMAKE_C_SIZEOF_DATA_PTR EQUAL 8)
    set(GMX_64_BIT TRUE)
else (CMAKE_C_SIZEOF_DATA_PTR EQUAL 8)
    set(GMX_64_BIT FALSE)
endif (CMAKE_C_SIZEOF_DATA_PTR EQUAL 8)

include(TestBigEndian)
test_big_endian(GMX_INTEGER_BIG_ENDIAN)




########################################################################
# Find external packages                                               #
########################################################################
if(UNIX)
    if(GMX_PREFER_STATIC_LIBS)
        # On Linux .a is the static library suffix, on Mac OS X .lib can also
        # be used, so we'll add both to the preference list.
        SET(CMAKE_FIND_LIBRARY_SUFFIXES ".lib;.a" ${CMAKE_FIND_LIBRARY_SUFFIXES})
        if(SHARED_LIBS_DEFAULT)
            if(BUILD_SHARED_LIBS) #Warn the user about the combination. But don't overwrite the request.
                message(WARNING "Static libraries requested, and shared Gromacs libraries requested.")
            elseif(NOT DEFINED BUILD_SHARED_LIBS) #Change default to OFF. Don't warn if it's already off.
                message(WARNING "Static libraries requested, the GROMACS libraries will also be build static (BUILD_SHARED_LIBS=OFF)")
                set(SHARED_LIBS_DEFAULT OFF)
            endif()
        endif()
    endif()
endif()
option(BUILD_SHARED_LIBS "Enable shared libraries (can be problematic with MPI, Windows)" ${SHARED_LIBS_DEFAULT})

option(GMX_XML "Use libxml2 to parse xml files" ON)
if (GMX_XML)
  find_package(LibXml2)
  set(PKG_XML "")
  if(LIBXML2_FOUND)
    include_directories(${LIBXML2_INCLUDE_DIR})
    set(PKG_XML libxml-2.0)
    set(XML_LIBRARIES ${LIBXML2_LIBRARIES})
  endif(LIBXML2_FOUND)
endif(GMX_XML)

option(GMX_GSL "Add support for gsl" OFF)
if (GMX_GSL)
  find_package(gsl)
  set(PKG_GSL "")
  if(GSL_FOUND)
    include_directories(${GSL_INCLUDE_DIR})
    set(PKG_GSL gsl)
    set(HAVE_LIBGSL 1)
  endif(GSL_FOUND)
endif (GMX_GSL)

option(GMX_X11 "Use X window system" OFF)
if (GMX_X11)
	find_package(X11)
	# X11 includes/libraries are only set in the ngmx subdirectory!
	if(X11_FOUND)
    	set(HAVE_X11 1)
	endif(X11_FOUND)
endif(GMX_X11)

include(ThreadMPI)
set(THREAD_MPI_LIB thread_mpi)
if(GMX_THREAD_MPI)
    tmpi_get_source_list(THREAD_MPI_SRC CXX)
    set(PKG_CFLAGS "${PKG_CFLAGS} -DGMX_THREAD_MPI")
    set(GMX_MPI 1)
else(GMX_THREAD_MPI)
    tmpi_get_source_list(THREAD_MPI_SRC CXX NOMPI)
endif(GMX_THREAD_MPI)

if(GMX_OPENMM)
    set(CUDA_BUILD_EMULATION OFF)
    find_package(CUDA 3.1 REQUIRED)
    add_definitions(-DGMX_OPENMM)
    if(CMAKE_BUILD_TYPE STREQUAL "DEBUG")    
        set(CUDA_VERBOSE_BUILD ON)
    endif()
    find_package(OpenMM) 
endif(GMX_OPENMM)


if(GMX_GPU)
    if(GMX_DOUBLE)
        message(WARNING "GPU acceleration is not available in double precision, disabled!")
        set(GMX_GPU OFF CACHE BOOL "Enable GPU acceleration" FORCE)
    endif()
endif(GMX_GPU)

if(GMX_GPU)

    # We support CUDA >=v3.2 on *nix, but <= v4.1 doesn't work with MSVC
    if(MSVC)
        find_package(CUDA 4.1)
    else()
        find_package(CUDA 3.2)
    endif()

    if (NOT EXISTS ${CUDA_TOOLKIT_ROOT_DIR})
        message(FATAL_ERROR "
    mdrun supports native GPU acceleration on NVIDIA hardware with compute
    capability >=2.0. This requires the NVIDIA CUDA library, which was not
    found; the location can be hinted by setting CUDA_TOOLKIT_ROOT_DIR as
    a CMake option (It does not work as an environment variable).
    The typical location would be /usr/local/cuda.

    CPU or GPU acceleration can be selected at runtime, but if you are
    sure you can not make use of GPU acceleration, disable it by setting
    the CMake variable GMX_GPU=OFF.")
    endif()

    if(NOT GMX_OPENMP)
        message(WARNING "
    In order to use GPU acceleration efficiently, mdrun requires OpenMP multithreading.
    Without OpenMP only a single CPU core per GPU can be used which is suboptimal.
    Note that with MPI multiple processes can be forced to use a single GPU, but this
    typically inefficient. Note that you need to set both C and C++ compilers that
    support OpenMP (CC and CXX environment variables, respectively) when using GPUs.")
    endif()

    include(gmxManageNvccConfig)

    # Check whether we can use atomic operations needed for polling wait for GPU
    # (to avoid the cudaStreamSynchronize + ECC bug).
    # With thread-MPI testing atomics has already been carried out, but without
    # thread-MPI we need to invoke the atomics test independently.
    if (NOT GMX_THREAD_MPI)
        set(TEST_TMPI_ATOMICS_ONLY ON CACHE INTERNAL
            "Test only the atomic operations of thread-MPI.")
        include(ThreadMPI)
    endif()

    # Version info (semicolon used as line separator) for nvcc.
    get_nvcc_version_info()

endif()
# Annoyingly enough, FindCUDA leaves a few variables behind as non-advanced.
# We need to mark these advanced outside the conditional, otherwise, if the user
# tuns GMX_GPU=OFF after a failed cmake pass, these variables will be left behind.
mark_as_advanced(CUDA_BUILD_CUBIN CUDA_BUILD_EMULATION CUDA_SDK_ROOT_DIR CUDA_VERBOSE_BUILD)

if(APPLE)
   find_library(ACCELERATE_FRAMEWORK Accelerate)
   list(APPEND GMX_EXTRA_LIBRARIES ${ACCELERATE_FRAMEWORK})
endif(APPLE)

if(CYGWIN)
    set(GMX_CYGWIN 1)
endif(CYGWIN)

if(WIN32 AND NOT CYGWIN)
    set(GMX_NATIVE_WINDOWS 1)
endif()

# only bother with finding git and using version.h if the source is a git repo
if(GMX_GIT_VERSION_INFO)
    if (NOT SOURCE_IS_GIT_REPOSITORY)
        message(FATAL_ERROR
            "Cannot generate git version information from source tree not under git. "
            "Set GMX_GIT_VERSION_INFO=OFF to proceed.")
    endif ()
    # We need at least git v1.5.3 be able to parse git's date output. If not
    # found or the version is too small, we can't generate version information.
    find_package(Git)

    # Find out the git version
    if(GIT_FOUND AND NOT GIT_VERSION)
      execute_process(COMMAND ${GIT_EXECUTABLE} "--version"
        OUTPUT_VARIABLE _exec_out
        OUTPUT_STRIP_TRAILING_WHITESPACE)
      string(REGEX REPLACE "git version (.*)" "\\1" GIT_VERSION ${_exec_out})
      set(GIT_VERSION ${GIT_VERSION} CACHE STRING "Git version")
      mark_as_advanced(GIT_VERSION)
    endif()

    if(NOT GIT_FOUND OR GIT_VERSION VERSION_LESS "1.5.3")
        message(FATAL_ERROR
            "No compatible git version found (>= 1.5.3 required). "
            "Won't be able to generate development version information. "
            "Set GMX_GIT_VERSION_INFO=OFF to proceed.")
    endif()
endif()

option(GMX_INTERNAL_BOOST "Use minimal internal version of boost" OFF)
if ( NOT GMX_INTERNAL_BOOST )
  find_package( Boost 1.44.0 )
else ( NOT GMX_INTERNAL_BOOST )
  set (Boost_FOUND FALSE)
endif( NOT GMX_INTERNAL_BOOST )

if(Boost_FOUND AND NOT Boost_VERSION VERSION_LESS "104400" )
  include_directories(${Boost_INCLUDE_DIRS})
else()
  if(NOT BOOST_QUIETLY)
    message("Boost >= 1.44 not found. Using minimal internal version. Not recommended if GROMACS is used as library!")
  endif()
  include_directories(${CMAKE_SOURCE_DIR}/src/external/boost)
  add_definitions( -DBOOST_NO_TYPEID )  #TYPEID not supported for minimal internal version (would add significant more code)
  # TODO: Propagate the above settings to the installed CMakeFiles.txt template
  # (from share/template/)
  # TODO: Reorder stuff such that INCL_INSTALL_DIR could be used here
  set(PKG_CFLAGS "${PKG_CFLAGS} -DBOOST_NO_TYPEID -I${GMX_INSTALL_PREFIX}include/gromacs/external/boost")
  install(DIRECTORY ${CMAKE_SOURCE_DIR}/src/external/boost/boost
          DESTINATION ${GMX_INSTALL_PREFIX}include/gromacs/external/boost
          COMPONENT development)
endif()
set(BOOST_QUIETLY TRUE CACHE INTERNAL "")

if (LIBXML2_FOUND)
    option(GMX_BUILD_UNITTESTS "Build unit tests with BUILD_TESTING (uses Google C++ Testing and Mocking Frameworks, requires libxml2)" ON)
else (LIBXML2_FOUND)
    set(GMX_BUILD_UNITTESTS OFF)
endif (LIBXML2_FOUND)
mark_as_advanced(GMX_BUILD_UNITTESTS)
set(MEMORYCHECK_SUPPRESSIONS_FILE ${CMAKE_SOURCE_DIR}/cmake/legacy_and_external.supp)

########################################################################
# Generate development version info for cache
########################################################################
# set(GEN_VERSION_INFO_INTERNAL "ON")
# include(gmxGenerateVersionString)

########################################################################
# Our own GROMACS tests
########################################################################

add_definitions( -DHAVE_CONFIG_H )
include_directories(${CMAKE_SOURCE_DIR}/src)
# Required for config.h, maybe should only be set in src/CMakeLists.txt
include_directories(${CMAKE_BINARY_DIR}/src)
# Required for gmx_header_config_gen.h to be found before installation
include_directories(${CMAKE_BINARY_DIR}/src/gromacs/utility)
# Required for now to make old code compile
include_directories(${CMAKE_SOURCE_DIR}/src/gromacs/legacyheaders)

include(gmxTestInlineASM)
gmx_test_inline_asm_gcc_x86(GMX_X86_GCC_INLINE_ASM)

include(gmxSetBuildInformation)
gmx_set_build_information()
if(BUILD_CPU_FEATURES MATCHES "rdtscp" AND NOT GMX_DISTRIBUTABLE_BUILD)
    # The timestep counter headers do not include config.h
    add_definitions(-DHAVE_RDTSCP)
endif(BUILD_CPU_FEATURES MATCHES "rdtscp" AND NOT GMX_DISTRIBUTABLE_BUILD)

include(gmxTestFloatFormat)
gmx_test_float_format(GMX_FLOAT_FORMAT_IEEE754 
                      GMX_IEEE754_BIG_ENDIAN_BYTE_ORDER
                      GMX_IEEE754_BIG_ENDIAN_WORD_ORDER)

include(gmxTestLargeFiles)
gmx_test_large_files(GMX_LARGEFILES)

include(gmxTestSignal)
gmx_test_sigusr1(HAVE_SIGUSR1)

include(gmxTestInline)
gmx_test_inline(INLINE_KEYWORD)

include(gmxTestRestrict)
gmx_test_restrict(RESTRICT_KEYWORD)

include(gmxTestPipes)
gmx_test_pipes(HAVE_PIPES)

include(gmxTestIsfinite)
gmx_test_isfinite(HAVE_ISFINITE)
gmx_test__isfinite(HAVE__ISFINITE)
gmx_test__finite(HAVE__FINITE)

include(gmxTestCXX11)
gmx_test_cxx11(GMX_CXX11 CXX11_FLAG)
set(GROMACS_CXX_FLAGS "${CXX11_FLAG} ${GROMACS_CXX_FLAGS}")
if(CXX11_FLAG AND GMX_GPU)
    #FIXME: add proper solution for progate all but cxx11 flag
    set(CUDA_PROPAGATE_HOST_FLAGS no)
    message(WARNING "Please manually add compiler flags to CUDA_NVCC_FLAGS. Automatic propogation temporary not working.")
endif()

include(gmxTestXDR)
gmx_test_xdr(GMX_SYSTEM_XDR)
if(NOT GMX_SYSTEM_XDR)
    set(GMX_INTERNAL_XDR 1)
    set(PKG_CFLAGS "${PKG_CFLAGS} -DGMX_INTERNAL_XDR")
endif(NOT GMX_SYSTEM_XDR)

# Process nonbonded accelerated kernels settings
string(TOUPPER ${GMX_CPU_ACCELERATION} ${GMX_CPU_ACCELERATION})
if(${GMX_CPU_ACCELERATION} STREQUAL "NONE")
    # nothing to do
elseif(${GMX_CPU_ACCELERATION} STREQUAL "SSE2")

    GMX_TEST_CFLAG(GNU_SSE2_CFLAG "-msse2" GROMACS_C_FLAGS)
    if(NOT GNU_SSE2_CFLAG)
        GMX_TEST_CFLAG(MSVC_SSE2_CFLAG "/arch:SSE2" GROMACS_C_FLAGS)
    endif(NOT GNU_SSE2_CFLAG)

    GMX_TEST_CXXFLAG(GNU_SSE2_CXXFLAG "-msse2" GROMACS_CXX_FLAGS)
    if(NOT GNU_SSE2_CXXFLAG)
        GMX_TEST_CXXFLAG(MSVC_SSE2_CXXFLAG "/arch:SSE2" GROMACS_CXX_FLAGS)
    endif(NOT GNU_SSE2_CXXFLAG)

    # We dont warn for lacking SSE2 flag support, since that is probably standard today.

    # Only test the include after we have tried to add the correct flag for SSE2 support
    check_include_file(emmintrin.h  HAVE_EMMINTRIN_H ${GROMACS_C_FLAGS})

    if(NOT HAVE_EMMINTRIN_H)
        message(FATAL_ERROR "Cannot find emmintrin.h, which is required for SSE2 intrinsics support.")
    endif(NOT HAVE_EMMINTRIN_H)

    set(GMX_CPU_ACCELERATION_X86_SSE2 1)
    # The user should not be able to set this orthogonally to the acceleration
    set(GMX_X86_SSE2 1)
    if (NOT ACCELERATION_QUIETLY)
      message(STATUS "Enabling SSE2 Gromacs acceleration, and it will help compiler optimization.")
    endif()

elseif(${GMX_CPU_ACCELERATION} STREQUAL "SSE4.1")

    GMX_TEST_CFLAG(GNU_SSE4_CFLAG "-msse4.1" GROMACS_C_FLAGS)
    if (NOT GNU_SSE4_CFLAG)
        GMX_TEST_CFLAG(MSVC_SSE4_CFLAG "/arch:SSE4.1" GROMACS_C_FLAGS)
    endif(NOT GNU_SSE4_CFLAG)
    if (NOT GNU_SSE4_CFLAG AND NOT MSVC_SSE4_CFLAG)
        message(WARNING "No C SSE4.1 flag found. Consider a newer compiler, or disable SSE4.1 for slightly lower performance.")
        # Not surprising if we end up here! MSVC current does not support the SSE4.1 flag. However, it appears to accept SSE4.1
        # intrinsics when SSE2 support is enabled, so we try that instead.
        GMX_TEST_CFLAG(MSVC_SSE2_CFLAG "/arch:SSE2" GROMACS_C_FLAGS)
    endif(NOT GNU_SSE4_CFLAG AND NOT MSVC_SSE4_CFLAG)

    GMX_TEST_CXXFLAG(GNU_SSE4_CXXFLAG "-msse4.1" GROMACS_CXX_FLAG)
    if (NOT GNU_SSE4_CXXFLAG)
       GMX_TEST_CXXFLAG(MSVC_SSE4_CXXFLAG "/arch:SSE4.1" GROMACS_CXX_FLAGS)
    endif(NOT GNU_SSE4_CXXFLAG)
    if (NOT GNU_SSE4_CXXFLAG AND NOT MSVC_SSE4_CXXFLAG)
        message(WARNING "No C++ SSE4.1 flag found. Consider a newer compiler, or disable SSE4.1 for slightly lower performance.")
        # Not surprising if we end up here! MSVC current does not support the SSE4.1 flag. However, it appears to accept SSE4.1
        # intrinsics when SSE2 support is enabled, so we try that instead.
        GMX_TEST_CXXFLAG(MSVC_SSE2_CXXFLAG "/arch:SSE2" GROMACS_CXX_FLAGS)
    endif(NOT GNU_SSE4_CXXFLAG AND NOT MSVC_SSE4_CXXFLAG)

    # This must come after we have added the -msse4.1 flag on some platforms.
    check_include_file(smmintrin.h  HAVE_SMMINTRIN_H ${GROMACS_C_FLAGS})

    if(NOT HAVE_SMMINTRIN_H)
        message(FATAL_ERROR "Cannot find smmintrin.h, which is required for SSE4.1 intrinsics support.")
    endif(NOT HAVE_SMMINTRIN_H)

    set(GMX_CPU_ACCELERATION_X86_SSE4_1 1)
    # The user should not be able to set this orthogonally to the acceleration
    set(GMX_X86_SSE4_1 1)
    set(GMX_X86_SSE2   1)
    if (NOT ACCELERATION_QUIETLY)
      message(STATUS "Enabling SSE4.1 Gromacs acceleration, and it will help compiler optimization.")
    endif()

elseif(${GMX_CPU_ACCELERATION} STREQUAL "AVX_128_FMA" OR ${GMX_CPU_ACCELERATION} STREQUAL "AVX_256")

    # Set the AVX compiler flag for both these choices!

    GMX_TEST_CFLAG(GNU_AVX_CFLAG "-mavx" GROMACS_C_FLAGS)
    if (NOT GNU_AVX_CFLAG)
        GMX_TEST_CFLAG(MSVC_AVX_CFLAG "/arch:AVX" GROMACS_C_FLAGS)
    endif (NOT GNU_AVX_CFLAG)
    if (NOT GNU_AVX_CFLAG AND NOT MSVC_AVX_CFLAG)
        message(WARNING "No C AVX flag found. Consider a newer compiler, or try SSE4.1 (lower performance).")
    endif (NOT GNU_AVX_CFLAG AND NOT MSVC_AVX_CFLAG)

<<<<<<< HEAD
    GMX_TEST_CXXFLAG(GNU_AVX_CXXFLAG "-mavx" GROMACS_CXX_FLAGS)
    if (NOT GNU_AVX_CXXFLAG)
       GMX_TEST_CXXFLAG(MSVC_AVX_CXXFLAG "/arch:AVX" GROMACS_CXX_FLAGS)
    endif (NOT GNU_AVX_CXXFLAG)
    if (NOT GNU_AVX_CXXFLAG AND NOT MSVC_AVX_CXXFLAG)
       message(WARNING "No C++ AVX flag found. Consider a newer compiler, or disable AVX for much lower performance.")
    endif (NOT GNU_AVX_CXXFLAG AND NOT MSVC_AVX_CXXFLAG)
=======
    if (CMAKE_CXX_COMPILER_LOADED)
        GMX_TEST_CXXFLAG(GNU_AVX_CXXFLAG "-mavx" GROMACS_CXX_FLAGS)
        if (NOT GNU_AVX_CXXFLAG)
            GMX_TEST_CXXFLAG(MSVC_AVX_CXXFLAG "/arch:AVX" GROMACS_CXX_FLAGS)
        endif (NOT GNU_AVX_CXXFLAG)
        if (NOT GNU_AVX_CXXFLAG AND NOT MSVC_AVX_CXXFLAG)
            message(WARNING "No C++ AVX flag found. Consider a newer compiler, or try SSE4.1 (lower performance).")
        endif (NOT GNU_AVX_CXXFLAG AND NOT MSVC_AVX_CXXFLAG)
    endif()
>>>>>>> f0ec366a

    # Set the FMA4 flags (MSVC doesn't require any)
    if(${GMX_CPU_ACCELERATION} STREQUAL "AVX_128_FMA" AND NOT MSVC)
        GMX_TEST_CFLAG(GNU_FMA_CFLAG "-mfma4" GROMACS_C_FLAGS)
        if (NOT GNU_FMA_CFLAG)
            message(WARNING "No C FMA4 flag found. Consider a newer compiler, or try SSE4.1 (lower performance).")
        endif(NOT GNU_FMA_CFLAG)
        if (CMAKE_CXX_COMPILER_LOADED)
            GMX_TEST_CXXFLAG(GNU_FMA_CXXFLAG "-mfma4" GROMACS_CXX_FLAGS)
            if (NOT GNU_FMA_CXXFLAG)
                message(WARNING "No C++ FMA flag found. Consider a newer compiler, or try SSE4.1 (lower performance).")
            endif (NOT GNU_FMA_CXXFLAG)
        endif()
    endif()

    # Only test the header after we have tried to add the flag for AVX support
    check_include_file(immintrin.h  HAVE_IMMINTRIN_H ${GROMACS_C_FLAGS})

    if(NOT HAVE_IMMINTRIN_H)
        message(FATAL_ERROR "Cannot find immintrin.h, which is required for AVX intrinsics support. Consider switching compiler.")
    endif(NOT HAVE_IMMINTRIN_H)

    if(${GMX_CPU_ACCELERATION} STREQUAL "AVX_256")
        try_compile(TEST_AVX ${CMAKE_BINARY_DIR}
            "${CMAKE_SOURCE_DIR}/cmake/TestAVX.c"
            COMPILE_DEFINITIONS "${GROMACS_C_FLAGS}")
        if(NOT TEST_AVX)
            message(FATAL_ERROR "Cannot compile AVX intrinsics. Consider switching compiler.")
        endif()
    endif()

    # GCC requires x86intrin.h for FMA support. MSVC 2010 requires intrin.h for FMA support.
    check_include_file(x86intrin.h HAVE_X86INTRIN_H ${GROMACS_C_FLAGS})
    check_include_file(intrin.h HAVE_INTRIN_H ${GROMACS_C_FLAGS})

    # The user should not be able to set this orthogonally to the acceleration
    set(GMX_X86_SSE4_1 1)
    set(GMX_X86_SSE2   1)

    # But just enable one of the choices internally...
    if(${GMX_CPU_ACCELERATION} STREQUAL "AVX_128_FMA")
        set(GMX_CPU_ACCELERATION_X86_AVX_128_FMA 1)
        set(GMX_X86_AVX_128_FMA 1)
        if (NOT ACCELERATION_QUIETLY)
          message(STATUS "Enabling 128-bit AVX Gromacs acceleration (with fused-multiply add), and it will help compiler optimization.")
        endif()
    else()
        # If we are not doing AVX_128, it must be AVX_256...
        set(GMX_CPU_ACCELERATION_X86_AVX_256 1)
        set(GMX_X86_AVX_256 1)
        if (NOT ACCELERATION_QUIETLY)
          message(STATUS "Enabling 256-bit AVX Gromacs acceleration, and it will help compiler optimization.")
        endif()
    endif()

elseif(${GMX_CPU_ACCELERATION} STREQUAL "FORTRAN")

#    Fortran is temporarily disabled while we push in nbNxN kernels.
#    We need to fake it a bit here to avoid jenkins build errors!
#    add_definitions(-DGMX_FORTRAN)

elseif(${GMX_CPU_ACCELERATION} STREQUAL "BLUEGENE")
# GMX_CPU_ACCELERATION=BlueGene should be set in the Toolchain-BlueGene?-???.cmake file
    if (NOT ACCELERATION_QUIETLY)
      message(STATUS "Configuring for BlueGene")
    endif()
    set(GMX_BLUEGENE 1)
    if (${CMAKE_SYSTEM_NAME} STREQUAL "BlueGeneL")
        set(SHARED_LIBS_DEFAULT OFF CACHE BOOL "Shared libraries not compatible with BlueGene/L, disabled!" FORCE)
        set(BUILD_SHARED_LIBS OFF CACHE BOOL "Shared libraries not compatible with BlueGene/L, disabled!" FORCE)
    endif (${CMAKE_SYSTEM_NAME} STREQUAL "BlueGeneL")
    set(GMX_SOFTWARE_INVSQRT OFF CACHE BOOL "Do not use software reciprocal square root on BlueGene" FORCE)
    set(GMX_POWERPC_INVSQRT ON CACHE BOOL "Use hardware reciprocal square root on BlueGene" FORCE)
    set(GMX_X11 OFF CACHE BOOL "X11 not compatible with BlueGene, disabled!" FORCE)
    set(GMX_THREAD_MPI OFF CACHE BOOL "Thread-MPI not compatible with BlueGene, disabled!" FORCE)
    set(GMX_MPI ON CACHE BOOL "Use MPI on BlueGene" FORCE)
# Access to /etc/passwd is not available on the back end of BlueGene,
# despite being detected by CMake. This can cause linker warnings
# about harmless things in src/gmxlib/string2.h.
    set(HAVE_PWD_H OFF)
# The automatic testing for endianness does not work for the BlueGene cross-compiler
    set(GMX_IEEE754_BIG_ENDIAN_BYTE_ORDER 1 CACHE INTERNAL "BlueGene has big endian FP byte order (by default)" FORCE)
    set(GMX_IEEE754_BIG_ENDIAN_WORD_ORDER 1 CACHE INTERNAL "BlueGene has big endian FP word order (by default)" FORCE)
elseif(${GMX_CPU_ACCELERATION} STREQUAL "POWER6")
    set(GMX_POWER6 1)
    set(GMX_SOFTWARE_INVSQRT OFF CACHE BOOL "Do not use software reciprocal square root on Power6" FORCE)
    set(GMX_POWERPC_INVSQRT ON CACHE BOOL "Use hardware reciprocal square root on Power6" FORCE)
else(${GMX_CPU_ACCELERATION} STREQUAL "NONE")
    MESSAGE(FATAL_ERROR "Unrecognized option for accelerated kernels: ${GMX_CPU_ACCELERATION}. Pick one of None, SSE2, SSE4.1, AVX_128_FMA, AVX_256, Fortran, BlueGene, Power6")
endif(${GMX_CPU_ACCELERATION} STREQUAL "NONE")
set(ACCELERATION_QUIETLY TRUE CACHE INTERNAL "")

if(GMX_FORTRAN OR GMX_POWER6)
    if (GMX_THREAD_MPI)
        message(FATAL_ERROR "FORTRAN/POWER6 is incompatible with thread-MPI and only provides a speed-up on certain IBM compilers. Disable FORTRAN (or threads if you really want to use FORTRAN kernels).")
    endif(GMX_THREAD_MPI)
    enable_language(Fortran)
    include(FortranCInterface)
    discover_fortran_mangling(prefix isupper suffix extra_under_score found)
    if(extra_under_score)
        set(extrasuffix "_")
    endif(extra_under_score)
    if(prefix)
      set(prefix "${prefix} ##")
    endif(prefix)
    if(suffix)
      set(suffix "## ${suffix}")
      if(extrasuffix)
	set(extrasuffix "${suffix}${extrasuffix}")
      endif(extrasuffix)
    else(suffix)
      if(extrasuffix)
	# Don't know if this is needed, but it can't hurt
	set(extrasuffix "## ${extrasuffix}")
      endif(extrasuffix)
    endif(suffix)

    if(isupper)
        set(F77_FUNCDEF   "${prefix} NAME ${suffix}")
        # The underscored versions are not currently used.
        #set(F77_FUNCDEF_  "${prefix} NAME ${extrasuffix}")
    else(isupper)
        set(F77_FUNCDEF   "${prefix} name ${suffix}")
        #set(F77_FUNCDEF_  "${prefix} name ${extrasuffix}")
    endif(isupper)
else(GMX_FORTRAN OR GMX_POWER6)
        set(F77_FUNCDEF   "name ## _")
        #set(F77_FUNCDEF_  "name ## _")
endif(GMX_FORTRAN OR GMX_POWER6)

# Process QM/MM Settings
string(TOUPPER ${GMX_QMMM_PROGRAM} ${GMX_QMMM_PROGRAM})
if(${GMX_QMMM_PROGRAM} STREQUAL "GAUSSIAN")
    set(GMX_QMMM_GAUSSIAN 1)
elseif(${GMX_QMMM_PROGRAM} STREQUAL "MOPAC")
    set(GMX_QMMM_MOPAC 1)
elseif(${GMX_QMMM_PROGRAM} STREQUAL "GAMESS")
    set(GMX_QMMM_GAMESS 1)
elseif(${GMX_QMMM_PROGRAM} STREQUAL "ORCA")
    set(GMX_QMMM_ORCA 1)
elseif(${GMX_QMMM_PROGRAM} STREQUAL "NONE")
    # nothing to do
else(${GMX_QMMM_PROGRAM} STREQUAL "GAUSSIAN")
    MESSAGE(FATAL_ERROR "Invalid QM/MM program option: ${GMX_QMMM_PROGRAM}. Choose one of: Gaussian, Mopac, Gamess, Orca, None")
endif(${GMX_QMMM_PROGRAM} STREQUAL "GAUSSIAN")

# Process FFT library settings - if not OpenMM build 
string(TOUPPER ${GMX_FFT_LIBRARY} ${GMX_FFT_LIBRARY})
set(PKG_FFT "")
set(PKG_FFT_LIBS "")
if(${GMX_FFT_LIBRARY} STREQUAL "FFTW3")
    if(GMX_DOUBLE)
        set(FFTW fftw)
    else(GMX_DOUBLE)
        set(FFTW fftwf)
    endif(GMX_DOUBLE)
    find_package(FFTW COMPONENTS ${FFTW})
    string(TOUPPER "${FFTW}" FFTW)
    set(PKG_FFT "${${FFTW}_PKG}")
    include_directories(${${FFTW}_INCLUDE_DIRS})
    set(FFT_LIBRARIES ${${FFTW}_LIBRARIES})
    if(NOT ${FFTW}_FOUND)
      MESSAGE(FATAL_ERROR "Cannot find FFTW3 (with correct precision - libfftw3f for single precision GROMACS or libfftw3 for double precision GROMACS). Fix it, choose another FFT library, or use the Gromacs built-in fftpack (slower)!")
    endif(NOT ${FFTW}_FOUND)

    set(GMX_FFT_FFTW3 1)

    if (NOT ${GMX_CPU_ACCELERATION} STREQUAL "NONE" AND NOT ${FFTW}_HAVE_SIMD) 
      message(WARNING "The fftw library found is compiled without SIMD support, which makes it slow. Consider recompiling it or contact your admin")
    endif (NOT ${GMX_CPU_ACCELERATION} STREQUAL "NONE" AND NOT ${FFTW}_HAVE_SIMD) 

elseif(${GMX_FFT_LIBRARY} STREQUAL "MKL")
#    MESSAGE(STATUS "Using external FFT library - Intel MKL")
    find_package(MKL REQUIRED)
    include_directories(${MKL_INCLUDE_DIR})
    set(FFT_LIBRARIES ${MKL_LIBRARIES})
    set(PKG_FFT_LIBS ${MKL_LIBRARIES})

    set(GMX_FFT_MKL 1)
    set(HAVE_MKL 1)

#elseif(${GMX_FFT_LIBRARY} STREQUAL "ACML")
#    MESSAGE(STATUS "Using external FFT library - AMD core math library")
#    set(GMX_FFT_ACML 1)
elseif(${GMX_FFT_LIBRARY} STREQUAL "FFTPACK")
    MESSAGE(STATUS "Using internal FFT library - fftpack")
    set(GMX_FFT_FFTPACK 1)
else(${GMX_FFT_LIBRARY} STREQUAL "FFTW3")
    MESSAGE(FATAL_ERROR "Invalid FFT library setting: ${GMX_FFT_LIBRARY}. Choose one of: fftw3, mkl, fftpack")
endif(${GMX_FFT_LIBRARY} STREQUAL "FFTW3")

# enable threaded fftw3 if we've found it 
if(FFTW3_THREADS OR FFTW3F_THREADS)
    add_definitions(-DFFT5D_FFTW_THREADS)
endif()

set(GMX_EXTERNAL_BLAS TRUE CACHE BOOL "Use external BLAS instead of built-in")
set(GMX_EXTERNAL_LAPACK TRUE CACHE BOOL "Use external LAPACK instead of built-in")
# MKL has BLAS/LAPACK routines
if(NOT HAVE_MKL AND NOT ACCELERATE_FRAMEWORK)
  if(GMX_EXTERNAL_BLAS)
    if (GMX_BLAS_USER)
        list(APPEND GMX_EXTRA_LIBRARIES ${GMX_BLAS_USER})
    else(GMX_BLAS_USER)
        set(BLAS_FIND_QUIETLY ON)
        find_package(BLAS)
        if (BLAS_FOUND)
          list(APPEND GMX_EXTRA_LIBRARIES ${BLAS_LIBRARIES})
        else()
          MESSAGE(STATUS "Using internal BLAS library")
          set(GMX_EXTERNAL_BLAS FALSE CACHE BOOL "Use external BLAS instead of built-in" FORCE)
        endif()
    endif(GMX_BLAS_USER)
  endif(GMX_EXTERNAL_BLAS)
  if(GMX_EXTERNAL_LAPACK)
    if (GMX_LAPACK_USER)
        list(APPEND GMX_EXTRA_LIBRARIES ${GMX_LAPACK_USER})
    else(GMX_LAPACK_USER)
        set(LAPACK_FIND_QUIETLY ON)
        find_package(LAPACK)
        if (LAPACK_FOUND)
          list(APPEND GMX_EXTRA_LIBRARIES ${LAPACK_LIBRARIES})
        else()
          MESSAGE(STATUS "Using internal LAPACK library")
          set(GMX_EXTERNAL_LAPACK FALSE CACHE BOOL "Use external LAPACK instead of built-in" FORCE)
        endif()
    endif(GMX_LAPACK_USER)
  endif(GMX_EXTERNAL_LAPACK)
endif()
mark_as_advanced(GMX_EXTERNAL_LAPACK)
mark_as_advanced(GMX_EXTERNAL_BLAS)

set(GMX_USE_PLUGINS OFF CACHE INTERNAL "Whether GROMACS will really try to compile support for VMD plugins")

if(GMX_LOAD_PLUGINS)
  if(CYGWIN OR NOT WIN32)
    # Native Windows does not have, nor need dlopen
    # Note that WIN32 is set with Cygwin, but Cygwin needs dlopen to use plug-ins
    include(gmxTestdlopen)
    gmx_test_dlopen(HAVE_DLOPEN)
  endif()

  # so, should we use plug-ins?
  if((WIN32 AND NOT CYGWIN) OR (HAVE_DLOPEN AND BUILD_SHARED_LIBS))
    if(NOT VMD_QUIETLY)
      MESSAGE(STATUS
          "Found the ability to use plug-ins when building shared libaries, "
          "so will compile to use plug-ins (e.g. to read VMD-supported file "
          "formats).")
    endif()
    if(NOT GMX_VMD_PLUGIN_PATH)
      find_package(VMD)
    endif()
    set(GMX_USE_PLUGINS ON)
    list(APPEND GMX_EXTRA_LIBRARIES ${CMAKE_DL_LIBS}) # magic cross-platform pre-set variable for dlopen library
    set(PKG_DL_LIBS "-l${CMAKE_DL_LIBS}")
  else()
    set(PKG_DL_LIBS)
  endif()
endif(GMX_LOAD_PLUGINS)
set(VMD_QUIETLY TRUE CACHE INTERNAL "")

if(EXISTS "${CMAKE_SOURCE_DIR}/admin/.isreposource")
    if(NOT CMAKE_CROSSCOMPILING)
        option(GMX_BUILD_MANPAGES "Build man pages" ON)
    else()
        message(STATUS "Building the man pages is not available when "
            "cross-compiling the developer version from git")
    endif()
else()
    #make sure source package contains all man pages
    if(NOT EXISTS "${CMAKE_SOURCE_DIR}/man/man1/ngmx.1")
        message(FATAL_ERROR "Man pages are missing from source package.")
    endif()
endif()
mark_as_advanced(GMX_BUILD_MANPAGES)

# Math and thread libraries must often come after all others when linking...
if(HAVE_LIBM)
    list(APPEND	GMX_EXTRA_LIBRARIES m)
endif(HAVE_LIBM)

if(GMX_FAHCORE)
  set(COREWRAP_INCLUDE_DIR "${CMAKE_SOURCE_DIR}/../corewrap" CACHE STRING 
      "Path to swindirect.h")
  include_directories(${COREWRAP_INCLUDE_DIR})
endif(GMX_FAHCORE)

# # # # # # # # # # NO MORE TESTS AFTER THIS LINE! # # # # # # # # # # #
# these are set after everything else
if (NOT DEFINED GROMACS_C_FLAGS_SET)
    set(GROMACS_C_FLAGS_SET true CACHE INTERNAL "Whether to reset the C flags" 
        FORCE)
    set(CMAKE_C_FLAGS "${GROMACS_C_FLAGS} ${CMAKE_C_FLAGS}" CACHE STRING 
        "Flags used by the compiler during all build types" FORCE)
    set(CMAKE_CXX_FLAGS "${GROMACS_CXX_FLAGS} ${CMAKE_CXX_FLAGS}" CACHE STRING 
        "Flags used by the compiler during all build types" FORCE)
    set(CMAKE_EXE_LINKER_FLAGS 
        "${GROMACS_LINKER_FLAGS} ${CMAKE_EXE_LINKER_FLAGS}" 
        CACHE STRING "Linker flags for creating executables" FORCE) 
    set(CMAKE_SHARED_LINKER_FLAGS 
        "${GROMACS_LINKER_FLAGS} ${CMAKE_SHARED_LINKER_FLAGS}" 
        CACHE STRING "Linker flags for creating shared libraries" FORCE) 
endif (NOT DEFINED GROMACS_C_FLAGS_SET)

if(NOT GMX_OPENMP)
    #Unset all OpenMP flags in case OpenMP was disabled either by the user
    #or because it was only partially detected (e.g. only for C but not C++ compiler)
    unset(OpenMP_C_FLAGS CACHE) 
    unset(OpenMP_CXX_FLAGS CACHE)
else()
    set(GMX_EXE_LINKER_FLAGS ${GMX_EXE_LINKER_FLAGS} ${OpenMP_LINKER_FLAGS})
    set(GMX_SHARED_LINKER_FLAGS ${GMX_SHARED_LINKER_FLAGS} ${OpenMP_SHARED_LINKER_FLAGS})
endif()

######################################
# Output compiler and CFLAGS used
######################################
get_compiler_info(C BUILD_C_COMPILER BUILD_CFLAGS)
if (CMAKE_CXX_COMPILER_LOADED)
    get_compiler_info(CXX BUILD_CXX_COMPILER BUILD_CXXFLAGS)
endif ()

########################################################################
# Specify install locations and which subdirectories to process        #
########################################################################
if ( NOT DEFINED GMXLIB )
    set(GMXLIB lib)
endif()
set(LIB_INSTALL_DIR "${GMX_INSTALL_PREFIX}${GMXLIB}")
set(BIN_INSTALL_DIR  ${GMX_INSTALL_PREFIX}bin)
set(DATA_INSTALL_DIR ${GMX_INSTALL_PREFIX}share/gromacs)
set(MAN_INSTALL_DIR  ${GMX_INSTALL_PREFIX}share/man)
set(INCL_INSTALL_DIR ${GMX_INSTALL_PREFIX}include)

set(GMXLIBDIR        ${DATA_INSTALL_DIR}/top)

##################################################################
# Shared library settings
##################################################################
if(NOT CMAKE_SYSTEM_NAME STREQUAL "Darwin")
    set(CMAKE_SKIP_BUILD_RPATH  FALSE)
    set(CMAKE_BUILD_WITH_INSTALL_RPATH FALSE)
    set(CMAKE_INSTALL_RPATH "\\\$ORIGIN/../${GMXLIB}")
    set(CMAKE_INSTALL_RPATH_USE_LINK_PATH TRUE)
else()
    if(CMAKE_SYSTEM_VERSION VERSION_GREATER 8.0) #rpath supported for >10.4
        set(CMAKE_INSTALL_NAME_DIR "@rpath")
        set(GMX_EXE_LINKER_FLAGS ${GMX_EXE_LINKER_FLAGS} "-Wl,-rpath,@executable_path/../lib")
    else()
        set(CMAKE_INSTALL_NAME_DIR "${CMAKE_INSTALL_PREFIX}/${LIB_INSTALL_DIR}")
    endif()
endif()

#COPYING file: Only necessary for binary distributions.
#Simpler to always install.
install(FILES COPYING DESTINATION ${DATA_INSTALL_DIR} COMPONENT data)

add_subdirectory(doxygen)
add_subdirectory(share)
add_subdirectory(src)
add_subdirectory(scripts)

#######################
## uninstall target
#######################
    CONFIGURE_FILE(
                   "${CMAKE_CURRENT_SOURCE_DIR}/cmake/cmake_uninstall.cmake.in"
                   "${CMAKE_CURRENT_BINARY_DIR}/cmake/cmake_uninstall.cmake"
                   IMMEDIATE @ONLY)
###########################
ADD_CUSTOM_TARGET(uninstall
                  "${CMAKE_COMMAND}" -P 
                  "${CMAKE_CURRENT_BINARY_DIR}/cmake/cmake_uninstall.cmake")
###########################


########################################################################
# Tests                                                                #
########################################################################

include(CTest)
mark_as_advanced(BUILD_TESTING)
IF(BUILD_TESTING)
    enable_testing()
    add_subdirectory(tests)
ENDIF()
<|MERGE_RESOLUTION|>--- conflicted
+++ resolved
@@ -59,12 +59,10 @@
     set(CMAKE_INSTALL_PREFIX "/usr/local/gromacs" CACHE STRING "Installation prefix (installation will need write permissions here)" FORCE)
 endif()
 
-<<<<<<< HEAD
 set(GMX_INSTALL_PREFIX "" CACHE STRING "Prefix gets appended to CMAKE_INSTALL_PREFIX. For cpack it sets the root folder of the archive.")
 mark_as_advanced(GMX_INSTALL_PREFIX)
-=======
+
 include(gmxBuildTypeReference)
->>>>>>> f0ec366a
 
 if(NOT CMAKE_BUILD_TYPE)
     set(CMAKE_BUILD_TYPE "Release" CACHE STRING "Choose the type of build, options are: Debug Release RelWithDebInfo MinSizeRel Reference." FORCE)
@@ -783,25 +781,13 @@
         message(WARNING "No C AVX flag found. Consider a newer compiler, or try SSE4.1 (lower performance).")
     endif (NOT GNU_AVX_CFLAG AND NOT MSVC_AVX_CFLAG)
 
-<<<<<<< HEAD
     GMX_TEST_CXXFLAG(GNU_AVX_CXXFLAG "-mavx" GROMACS_CXX_FLAGS)
     if (NOT GNU_AVX_CXXFLAG)
        GMX_TEST_CXXFLAG(MSVC_AVX_CXXFLAG "/arch:AVX" GROMACS_CXX_FLAGS)
     endif (NOT GNU_AVX_CXXFLAG)
     if (NOT GNU_AVX_CXXFLAG AND NOT MSVC_AVX_CXXFLAG)
-       message(WARNING "No C++ AVX flag found. Consider a newer compiler, or disable AVX for much lower performance.")
+       message(WARNING "No C++ AVX flag found. Consider a newer compiler, or try SSE4.1 (lower performance).")
     endif (NOT GNU_AVX_CXXFLAG AND NOT MSVC_AVX_CXXFLAG)
-=======
-    if (CMAKE_CXX_COMPILER_LOADED)
-        GMX_TEST_CXXFLAG(GNU_AVX_CXXFLAG "-mavx" GROMACS_CXX_FLAGS)
-        if (NOT GNU_AVX_CXXFLAG)
-            GMX_TEST_CXXFLAG(MSVC_AVX_CXXFLAG "/arch:AVX" GROMACS_CXX_FLAGS)
-        endif (NOT GNU_AVX_CXXFLAG)
-        if (NOT GNU_AVX_CXXFLAG AND NOT MSVC_AVX_CXXFLAG)
-            message(WARNING "No C++ AVX flag found. Consider a newer compiler, or try SSE4.1 (lower performance).")
-        endif (NOT GNU_AVX_CXXFLAG AND NOT MSVC_AVX_CXXFLAG)
-    endif()
->>>>>>> f0ec366a
 
     # Set the FMA4 flags (MSVC doesn't require any)
     if(${GMX_CPU_ACCELERATION} STREQUAL "AVX_128_FMA" AND NOT MSVC)
