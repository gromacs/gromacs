--- conflicted
+++ resolved
@@ -22,11 +22,7 @@
 # machine with no git. 
 #
 # NOTE: when releasing the "-dev" suffix needs to be stripped off!
-<<<<<<< HEAD
 set(PROJECT_VERSION "5.0-dev")
-=======
-set(PROJECT_VERSION "4.6.4-dev")
->>>>>>> 5c88c2b9
 # The version number of the regressiontest tarball against which this
 # git branch can be tested. Normally, this will be the version of the
 # last patch release. Comment the next line out for branches leading
