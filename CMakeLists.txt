cmake_minimum_required(VERSION 2.8)

project(Gromacs)
include(Dart)
mark_as_advanced(DART_ROOT)

# PROJECT_VERSION should have the following structure: 
# VERSION-dev[-SUFFIX] where the VERSION should have the for: vMajor.vMinor.vPatch
#
# The "-dev" suffix is important to keep because it makes possible to distinguish 
# between a build from official release and a build from git release branch on a 
# machine with no git. 
#
# NOTE: when releasing the "-dev" suffix needs to be stripped off!
set(PROJECT_VERSION "4.6-dev")
set(CUSTOM_VERSION_STRING ""
    CACHE STRING "Custom version string (if empty, use hard-coded default)")
mark_as_advanced(CUSTOM_VERSION_STRING)
if (CUSTOM_VERSION_STRING)
    set(PROJECT_VERSION ${CUSTOM_VERSION_STRING})
endif (CUSTOM_VERSION_STRING)
set(SOVERSION 6)
# It is a bit irritating, but this has to be set separately for now!
SET(CPACK_PACKAGE_VERSION_MAJOR "4")
SET(CPACK_PACKAGE_VERSION_MINOR "6")
#SET(CPACK_PACKAGE_VERSION_PATCH "0")


# Cmake modules/macros are in a subdirectory to keep this file cleaner
set(CMAKE_MODULE_PATH ${CMAKE_CURRENT_SOURCE_DIR}/cmake)

if(CMAKE_INSTALL_PREFIX_INITIALIZED_TO_DEFAULT)
set(CMAKE_INSTALL_PREFIX "/usr/local/gromacs" CACHE STRING "Installation prefix (installation will need write permissions here)" FORCE)
endif()

if(NOT CMAKE_BUILD_TYPE)
    set(CMAKE_BUILD_TYPE "Release" CACHE STRING "Choose the type of build, options are: Debug Release RelWithDebInfo MinSizeRel." FORCE)
endif(NOT CMAKE_BUILD_TYPE)

enable_language(C)
enable_language(CXX)

set(CPACK_PACKAGE_VERSION ${PROJECT_VERSION})
set(CPACK_PACKAGE_VENDOR "gromacs.org")
set(CPACK_PACKAGE_DESCRIPTION_SUMMARY "Gromacs - a toolkit for high-performance molecular simulation")
set(CPACK_SET_DESTDIR "ON")
set(CPACK_INCLUDE_TOPLEVEL_DIRECTORY 0)
set(CPACK_RESOURCE_FILE_WELCOME "${CMAKE_SOURCE_DIR}/admin/InstallWelcome.txt")
# Its GPL/LGPL, so they do not have to agree to a license for mere usage, but some installers require this...
set(CPACK_RESOURCE_FILE_LICENSE "${CMAKE_SOURCE_DIR}/admin/InstallLicense.txt")
set(CPACK_RESOURCE_FILE_README "${CMAKE_SOURCE_DIR}/admin/InstallInfo.txt")

#must come after all cpack settings!
include(CPack)

########################################################################
# Check and warn if cache generated on a different host is being reused
########################################################################
if(CMAKE_HOST_UNIX)
    execute_process(COMMAND hostname
                    OUTPUT_VARIABLE TMP_HOSTNAME
                    OUTPUT_STRIP_TRAILING_WHITESPACE)
    if(GMX_BUILD_HOSTNAME AND NOT "${GMX_BUILD_HOSTNAME}" STREQUAL "${TMP_HOSTNAME}")
        message(WARNING "
            The CMake cache, probably generated on a different host (${GMX_BUILD_HOSTNAME}),
            is being reused! This could lead to inconsitencies; therefore, it is
            recommended to regenerate the cache!")
    endif()
    set(GMX_BUILD_HOSTNAME "${TMP_HOSTNAME}" CACHE INTERNAL
            "Hostname of the machine where the cache was generated.")
endif()

########################################################################
# Fix stupid flags on MSVC
########################################################################
SET(SHARED_LIBS_DEFAULT ON) 
IF(CMAKE_GENERATOR MATCHES "Visual Studio")
    STRING(REPLACE /MD /MT CMAKE_C_FLAGS_RELEASE ${CMAKE_C_FLAGS_RELEASE})
    SET(CMAKE_C_FLAGS_RELEASE ${CMAKE_C_FLAGS_RELEASE} CACHE STRING "" FORCE)
    STRING(REPLACE /MD /MT CMAKE_C_FLAGS_DEBUG ${CMAKE_C_FLAGS_DEBUG})
    SET(CMAKE_C_FLAGS_DEBUG ${CMAKE_C_FLAGS_DEBUG} CACHE STRING "" FORCE) 
    SET(SHARED_LIBS_DEFAULT OFF)	
ENDIF(CMAKE_GENERATOR MATCHES "Visual Studio")

set(GMX_EXTRA_LIBRARIES)



######################################################################
# compiler tests
# these need ot be done early (before further tests).
#####################################################################

include(CheckCCompilerFlag)
include(CheckCXXCompilerFlag)

include(gmxCFlags)
gmx_c_flags()

########################################################################
# User input options                                                   #
########################################################################
option(GMX_DOUBLE "Use double precision (much slower, use only if you really need it)" OFF)
option(GMX_MPI    "Build a parallel (message-passing) version of GROMACS" OFF)
option(GMX_THREADS    "Build a parallel (thread-based) version of GROMACS (cannot be combined with MPI yet)" ON)
option(GMX_SOFTWARE_INVSQRT "Use GROMACS software 1/sqrt" ON)
mark_as_advanced(GMX_SOFTWARE_INVSQRT)
option(GMX_POWERPC_INVSQRT "Use PowerPC hardware 1/sqrt" OFF)
mark_as_advanced(GMX_POWERPC_INVSQRT)
option(GMX_FAHCORE "Build a library with mdrun functionality" OFF)
mark_as_advanced(GMX_FAHCORE)
option(GMX_OPENMM "Accelerated execution on GPUs through the OpenMM library (rerun cmake after changing to see relevant options)" OFF)
set(GMX_ACCELERATION "auto" 
    CACHE STRING "Accelerated kernels. Pick one of: auto, none, SSE, BlueGene, Power6, ia64, altivec, fortran")

set(GMX_FFT_LIBRARY "fftw3" 
    CACHE STRING "FFT library choices: fftw3,fftw2,mkl,fftpack[built-in]")
option(GMX_DISABLE_FFTW_MEASURE 
       "Do not optimize FFTW setups (not needed with SSE)" OFF)
mark_as_advanced(GMX_DISABLE_FFTW_MEASURE)
set(GMX_QMMM_PROGRAM "none" 
    CACHE STRING "QM package choices: none,gaussian,mopac,gamess,orca")
option(GMX_BROKEN_CALLOC "Work around broken calloc()" OFF)
mark_as_advanced(GMX_BROKEN_CALLOC)
option(BUILD_SHARED_LIBS "Enable shared libraries (can be problematic with MPI, Windows)" ${SHARED_LIBS_DEFAULT})
option(GMX_MPI_IN_PLACE "Enable MPI_IN_PLACE for MPIs that have it defined" ON)
mark_as_advanced(GMX_MPI_IN_PLACE)
option(GMX_DLOPEN "Compile with dlopen, needed to read VMD supported file formats" ON)
mark_as_advanced(GMX_DLOPEN)


option(GMX_IA32_ASM "Add SSE assembly files for IA32" OFF)
mark_as_advanced(GMX_IA32_ASM)
option(GMX_X86_64_ASM "Add SSE assembly files for X86_64" OFF)
mark_as_advanced(GMX_X86_64_ASM)

option(USE_VERSION_H "Generate development version string/information" ON)
mark_as_advanced(USE_VERSION_H)

option(GMX_DEFAULT_SUFFIX "Use default suffixes for GROMACS binaries and libs (_d for double, _mpi for MPI; rerun cmake after changing to see relevant options)" ON)

if(UNIX AND NOT APPLE)
    option(GMX_PREFER_STATIC_LIBS "When finding libraries prefer \".a\" static archives (NOTE: this is enabled only for UNIX (excluding APPLE) platforms but it might not always work!" OFF)
    mark_as_advanced(GMX_PREFER_STATIC_LIBS)
endif()

########################################################################
# Set up binary and library suffixing 
########################################################################
set(GMX_BINARY_SUFFIX "" CACHE STRING "Suffix for GROMACS binaries (default: _d for double, _mpi for MPI, _mpi_d for MPI and double).")
set(GMX_LIBS_SUFFIX "" 
  CACHE STRING "Suffix for GROMACS libs (default: _d for double, _mpi for MPI, _mpi_d for MPI and double).")
if (GMX_DEFAULT_SUFFIX)
  set(GMX_BINARY_SUFFIX "")
  set(GMX_LIBS_SUFFIX "")
  if (GMX_MPI)
    set(GMX_BINARY_SUFFIX "_mpi")
    set(GMX_LIBS_SUFFIX "_mpi")
  endif(GMX_MPI)
  if (GMX_DOUBLE)
    set (GMX_BINARY_SUFFIX "${GMX_BINARY_SUFFIX}_d")
    set (GMX_LIBS_SUFFIX "${GMX_LIBS_SUFFIX}_d")
  endif(GMX_DOUBLE)
  if (GMX_OPENMM)
    set (GMX_BINARY_SUFFIX "-gpu")
    set (GMX_LIBS_SUFFIX "_gpu")
  endif(GMX_OPENMM)
  mark_as_advanced(FORCE GMX_BINARY_SUFFIX GMX_LIBS_SUFFIX)
  message(STATUS "Using default binary suffix: \"${GMX_BINARY_SUFFIX}\"")    
  message(STATUS "Using default library suffix: \"${GMX_LIBS_SUFFIX}\"") 
else(GMX_DEFAULT_SUFFIX)
  mark_as_advanced(CLEAR GMX_BINARY_SUFFIX GMX_LIBS_SUFFIX)
  message(STATUS "Using manually set binary suffix: \"${GMX_BINARY_SUFFIX}\"")    
  message(STATUS "Using manually set library suffix: \"${GMX_LIBS_SUFFIX}\"")
endif(GMX_DEFAULT_SUFFIX)

set(PKG_CFLAGS "")
if(GMX_DOUBLE)
    set(PKG_CFLAGS "${PKG_CFLAGS} -DGMX_DOUBLE")
endif(GMX_DOUBLE)
if(GMX_SOFTWARE_INVSQRT)
  set(PKG_CFLAGS "${PKG_CFLAGS} -DGMX_SOFTWARE_INVSQRT")
endif(GMX_SOFTWARE_INVSQRT)
if(GMX_POWERPC_INVSQRT)
  set(PKG_CFLAGS "${PKG_CFLAGS} -DGMX_POWERPC_INVSQRT")
endif(GMX_POWERPC_INVSQRT)

########################################################################
#Process MPI settings
########################################################################
include(CheckCSourceCompiles) # for gmxTestMPI_IN_PLACE
if(GMX_MPI)
    if(GMX_THREADS)
        #message(FATAL_ERROR "Thread-based parallelization conflicts with MPI.")
        set(GMX_THREADS OFF CACHE BOOL 
            "Thread-based parallelization conflicts with MPI." FORCE)
    endif(GMX_THREADS)

    # Work-around for Cray MPI
    TRY_COMPILE(MPI_FOUND ${CMAKE_BINARY_DIR}
      "${CMAKE_SOURCE_DIR}/cmake/TestMPI.c"
      COMPILE_DEFINITIONS )
    if(NOT MPI_FOUND)
      # search for normal MPI installations
      find_package(MPI)
    endif(NOT MPI_FOUND)

    if(MPI_FOUND)
        set(GROMACS_C_FLAGS ${GROMACS_FLAGS} ${MPI_COMPILE_FLAGS})
	set(GROMACS_LINKER_FLAGS ${GROMACS_LINKER_FLAGS} ${MPI_LINK_FLAGS})
        
        include_directories(${MPI_INCLUDE_PATH})
        list(APPEND GMX_EXTRA_LIBRARIES ${MPI_LIBRARIES})
        include(gmxTestMPI_IN_PLACE)
        if (GMX_MPI_IN_PLACE)
            gmx_test_mpi_in_place(MPI_IN_PLACE_EXISTS)
        endif (GMX_MPI_IN_PLACE)

	# test for unsuitable versions of OpenMPI
	exec_program(${MPIEXEC}
	  ARGS --version
	  OUTPUT_VARIABLE MPI_TYPE
	  RETURN_VALUE MPI_EXEC_RETURN)
	if(MPI_EXEC_RETURN EQUAL 0)
	  if(MPI_TYPE MATCHES "Open MPI|OpenRTE")
	    string(REGEX MATCH "[0-9]+\\.[0-9]*\\.?[0-9]*" MPI_VERSION ${MPI_TYPE})
	    if(MPI_VERSION VERSION_LESS "1.4.1")
	      MESSAGE(WARNING "
            There are known problems with OpenMPI version < 1.4.1.
            Please consider updating your OpenMPI.")
	    endif(MPI_VERSION VERSION_LESS "1.4.1")
	    unset(MPI_VERSION)
	  else(MPI_TYPE MATCHES "Open MPI|OpenRTE")
	    # This is not OpenMPI, so give the old generic warning message
	    MESSAGE(WARNING "
            There are known problems with some MPI implementations:
                     MVAPICH2 version <= 1.4.1
            Please consider updating your MPI if applicable.")
	  endif(MPI_TYPE MATCHES "Open MPI|OpenRTE")
	  unset(MPI_TYPE)
	endif(MPI_EXEC_RETURN EQUAL 0)
    else(MPI_FOUND)
        message(FATAL_ERROR "MPI support requested, but no MPI compiler found.")
    endif(MPI_FOUND)
    include(gmxTestCatamount)
    gmx_test_catamount(GMX_CRAY_XT3)
    if(GMX_CRAY_XT3)
        set(PKG_CFLAGS "${PKG_CFLAGS} -DGMX_CRAY_XT3")
        set(GMX_NO_SYSTEM 1)
        set(GMX_NO_NICE 1)
    endif(GMX_CRAY_XT3)
    set(GMX_LIB_MPI 1)
    set(PKG_CFLAGS "${PKG_CFLAGS} -DGMX_LIB_MPI")
endif(GMX_MPI)


#######################################################################
# Check for options incompatible with OpenMM build                    #
#######################################################################
if(GMX_OPENMM)
    cmake_minimum_required(VERSION 2.6.4)
    # we'll use the built-in fft to avoid unnecessary dependencies
    string(TOUPPER ${GMX_FFT_LIBRARY} GMX_FFT_LIBRARY)
    if(NOT ${GMX_FFT_LIBRARY} STREQUAL "FFTPACK")
        message(STATUS "No external FFT libraries needed for the OpenMM build, switching to fftpack!")
        set(GMX_FFT_LIBRARY "fftpack" CACHE STRING 
		"No external FFT libraries needed for the OpenMM build, switching to  fftpack!" FORCE)
    endif()
    if(GMX_MPI)
        message(FATAL_ERROR "The OpenMM build is not compatible with MPI!")
    endif(GMX_MPI)
    if(GMX_THREADS)
        message(STATUS "Threads are  not compatible with OpenMM build, disabled!")
        set(GMX_THREADS OFF CACHE BOOL 
		"Threads are not compatible with OpenMM build, disabled!" FORCE)
    endif(GMX_THREADS)
    if(GMX_SOFTWARE_INVSQRT)
        set(GMX_SOFTWARE_INVSQRT OFF CACHE STRING 
                "The OpenMM build does not need GROMACS software 1/sqrt!" FORCE)
    endif(GMX_SOFTWARE_INVSQRT)
    string(TOUPPER ${GMX_ACCELERATION} GMX_ACCELERATION)
    if(NOT GMX_ACCELERATION STREQUAL "NONE")
        message(STATUS "Switching off CPU-based acceleration, the OpenMM build does not support/need any!")	
        set(GMX_ACCELERATION "none" CACHE STRING 
		"Switching off CPU-based acceleration, the OpenMM build does not support/need any!" FORCE)
    endif()
    if(GMX_FAHCORE)
        message(FATAL_ERROR "The OpenMM build does not support FAH build!")
    endif(GMX_FAHCORE)
    if(GMX_DOUBLE)
        message(FATAL_ERROR  "The OpenMM-build does not support double precision calculations!")
    endif()
    # mark as advanced the unused variables
    mark_as_advanced(FORCE GMX_ACCELERATION GMX_MPI GMX_FFT_LIBRARY 
        GMX_QMMM_PROGRAM GMX_THREADS GMX_DOUBLE)
else(GMX_OPENMM)
     mark_as_advanced(CLEAR GMX_ACCELERATION GMX_MPI GMX_FFT_LIBRARY 
        GMX_QMMM_PROGRAM GMX_THREADS GMX_DOUBLE)   
endif(GMX_OPENMM)


########################################################################
# Basic system tests (standard libraries, headers, functions, types)   #
########################################################################
include(CheckIncludeFiles)
check_include_files(string.h     HAVE_STRING_H)
check_include_files(math.h       HAVE_MATH_H)
check_include_files(limits.h     HAVE_LIMITS_H)
check_include_files(memory.h     HAVE_MEMORY_H)
check_include_files(unistd.h	 HAVE_UNISTD_H)
check_include_files(direct.h	 HAVE_DIRECT_H)
check_include_files(pwd.h        HAVE_PWD_H)
check_include_files(stdint.h	 HAVE_STDINT_H)
check_include_files(stdlib.h	 HAVE_STDLIB_H)
check_include_files(pthread.h    HAVE_PTHREAD_H)
check_include_files(dirent.h     HAVE_DIRENT_H)
check_include_files(inttypes.h   HAVE_INTTYPES_H)
check_include_files(regex.h      HAVE_REGEX_H)
check_include_files(sys/types.h  HAVE_SYS_TYPES_H)
check_include_files(sys/stat.h   HAVE_SYS_STAT_H)
check_include_files(sys/time.h   HAVE_SYS_TIME_H)
check_include_files(rpc/rpc.h    HAVE_RPC_RPC_H)
check_include_files("rpc/rpc.h;rpc/xdr.h"    HAVE_RPC_XDR_H)
# SSE support
check_include_files(xmmintrin.h  HAVE_XMMINTRIN_H)
check_include_files(emmintrin.h  HAVE_EMMINTRIN_H)
check_include_files(pmmintrin.h  HAVE_PMMINTRIN_H)
check_include_files(smmintrin.h  HAVE_SMMINTRIN_H)
check_include_files(io.h  		 HAVE_IO_H)


include(CheckFunctionExists)
check_function_exists(strcasecmp        HAVE_STRCASECMP)
check_function_exists(strdup            HAVE_STRDUP)
check_function_exists(vprintf           HAVE_VPRINTF)
check_function_exists(memcmp            HAVE_MEMCMP)
check_function_exists(posix_memalign    HAVE_POSIX_MEMALIGN)
check_function_exists(memalign          HAVE_MEMALIGN)
check_function_exists(_aligned_malloc   HAVE__ALIGNED_MALLOC)
check_function_exists(gettimeofday      HAVE_GETTIMEOFDAY)
check_function_exists(isnan             HAVE_ISNAN)
check_function_exists(_isnan            HAVE__ISNAN)
check_function_exists(isfinite          HAVE_ISFINITE)
check_function_exists(_isfinite         HAVE__ISFINITE)
check_function_exists(fsync             HAVE_FSYNC)
check_function_exists(_fileno           HAVE__FILENO)
check_function_exists(fileno            HAVE_FILENO)
check_function_exists(_commit           HAVE__COMMIT)

include(CheckLibraryExists)
check_library_exists(m sqrt "" HAVE_LIBM)
check_library_exists(m cbrt "" HAVE_CBRT)


include(CheckTypeSize)

check_type_size("bool"          SIZEOF_BOOL) # will also set HAVE_BOOL
check_type_size("int"           SIZEOF_INT) 
check_type_size("long int"      SIZEOF_LONG_INT) 
check_type_size("long long int" SIZEOF_LONG_LONG_INT) 
check_type_size("off_t"         SIZEOF_OFF_T)
check_type_size("void *"        SIZEOF_VOIDP)

if (CMAKE_C_SIZEOF_DATA_PTR EQUAL 8)
    set(GMX_64_BIT TRUE)
else (CMAKE_C_SIZEOF_DATA_PTR EQUAL 8)
    set(GMX_64_BIT FALSE)
endif (CMAKE_C_SIZEOF_DATA_PTR EQUAL 8)

# Check for some basic types that we *need*, so set these to int if they are not present 
check_type_size(uid_t uid_t)
if(NOT uid_t)
  set(uid_t int)
else(NOT uid_t)
  set(uid_t 0)
endif(NOT uid_t)

check_type_size(gid_t gid_t)
if(NOT gid_t)
  set(gid_t 1)
else(NOT gid_t)
  set(gid_t 0)
endif(NOT gid_t)

check_type_size(size_t size_t)
if(NOT size_t)
  set(size_t int)
else(NOT size_t)
  set(size_t 0)
endif(NOT size_t)

check_type_size(off_t off_t)
if(NOT off_t)
  set(off_t int)
else(NOT off_t)
  set(off_t 0)
endif(NOT off_t)

include(TestBigEndian)
test_big_endian(GMX_INTEGER_BIG_ENDIAN)




########################################################################
# Find external packages                                               #
########################################################################
if(UNIX AND NOT APPLE)
    if(GMX_PREFER_STATIC_LIBS)
        SET(CMAKE_FIND_LIBRARY_SUFFIXES .a ${CMAKE_FIND_LIBRARY_SUFFIXES})
        if(BUILD_SHARED_LIBS)
            message(WARNING "Static libraries requested, the GROMACS libraries will also be build static (BUILD_SHARED_LIBS=OFF)")
            set(BUILD_SHARED_LIBS OFF CACHE BOOL "Enable shared libraries (can be problematic with MPI, Windows)" FORCE)
        endif()
    endif()
endif()

option(GMX_XML "Use libxml2 to parse xml files" ON)
if (GMX_XML)
  find_package(LibXml2)
  set(PKG_XML "")
  if(LIBXML2_FOUND)
    include_directories(${LIBXML2_INCLUDE_DIR})
    set(PKG_XML libxml-2.0)
    set(XML_LIBRARIES ${LIBXML2_LIBRARIES})
    set(HAVE_LIBXML2 1)
  endif(LIBXML2_FOUND)
endif(GMX_XML)

option(GMX_GSL "Add support for gsl" OFF)
if (GMX_GSL)
  find_package(gsl)
  set(PKG_GSL "")
  if(GSL_FOUND)
    include_directories(${GSL_INCLUDE_DIR})
    set(PKG_GSL gsl)
    set(HAVE_LIBGSL 1)
  endif(GSL_FOUND)
endif (GMX_GSL)

option(GMX_X11 "Use X window system" OFF)
if (GMX_X11)
	find_package(X11)
	# X11 includes/libraries are only set in the ngmx subdirectory!
	if(X11_FOUND)
    	set(HAVE_X11 1)
	endif(X11_FOUND)
endif(GMX_X11)

if(GMX_THREADS)
    set(PKG_CFLAGS "${PKG_CFLAGS} -DGMX_THREADS")
    include(ThreadMPI)
    set(THREAD_MPI_LIB thread_mpi)
    set(GMX_MPI 1)
    string(TOUPPER ${GMX_FFT_LIBRARY} ${GMX_FFT_LIBRARY})
    if(${GMX_FFT_LIBRARY} STREQUAL "FFTW2")
        message(FATAL_ERROR "FFTW2 can't be used with threads. Try fftw3 or mkl.")
    endif()
endif(GMX_THREADS)

if(GMX_OPENMM)
    set(CUDA_BUILD_EMULATION OFF)
    find_package(CUDA 3.1 REQUIRED)
    add_definitions(-DGMX_OPENMM)
    if(CMAKE_BUILD_TYPE STREQUAL "DEBUG")    
        set(CUDA_VERBOSE_BUILD ON)
    endif()
    find_package(OpenMM) 
endif(GMX_OPENMM)

if(APPLE)
   find_library(ACCELERATE_FRAMEWORK Accelerate)
   list(APPEND GMX_EXTRA_LIBRARIES ${ACCELERATE_FRAMEWORK})
endif(APPLE)

if(CYGWIN)
    set(GMX_CYGWIN 1)
endif(CYGWIN)

# only bother with finding git and using version.h if the source is a git repo
if(EXISTS "${CMAKE_SOURCE_DIR}/.git")
    if(USE_VERSION_H)
        # We need at least git v1.5.1 be able to parse git's date output. If not 
        # found or the version is too small, we can't generate version information.
        find_package(Git)

	# Find out the git version
	if(GIT_FOUND AND NOT GIT_VERSION)
	  execute_process(COMMAND ${GIT_EXECUTABLE} "--version"
            OUTPUT_VARIABLE _exec_out
            OUTPUT_STRIP_TRAILING_WHITESPACE)
	  string(REGEX REPLACE "git version (.*)" "\\1" GIT_VERSION ${_exec_out})
	  set(GIT_VERSION ${GIT_VERSION} CACHE STRING "Git version")
	  mark_as_advanced(GIT_VERSION)
	endif()

        if(NOT GIT_FOUND OR GIT_VERSION VERSION_LESS "1.5.1")
          message("No compatible git version found, won't be able to generate proper development version information.")
          set(USE_VERSION_H OFF)
        endif()
    endif()
else()
    set(USE_VERSION_H OFF)
endif()

if (GMX_DLOPEN)
    list(APPEND GMX_EXTRA_LIBRARIES ${CMAKE_DL_LIBS})
    set(PKG_DL_LIBS "-l${CMAKE_DL_LIBS}")
else(GMX_DLOPEN)
    set(PKG_DL_LIBS)
endif (GMX_DLOPEN)

option(GMX_INTERNAL_BOOST "Use minimal internal version of boost" OFF)
if ( NOT GMX_INTERNAL_BOOST )
  find_package( Boost 1.36.0 )
else ( NOT GMX_INTERNAL_BOOST )
  set (Boost_FOUND FALSE)
endif( NOT GMX_INTERNAL_BOOST )

if(Boost_FOUND)
  include_directories(${Boost_INCLUDE_DIRS})
else()
  message("Boost >= 1.36 not found. Using minimal internal version. Not recommended if GROMACS is used as library!")
  include_directories(${CMAKE_SOURCE_DIR}/src/external/boost)
  add_definitions( -DBOOST_NO_TYPEID )  #TYPEID not supported for minimal internal version (would add significant more code)
  # TODO: Propagate the above settings to the installed CMakeFiles.txt template
  # (from share/template/)
  # TODO: Reorder stuff such that INCL_INSTALL_DIR could be used here
  set(PKG_CFLAGS "${PKG_CFLAGS} -DBOOST_NO_TYPEID -I${CMAKE_INSTALL_PREFIX}/include/gromacs/external/boost")
  install(DIRECTORY ${CMAKE_SOURCE_DIR}/src/external/boost/boost
          DESTINATION ${CMAKE_INSTALL_PREFIX}/include/gromacs/external/boost
          COMPONENT development)
endif()

option(GMX_USE_GTEST "Build tests that require Google C++ Testing Framework" ON)
option(GMX_USE_GMOCK "Build tests that require Google C++ Mocking Framework" ON)
mark_as_advanced(GMX_USE_GTEST)
mark_as_advanced(GMX_USE_GMOCK)
if (BUILD_TESTING)
    add_subdirectory(src/external/gmock-1.6.0)
endif (BUILD_TESTING)

find_package(Doxygen)

########################################################################
# Generate development version info for cache
########################################################################
# set(GEN_VERSION_INFO_INTERNAL "ON")
# include(gmxGenerateVersionString)

########################################################################
# Our own GROMACS tests
########################################################################

add_definitions( -DHAVE_CONFIG_H )
include_directories(${CMAKE_SOURCE_DIR}/src)
# Required for config.h, maybe should only be set in src/CMakeLists.txt
include_directories(${CMAKE_BINARY_DIR}/src)
# Required for now to make old code compile
include_directories(${CMAKE_SOURCE_DIR}/src/gromacs/legacyheaders)

include(gmxCheckBuildUserTime)
gmx_check_build_user_time(BUILD_TIME BUILD_USER BUILD_MACHINE)

include(gmxTestFloatFormat)
gmx_test_float_format(GMX_FLOAT_FORMAT_IEEE754 
                      GMX_IEEE754_BIG_ENDIAN_BYTE_ORDER
                      GMX_IEEE754_BIG_ENDIAN_WORD_ORDER)

include(gmxTestLargeFiles)
gmx_test_large_files(GMX_LARGEFILES)
check_function_exists(fseeko     HAVE_FSEEKO)

include(gmxTestSignal)
gmx_test_sigusr1(HAVE_SIGUSR1)

include(gmxTestInline)
gmx_test_inline(INLINE_KEYWORD)

include(gmxTestRestrict)
gmx_test_inline(RESTRICT_KEYWORD)

include(gmxTestPipes)
gmx_test_pipes(HAVE_PIPES)

include(gmxTestInlineASM)
gmx_test_inline_asm_gcc_x86(GMX_X86_GCC_INLINE_ASM)
gmx_test_inline_asm_msvc_x86(GMX_X86_MSVC_INLINE_ASM)

# turn on SSE if supported with reasonable defaults.
if (${GMX_ACCELERATION} STREQUAL "auto" AND NOT GMX_OPENMM)
  if(CMAKE_SYSTEM_PROCESSOR MATCHES "^(i.86|x86|x64|x86_64|AMD64|amd64)" OR CYGWIN)

    set(GMX_ACCELERATION "SSE" CACHE STRING "Accelerated kernels. Pick one of: auto, none, SSE, BlueGene, Power6, ia64, altivec, fortran" FORCE)
    
    if (GMX_64_BIT)
      set(GMX_X86_64_ASM ON CACHE BOOL "Add SSE assembly files for x86_64" FORCE)
    else (GMX_64_BIT)
      set(GMX_IA32_ASM ON CACHE BOOL "Add SSE assembly files for i386" FORCE)
    endif (GMX_64_BIT)

    # Determine the assembler/compiler to use
  else()
    set(GMX_ACCELERATION "none" CACHE STRING "Accelerated kernels. Pick one of: auto, none, SSE, BlueGene, Power6, ia64, altivec, fortran" FORCE)
  endif()
endif (${GMX_ACCELERATION} STREQUAL "auto" AND NOT GMX_OPENMM)

include(gmxTestXDR)
gmx_test_xdr(GMX_SYSTEM_XDR)
if(NOT GMX_SYSTEM_XDR)
    set(GMX_INTERNAL_XDR 1)
    set(PKG_CFLAGS "${PKG_CFLAGS} -DGMX_INTERNAL_XDR")
endif(NOT GMX_SYSTEM_XDR)

# Process nonbonded accelerated kernels settings
string(TOUPPER ${GMX_ACCELERATION} ${GMX_ACCELERATION})
if(${GMX_ACCELERATION} STREQUAL "NONE")
  # nothing to do
elseif(${GMX_ACCELERATION} STREQUAL "SSE")

    if(CMAKE_GENERATOR MATCHES "Visual Studio")
      option(GMX_ASM_USEASM-NASM "Use Nasm for assembly instead of compiler (necessary on windows)" ON)
    else()
      option(GMX_ASM_USEASM-NASM "Use Nasm for assembly instead of compiler (necessary on windows)" OFF)
    endif()
	mark_as_advanced(GMX_ASM_USEASM-NASM)

    if (NOT GMX_64_BIT)
        # for 32-bit compiles, we might need to turn on sse 
        CHECK_C_COMPILER_FLAG("-msse2" XFLAGS_SSE)
        if (XFLAGS_SSE)
            set(GROMACS_C_FLAGS "-msse2 ${GROMACS_C_FLAGS}")
        endif (XFLAGS_SSE)
        CHECK_CXX_COMPILER_FLAG("-msse2" XXFLAGS_SSE)
        if (XXFLAGS_SSE)
            set(GROMACS_CXX_FLAGS "-msse2 ${GROMACS_CXX_FLAGS}")
        endif (XXFLAGS_SSE)
    endif (NOT GMX_64_BIT)

    if(GMX_IA32_ASM)
      if(GMX_DOUBLE)
        set(GMX_IA32_SSE2 1)
      else()
       set(GMX_IA32_SSE 1)
      endif()
    elseif(GMX_X86_64_ASM)
      if(GMX_DOUBLE)
       set(GMX_X86_64_SSE2 1)
      else()
        set(GMX_X86_64_SSE 1)
      endif()
    endif()

#    if(HAVE_PMMINTRIN_H)
#        set(GMX_SSE3 1)
#    endif(HAVE_PMMINTRIN_H)
#    if(HAVE_SMMINTRIN_H)
#        set(GMX_SSE4_1 1)
#    endif(HAVE_SMMINTRIN_H)

elseif(${GMX_ACCELERATION} STREQUAL "FORTRAN")
    set(GMX_FORTRAN 1)
    #these are switch on by default sometimes
    set(GMX_IA32_ASM 0)
    set(GMX_GMX_X86_64_ASM 0)
elseif(${GMX_ACCELERATION} STREQUAL "BLUEGENE")
# GMX_ACCELERATION=BlueGene should be set in the Toolchain-BlueGene?-???.cmake file
    message(STATUS "Configuring for BlueGene")
    set(GMX_BLUEGENE 1)
    if (${CMAKE_SYSTEM_NAME} STREQUAL "BlueGeneL")
        set(SHARED_LIBS_DEFAULT OFF CACHE BOOL "Shared libraries not compatible with BlueGene/L, disabled!" FORCE)
        set(BUILD_SHARED_LIBS OFF CACHE BOOL "Shared libraries not compatible with BlueGene/L, disabled!" FORCE)
    endif (${CMAKE_SYSTEM_NAME} STREQUAL "BlueGeneL")
    set(GMX_SOFTWARE_INVSQRT OFF CACHE BOOL "Do not use software reciprocal square root on BlueGene" FORCE)
    set(GMX_POWERPC_INVSQRT ON CACHE BOOL "Use hardware reciprocal square root on BlueGene" FORCE)
    set(GMX_X11 OFF CACHE BOOL "X11 not compatible with BlueGene, disabled!" FORCE)
    set(GMX_THREADS OFF CACHE BOOL "Threads not compatible with BlueGene, disabled!" FORCE)
    set(GMX_MPI ON CACHE BOOL "Use MPI on BlueGene" FORCE)
elseif(${GMX_ACCELERATION} STREQUAL "POWER6")
    set(GMX_POWER6 1)
    set(GMX_SOFTWARE_INVSQRT OFF CACHE BOOL "Do not use software reciprocal square root on Power6" FORCE)
    set(GMX_POWERPC_INVSQRT ON CACHE BOOL "Use hardware reciprocal square root on Power6" FORCE)
elseif(${GMX_ACCELERATION} STREQUAL "IA64")
    set(GMX_IA64_ASM 1)
    set(DISABLE_WATERWATER_NLIST 1)
    set(DISABLE_WATER_NLIST 1)
elseif(${GMX_ACCELERATION} STREQUAL "ALTIVEC")
    check_include_files(altivec.h HAVE_ALTIVEC_H)
    if(HAVE_ALTIVEC_H)
        set(GMX_PPC_ALTIVEC 1)
    endif(HAVE_ALTIVEC_H)
else(${GMX_ACCELERATION} STREQUAL "NONE")
    MESSAGE(FATAL_ERROR "Unrecognized option for accelerated kernels: ${GMX_ACCELERATION}. Pick one of auto, none, SSE, Fortran, BlueGene, Power6, ia64, altivec")
endif(${GMX_ACCELERATION} STREQUAL "NONE")

if(GMX_FORTRAN OR GMX_POWER6)
    if (GMX_THREADS)
        message(FATAL_ERROR "FORTRAN/POWER6 is incompatible with threads and only provides a speed-up on certain IBM compilers. Disable FORTRAN (or threads if you really want to use FORTRAN kernels).")
    endif(GMX_THREADS)
    enable_language(Fortran)
    include(FortranCInterface)
    discover_fortran_mangling(prefix isupper suffix extra_under_score found)
    if(extra_under_score)
        set(extrasuffix "_")
    endif(extra_under_score)
    if(prefix)
      set(prefix "${prefix} ##")
    endif(prefix)
    if(suffix)
      set(suffix "## ${suffix}")
      if(extrasuffix)
	set(extrasuffix "${suffix}${extrasuffix}")
      endif(extrasuffix)
    else(suffix)
      if(extrasuffix)
	# Don't know if this is needed, but it can't hurt
	set(extrasuffix "## ${extrasuffix}")
      endif(extrasuffix)
    endif(suffix)

    if(isupper)
        set(F77_FUNCDEF   "${prefix} NAME ${suffix}")
        set(F77_FUNCDEF_  "${prefix} NAME ${extrasuffix}")
    else(isupper)
        set(F77_FUNCDEF   "${prefix} name ${suffix}")
        set(F77_FUNCDEF_  "${prefix} name ${extrasuffix}")
    endif(isupper)
else(GMX_FORTRAN OR GMX_POWER6)
        set(F77_FUNCDEF   "name ## _")
        set(F77_FUNCDEF_  "name ## _")
endif(GMX_FORTRAN OR GMX_POWER6)

# Process QM/MM Settings
string(TOUPPER ${GMX_QMMM_PROGRAM} ${GMX_QMMM_PROGRAM})
if(${GMX_QMMM_PROGRAM} STREQUAL "GAUSSIAN")
    set(GMX_QMMM_GAUSSIAN 1)
elseif(${GMX_QMMM_PROGRAM} STREQUAL "MOPAC")
    set(GMX_QMMM_MOPAC 1)
elseif(${GMX_QMMM_PROGRAM} STREQUAL "GAMESS")
    set(GMX_QMMM_GAMESS 1)
elseif(${GMX_QMMM_PROGRAM} STREQUAL "ORCA")
    set(GMX_QMMM_ORCA 1)
elseif(${GMX_QMMM_PROGRAM} STREQUAL "NONE")
    # nothing to do
else(${GMX_QMMM_PROGRAM} STREQUAL "GAUSSIAN")
    MESSAGE(FATAL_ERROR "Invalid QM/MM program option: ${GMX_QMMM_PROGRAM}. Choose one of: Gaussian, Mopac, Gamess, Orca, None")
endif(${GMX_QMMM_PROGRAM} STREQUAL "GAUSSIAN")

# Process FFT library settings - if not OpenMM build 
string(TOUPPER ${GMX_FFT_LIBRARY} ${GMX_FFT_LIBRARY})
set(PKG_FFT "")
set(PKG_FFT_LIBS "")
if(${GMX_FFT_LIBRARY} STREQUAL "FFTW3")
#    MESSAGE(STATUS "Using external FFT library - fftw3")
    if(GMX_DOUBLE)
        find_package(FFTW3 REQUIRED)
		include_directories(${FFTW3_INCLUDE_DIR})
        set(FFT_LIBRARIES ${FFTW3_LIBRARIES})
        set(PKG_FFT "fftw3")
    else(GMX_DOUBLE)
        find_package(FFTW3F REQUIRED)
        include_directories(${FFTW3F_INCLUDE_DIR})
        set(FFT_LIBRARIES ${FFTW3F_LIBRARIES})
        set(PKG_FFT "fftw3f")
    endif(GMX_DOUBLE)

    if(NOT FFTW3_FOUND AND NOT FFTW3F_FOUND)
        MESSAGE(FATAL_ERROR "Cannot find fftw3 (with correct precision). Fix it, choose another FFT library, or use the Gromacs built-in fftpack (slower)!")
    endif(NOT FFTW3_FOUND AND NOT FFTW3F_FOUND)

    set(GMX_FFT_FFTW3 1)

elseif(${GMX_FFT_LIBRARY} STREQUAL "FFTW2")
#    MESSAGE(STATUS "Using external FFT library - fftw2")
    if(GMX_DOUBLE)
        find_package(FFTW2 REQUIRED)
    else(GMX_DOUBLE)
        find_package(FFTW2F REQUIRED)
    endif(GMX_DOUBLE)

    if(NOT FFTW2_FOUND)
      	   MESSAGE(FATAL_ERROR "Cannot find fftw2 (with correct precision). Fix it, choose another FFT library, or use the Gromacs built-in fftpack (slower)!")
    endif(NOT FFTW2_FOUND)
    include_directories(${FFTW2_INCLUDE_DIR})
    set(FFT_LIBRARIES ${FFTW2_LIBRARIES})
    set(PKG_FFT_LIBS ${FFTW2_LIBRARIES})

    if("${FFTW2_LIBRARIES}" MATCHES "dfftw")
        set(FFTW2_NAME_DFFTW 1)
    elseif("${FFTW2_LIBRARIES}" MATCHES "sfftw")
        set(FFTW2_NAME_SFFTW 1)
    else("${FFTW2_LIBRARIES}" MATCHES "dfftw")
        set(FFTW2_NAME_FFTW 1) 
    endif("${FFTW2_LIBRARIES}" MATCHES "dfftw")

    set(GMX_FFT_FFTW2 1)
elseif(${GMX_FFT_LIBRARY} STREQUAL "MKL")
#    MESSAGE(STATUS "Using external FFT library - Intel MKL")
    find_package(MKL REQUIRED)
    include_directories(${MKL_INCLUDE_DIR})
    set(FFT_LIBRARIES ${MKL_LIBRARIES})
    set(PKG_FFT_LIBS ${MKL_LIBRARIES})

    set(GMX_FFT_MKL 1)
    set(HAVE_MKL 1)

#elseif(${GMX_FFT_LIBRARY} STREQUAL "ACML")
#    MESSAGE(STATUS "Using external FFT library - AMD core math library")
#    set(GMX_FFT_ACML 1)
elseif(${GMX_FFT_LIBRARY} STREQUAL "FFTPACK")
    MESSAGE(STATUS "Using internal FFT library - fftpack")
    set(GMX_FFT_FFTPACK 1)
else(${GMX_FFT_LIBRARY} STREQUAL "FFTW3")
    MESSAGE(FATAL_ERROR "Invalid FFT library setting: ${GMX_FFT_LIBRARY}. Choose one of: fftw3, fftw2, mkl, acml, fftpack")
endif(${GMX_FFT_LIBRARY} STREQUAL "FFTW3")

# MKL has BLAS/LAPACK routines
if(HAVE_MKL OR ACCELERATE_FRAMEWORK)
  set(GMX_EXTERNAL_BLAS TRUE CACHE BOOL "Use external BLAS instead of built-in")
  set(GMX_EXTERNAL_LAPACK TRUE CACHE BOOL "Use external LAPACK instead of built-in")
else(HAVE_MKL OR ACCELERATE_FRAMEWORK)
  set(GMX_EXTERNAL_BLAS FALSE CACHE BOOL "Use external BLAS instead of built-in") 
  set(GMX_EXTERNAL_LAPACK FALSE CACHE BOOL "Use external LAPACK instead of built-in") 
  if(GMX_EXTERNAL_BLAS)
    #FindBLAS needs Fortran
    enable_language(Fortran)
    if (GMX_BLAS_USER)
        list(APPEND GMX_EXTRA_LIBRARIES ${GMX_BLAS_USER})
    else(GMX_BLAS_USER)
        find_package(BLAS REQUIRED)
        list(APPEND GMX_EXTRA_LIBRARIES ${BLAS_LIBRARIES})
    endif(GMX_BLAS_USER)
  endif(GMX_EXTERNAL_BLAS)
  if(GMX_EXTERNAL_LAPACK)
    #FindLAPACK needs Fortran
    enable_language(Fortran)
	if (GMX_LAPACK_USER)
        list(APPEND GMX_EXTRA_LIBRARIES ${GMX_LAPACK_USER})
	else(GMX_LAPACK_USER)
        find_package(LAPACK REQUIRED)
        list(APPEND GMX_EXTRA_LIBRARIES ${LAPACK_LIBRARIES})
    endif(GMX_LAPACK_USER)
  endif(GMX_EXTERNAL_LAPACK)
endif(HAVE_MKL OR ACCELERATE_FRAMEWORK)
mark_as_advanced(GMX_EXTERNAL_LAPACK)
mark_as_advanced(GMX_EXTERNAL_BLAS)

# Math and thread libraries must often come after all others when linking...
if(HAVE_LIBM)
    list(APPEND	GMX_EXTRA_LIBRARIES m)
endif(HAVE_LIBM)

if(GMX_FAHCORE)
  set(COREWRAP_INCLUDE_DIR "${CMAKE_SOURCE_DIR}/../corewrap" CACHE STRING 
      "Path to swindirect.h")
  include_directories(${COREWRAP_INCLUDE_DIR})
endif(GMX_FAHCORE)

# # # # # # # # # # NO MORE TESTS AFTER THIS LINE! # # # # # # # # # # #
# these are set after everything else
if (NOT DEFINED GROMACS_C_FLAGS_SET)
    set(GROMACS_C_FLAGS_SET true CACHE INTERNAL "Whether to reset the C flags" 
        FORCE)
    set(CMAKE_C_FLAGS "${GROMACS_C_FLAGS} ${CMAKE_C_FLAGS}" CACHE STRING 
        "Flags used by the compiler during all build types" FORCE)
    set(CMAKE_CXX_FLAGS "${GROMACS_CXX_FLAGS} ${CMAKE_CXX_FLAGS}" CACHE STRING 
        "Flags used by the compiler during all build types" FORCE)
    set(CMAKE_EXE_LINKER_FLAGS 
        "${GROMACS_LINKER_FLAGS} ${CMAKE_EXE_LINKER_FLAGS}" 
        CACHE STRING "Linker flags" FORCE) 
endif (NOT DEFINED GROMACS_C_FLAGS_SET)

########################################################################
# Specify install locations and which subdirectories to process        #
########################################################################
if ( DEFINED GMXLIB )
    set(LIB_INSTALL_DIR "${CMAKE_INSTALL_PREFIX}/${GMXLIB}")
else()
    set(LIB_INSTALL_DIR  ${CMAKE_INSTALL_PREFIX}/lib)
endif()
set(BIN_INSTALL_DIR  ${CMAKE_INSTALL_PREFIX}/bin)
set(DATA_INSTALL_DIR ${CMAKE_INSTALL_PREFIX}/share/gromacs)
set(MAN_INSTALL_DIR  ${CMAKE_INSTALL_PREFIX}/share/man)
set(INCL_INSTALL_DIR ${CMAKE_INSTALL_PREFIX}/include)

set(GMXLIBDIR        ${DATA_INSTALL_DIR}/top)

##################################################################
# Shared library settings - Darwin uses INSTALL_NAME_DIR instead!
##################################################################
if(NOT CMAKE_SYSTEM_NAME STREQUAL "Darwin")
    set(CMAKE_SKIP_BUILD_RPATH  FALSE)
    set(CMAKE_BUILD_WITH_INSTALL_RPATH FALSE)
    set(CMAKE_INSTALL_RPATH "${LIB_INSTALL_DIR}")
    set(CMAKE_INSTALL_RPATH_USE_LINK_PATH TRUE)
endif()

add_subdirectory(share)
add_subdirectory(man)
add_subdirectory(src)
add_subdirectory(scripts)

#######################
## uninstall target
#######################
    CONFIGURE_FILE(
                   "${CMAKE_CURRENT_SOURCE_DIR}/cmake/cmake_uninstall.cmake.in"
                   "${CMAKE_CURRENT_BINARY_DIR}/cmake/cmake_uninstall.cmake"
                   IMMEDIATE @ONLY)
###########################
ADD_CUSTOM_TARGET(uninstall
                  "${CMAKE_COMMAND}" -P 
                  "${CMAKE_CURRENT_BINARY_DIR}/cmake/cmake_uninstall.cmake")
###########################

########################################################################
# Doxygen configuration
########################################################################
if (DOXYGEN_FOUND)
    FILE(GLOB NB_KERNEL_DIRS src/gromacs/gmxlib/nonbonded/nb_kernel_*/)
    LIST(REMOVE_ITEM NB_KERNEL_DIRS
         ${CMAKE_SOURCE_DIR}/src/gromacs/gmxlib/nonbonded/nb_kernel_c)
    FOREACH(NB_KERNEL_DIR ${NB_KERNEL_DIRS})
        SET(NB_KERNEL_DIRS_TO_IGNORE_IN_DOXYGEN
            "${NB_KERNEL_DIRS_TO_IGNORE_IN_DOXYGEN} \\\n                         ${NB_KERNEL_DIR}")
    ENDFOREACH(NB_KERNEL_DIR)
    CONFIGURE_FILE(${CMAKE_SOURCE_DIR}/Doxyfile.cmakein
                   ${CMAKE_BINARY_DIR}/Doxyfile)
    CONFIGURE_FILE(${CMAKE_SOURCE_DIR}/Doxyfile-lib.cmakein
                   ${CMAKE_BINARY_DIR}/Doxyfile-lib)
    CONFIGURE_FILE(${CMAKE_SOURCE_DIR}/Doxyfile-user.cmakein
                   ${CMAKE_BINARY_DIR}/Doxyfile-user)
endif (DOXYGEN_FOUND)


########################################################################
# Tests                                                                #
########################################################################

include(CTest)
mark_as_advanced(BUILD_TESTING)
IF(BUILD_TESTING)
<<<<<<< HEAD
    enable_testing()
    add_subdirectory(tests)
=======
	enable_testing()
	add_subdirectory(tests)
>>>>>>> bb1c69ae
ENDIF()
<|MERGE_RESOLUTION|>--- conflicted
+++ resolved
@@ -940,11 +940,6 @@
 include(CTest)
 mark_as_advanced(BUILD_TESTING)
 IF(BUILD_TESTING)
-<<<<<<< HEAD
     enable_testing()
     add_subdirectory(tests)
-=======
-	enable_testing()
-	add_subdirectory(tests)
->>>>>>> bb1c69ae
 ENDIF()
