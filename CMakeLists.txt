--- conflicted
+++ resolved
@@ -442,7 +442,6 @@
 endif()
 option(BUILD_SHARED_LIBS "Enable shared libraries (can be problematic with MPI, Windows)" ${SHARED_LIBS_DEFAULT})
 
-<<<<<<< HEAD
 option(GMX_XML "Use libxml2 to parse xml files" ON)
 if (GMX_XML)
   find_package(LibXml2)
@@ -451,11 +450,10 @@
     include_directories(${LIBXML2_INCLUDE_DIR})
     set(PKG_XML libxml-2.0)
     set(XML_LIBRARIES ${LIBXML2_LIBRARIES})
+    set(HAVE_LIBXML2 1)
   endif(LIBXML2_FOUND)
 endif(GMX_XML)
 
-=======
->>>>>>> 7a330e69
 option(GMX_GSL "Add support for gsl" OFF)
 if (GMX_GSL)
   find_package(gsl)
