#
# This file is part of the GROMACS molecular simulation package.
#
# Copyright (c) 2009,2010,2011,2012,2013,2014, by the GROMACS development team, led by
# Mark Abraham, David van der Spoel, Berk Hess, and Erik Lindahl,
# and including many others, as listed in the AUTHORS file in the
# top-level source directory and at http://www.gromacs.org.
#
# GROMACS is free software; you can redistribute it and/or
# modify it under the terms of the GNU Lesser General Public License
# as published by the Free Software Foundation; either version 2.1
# of the License, or (at your option) any later version.
#
# GROMACS is distributed in the hope that it will be useful,
# but WITHOUT ANY WARRANTY; without even the implied warranty of
# MERCHANTABILITY or FITNESS FOR A PARTICULAR PURPOSE.  See the GNU
# Lesser General Public License for more details.
#
# You should have received a copy of the GNU Lesser General Public
# License along with GROMACS; if not, see
# http://www.gnu.org/licenses, or write to the Free Software Foundation,
# Inc., 51 Franklin Street, Fifth Floor, Boston, MA  02110-1301  USA.
#
# If you want to redistribute modifications to GROMACS, please
# consider that scientific software is very special. Version
# control is crucial - bugs must be traceable. We will be happy to
# consider code for inclusion in the official distribution, but
# derived work must not be called official GROMACS. Details are found
# in the README & COPYING files - if they are missing, get the
# official version at http://www.gromacs.org.
#
# To help us fund GROMACS development, we humbly ask that you cite
# the research papers on the package. Check out http://www.gromacs.org.

cmake_minimum_required(VERSION 2.8.8)
# When we require cmake >= 2.8.12, it will provide
# CMAKE_MINIMUM_REQUIRED_VERSION automatically, but in the meantime we
# need to set a variable, and it must have a different name.
set(GMX_CMAKE_MINIMUM_REQUIRED_VERSION "2.8.8")

# CMake modules/macros are in a subdirectory to keep this file cleaner
# This needs to be set before project() in order to pick up toolchain files
list(APPEND CMAKE_MODULE_PATH ${CMAKE_CURRENT_SOURCE_DIR}/cmake ${CMAKE_CURRENT_SOURCE_DIR}/cmake/Platform)

project(Gromacs)

set(CMAKE_LIBRARY_OUTPUT_DIRECTORY ${CMAKE_BINARY_DIR}/lib)
set(CMAKE_ARCHIVE_OUTPUT_DIRECTORY ${CMAKE_BINARY_DIR}/lib)
set(CMAKE_RUNTIME_OUTPUT_DIRECTORY ${CMAKE_BINARY_DIR}/bin)

<<<<<<< HEAD
# Set up common version variables, as well as general information about
# the build tree (whether the build is from a source package or from a git
# repository).  Also declares a few functions that will be used for generating
# version info files later.
include(gmxVersionInfo)
=======
# PROJECT_VERSION should have the following structure:
# VERSION-dev[-SUFFIX] where the VERSION should have the for: vMajor.vMinor.vPatch
#
# The "-dev" suffix is important to keep because it makes possible to distinguish
# between a build from official release and a build from git release branch on a
# machine with no git.
#
# NOTE: when releasing the "-dev" suffix needs to be stripped off!
# REGRESSIONTEST_VERSION and REGRESSIONTEST_BRANCH should always be
# defined.
set(PROJECT_VERSION "5.0.1-dev")
# If this is a released tarball, "-dev" will not be present in
# PROJECT_VERSION, and REGRESSIONTEST_VERSION specifies the version
# number of the regressiontest tarball against which the code tarball
# can be tested. This will be the version of the last patch release.
set(REGRESSIONTEST_VERSION "5.0.1-dev")
# The MD5 checksum of the regressiontest tarball. Only used if "-dev"
# is not present in the PROJECT_VERSION
set(REGRESSIONTEST_MD5SUM "a07524afebca5013540d4f2f72df2dce")
# If this is not a released tarball, "-dev" will be present in
# PROJECT_VERSION, and REGRESSIONTEST_BRANCH specifies the name of the
# gerrit.gromacs.org branch whose HEAD can test this code, *if* this
# code contains all recent fixes from the corresponding code branch.
set(REGRESSIONTEST_BRANCH "refs/heads/release-5-0")

set(CUSTOM_VERSION_STRING ""
    CACHE STRING "Custom version string (if empty, use hard-coded default)")
mark_as_advanced(CUSTOM_VERSION_STRING)
if (CUSTOM_VERSION_STRING)
    set(PROJECT_VERSION ${CUSTOM_VERSION_STRING})
endif()
set(LIBRARY_SOVERSION 0)
set(LIBRARY_VERSION ${LIBRARY_SOVERSION}.0.0)
# It is a bit irritating, but this has to be set separately for now!
SET(CPACK_PACKAGE_VERSION_MAJOR "5")
SET(CPACK_PACKAGE_VERSION_MINOR "0")
#SET(CPACK_PACKAGE_VERSION_PATCH "0")

# The numerical gromacs version. It is 40600 for 4.6.0.
# The #define GMX_VERSION in gromacs/version.h is set to this value.
math(EXPR NUM_VERSION
    "${CPACK_PACKAGE_VERSION_MAJOR}*10000 + ${CPACK_PACKAGE_VERSION_MINOR}*100")
if(CPACK_PACKAGE_VERSION_PATCH)
    math(EXPR NUM_VERSION
         "${NUM_VERSION} + ${CPACK_PACKAGE_VERSION_PATCH}")
endif()

# The API version tracks the numerical Gromacs version (for now).
# It is potentially different from the Gromacs version in the future, if
# the programs/libraries diverge from the presumably more stable API.
# The #define GMX_API_VERSION in version.h is set to this value to
# provide backward compatibility of software written against the Gromacs API.
set(API_VERSION ${NUM_VERSION})
>>>>>>> 546f7c57

if(CMAKE_INSTALL_PREFIX_INITIALIZED_TO_DEFAULT AND UNIX)
    set(CMAKE_INSTALL_PREFIX "/usr/local/gromacs" CACHE STRING "Installation prefix (installation will need write permissions here)" FORCE)
endif()

include(gmxBuildTypeReference)
include(gmxBuildTypeProfile)
include(gmxBuildTypeTSAN)
include(gmxBuildTypeASAN)
include(gmxBuildTypeReleaseWithAssert)

if(NOT CMAKE_BUILD_TYPE)
    set(CMAKE_BUILD_TYPE "Release" CACHE STRING "Choose the type of build, options are: Debug Release RelWithDebInfo MinSizeRel Reference RelWithAssert Profile." FORCE)
    # There's no need to offer a user the choice of ThreadSanitizer
    # Set the possible values of build type for cmake-gui
    set_property(CACHE CMAKE_BUILD_TYPE PROPERTY STRINGS "Debug" "Release"
        "MinSizeRel" "RelWithDebInfo" "Reference" "RelWithAssert" "Profile")
endif()
if(CMAKE_CONFIGURATION_TYPES)
    # Add appropriate GROMACS-specific build types for the Visual
    # Studio generator (Debug, Release, MinSizeRel and RelWithDebInfo
    # are already present by default).
    list(APPEND CMAKE_CONFIGURATION_TYPES "RelWithAssert" "Reference")
    list(REMOVE_DUPLICATES CMAKE_CONFIGURATION_TYPES)
    set(CMAKE_CONFIGURATION_TYPES "${CMAKE_CONFIGURATION_TYPES}" CACHE STRING
        "List of configuration types"
        FORCE)
endif()
set(build_types_with_explicit_flags RELEASE DEBUG RELWITHDEBUGINFO RELWITHASSERT MINSIZEREL PROFILE)

set(CPACK_PACKAGE_NAME "gromacs")
set(CPACK_PACKAGE_VERSION_MAJOR ${GMX_VERSION_MAJOR})
set(CPACK_PACKAGE_VERSION_MINOR ${GMX_VERSION_MINOR})
set(CPACK_PACKAGE_VERSION_PATCH ${GMX_VERSION_PATCH})
set(CPACK_PACKAGE_VERSION       ${GMX_VERSION_STRING})
set(CPACK_SOURCE_PACKAGE_FILE_NAME "${CPACK_PACKAGE_NAME}-${CPACK_PACKAGE_VERSION}")
set(CPACK_PACKAGE_VENDOR "gromacs.org")
set(CPACK_PACKAGE_DESCRIPTION_SUMMARY "Gromacs - a toolkit for high-performance molecular simulation")
set(CPACK_RESOURCE_FILE_WELCOME "${CMAKE_SOURCE_DIR}/admin/InstallWelcome.txt")
# Its GPL/LGPL, so they do not have to agree to a license for mere usage, but some installers require this...
set(CPACK_RESOURCE_FILE_LICENSE "${CMAKE_SOURCE_DIR}/COPYING")
set(CPACK_RESOURCE_FILE_README "${CMAKE_SOURCE_DIR}/admin/InstallInfo.txt")
set(CPACK_SOURCE_IGNORE_FILES "\\\\.isreposource$;\\\\.git/;\\\\.gitignore$;\\\\.gitattributes;")
set(CPACK_PROJECT_CONFIG_FILE "${CMAKE_SOURCE_DIR}/CPackInit.cmake")
# CPack source archives include only the directories we list here.
# This variable is a list of pairs of names of source and destination
# directories. Most of these are used for content GROMACS generates as
# part of the configuration or build.
set(CPACK_SOURCE_INSTALLED_DIRECTORIES "${CMAKE_SOURCE_DIR};/;${CMAKE_BINARY_DIR}/src/programs/completion;src/programs/completion;${CMAKE_BINARY_DIR}/share/man/man1;share/man/man1;${CMAKE_BINARY_DIR}/share/man/man7;share/man/man7;${CMAKE_BINARY_DIR}/share/html/final;share/html/final;${CMAKE_BINARY_DIR}/install-guide/final;/")
set(CPACK_PACKAGE_CONTACT "gmx-users@gromacs.org")
set(CPACK_GMX_BUILD_HELP "${GMX_BUILD_HELP}") #Works even though GMX_BUILD_HELP is defined later because it is off by default.

#must come after all cpack settings!
include(CPack)

# Set a default valgrind suppression file.
# This unfortunately needs to duplicate information from CTest to work as
# expected...
set(MEMORYCHECK_SUPPRESSIONS_FILE
    "${CMAKE_SOURCE_DIR}/cmake/legacy_and_external.supp"
    CACHE FILEPATH
    "File that contains suppressions for the memory checker")
include(CTest)

# Variables that accumulate stuff influencing the installed headers
set(INSTALLED_HEADER_INCLUDE_DIRS "")
set(INSTALLED_HEADER_DEFINITIONS "")

########################################################################
# Check and warn if cache generated on a different host is being reused
########################################################################
if(CMAKE_HOST_UNIX)
    execute_process(COMMAND hostname
                    OUTPUT_VARIABLE TMP_HOSTNAME
                    OUTPUT_STRIP_TRAILING_WHITESPACE)
    if(GMX_BUILD_HOSTNAME AND NOT "${GMX_BUILD_HOSTNAME}" STREQUAL "${TMP_HOSTNAME}")
        message(WARNING "
            The CMake cache, probably generated on a different host (${GMX_BUILD_HOSTNAME}),
            is being reused! This could lead to inconsitencies; therefore, it is
            recommended to regenerate the cache!")
    endif()
    set(GMX_BUILD_HOSTNAME "${TMP_HOSTNAME}" CACHE INTERNAL
            "Hostname of the machine where the cache was generated.")
endif()

########################################################################
# User input options                                                   #
########################################################################
include(gmxOptionUtilities)

set(CMAKE_PREFIX_PATH "" CACHE STRING "Extra locations to search for external libraries and tools (give directory without lib, bin, or include)")

option(GMX_DOUBLE "Use double precision (much slower, use only if you really need it)" OFF)
option(GMX_MPI    "Build a parallel (message-passing) version of GROMACS" OFF)
option(GMX_THREAD_MPI  "Build a thread-MPI-based multithreaded version of GROMACS (not compatible with MPI)" ON)
gmx_dependent_option(
    GMX_MPI_IN_PLACE
    "Enable MPI_IN_PLACE for MPIs that have it defined"
    ON
    GMX_MPI)
mark_as_advanced(GMX_MPI_IN_PLACE)
option(GMX_SOFTWARE_INVSQRT "Use GROMACS software 1/sqrt" ON)
mark_as_advanced(GMX_SOFTWARE_INVSQRT)
option(GMX_FAHCORE "Build a library with mdrun functionality" OFF)
mark_as_advanced(GMX_FAHCORE)

option(GMX_COOL_QUOTES "Enable Gromacs cool quotes" ON)
mark_as_advanced(GMX_COOL_QUOTES)
gmx_add_cache_dependency(GMX_COOL_QUOTES BOOL "NOT GMX_FAHCORE" OFF)

# Decide on GPU settings based on user-settings and GPU/CUDA detection.
# We support CUDA >=v4.0 on *nix, but <= v4.1 doesn't work with MSVC
if(MSVC)
    set(REQUIRED_CUDA_VERSION 4.1)
else()
    set(REQUIRED_CUDA_VERSION 4.0)
endif()
set(REQUIRED_CUDA_COMPUTE_CAPABILITY 2.0)
include(gmxManageGPU)

# Detect the architecture the compiler is targetting, detect
# SIMD instructions possibilities on that hardware, suggest SIMD instruction set
# to use if none is specified, and populate the cache option for CPU
# SIMD.
include(gmxDetectTargetArchitecture)
gmx_detect_target_architecture()

if(GMX_CPU_ACCELERATION)
    # Stay compatible with old Jenkins command line options for specific SIMD acceleration
    set(GMX_SIMD "${GMX_CPU_ACCELERATION}" CACHE STRING "SIMD instruction set level and compiler optimization" FORCE)
    message("You set GMX_CPU_ACCELERATION, which is deprecated, and will be removed in a later version of GROMACS. It is replaced by GMX_SIMD. For now, copying the value from GMX_CPU_ACCELERATION to GMX_SIMD.")
    # TODO remove all references to GMX_CPU_ACCELERATION in master branch
endif()

if(NOT GMX_TARGET_MIC)
    include(gmxDetectSimd)
    gmx_detect_simd(GMX_SUGGESTED_SIMD)
else()
    set(GMX_SUGGESTED_SIMD "None")
endif()

gmx_option_multichoice(
    GMX_SIMD
    "SIMD instruction set for CPU kernels and compiler optimization"
    "${GMX_SUGGESTED_SIMD}"
    None SSE2 SSE4.1 AVX_128_FMA AVX_256 AVX2_256 IBM_QPX Sparc64_HPC_ACE Reference)

gmx_option_multichoice(
    GMX_FFT_LIBRARY
    "FFT library"
    "fftw3"
    fftw3 mkl "fftpack[built-in]")
gmx_dependent_option(
    GMX_BUILD_OWN_FFTW
    "Download and build FFTW 3 during the GROMACS build process, rather than fall back on the really slow fftpack."
    OFF
    "GMX_FFT_LIBRARY STREQUAL FFTW3")
gmx_dependent_option(
    GMX_DISABLE_FFTW_MEASURE
    "Do not optimize FFTW setups (not needed with SSE)"
    OFF
    "GMX_FFT_LIBRARY STREQUAL FFTW3")
mark_as_advanced(GMX_BUILD_OWN_FFTW)
mark_as_advanced(GMX_DISABLE_FFTW_MEASURE)

gmx_option_multichoice(
    GMX_QMMM_PROGRAM
    "QM package for QM/MM"
    None
    none gaussian mopac gamess orca)

gmx_dependent_cache_variable(GMX_SIMD_REF_FLOAT_WIDTH  "Reference SIMD single precision width" STRING "4" "GMX_SIMD STREQUAL REFERENCE")
gmx_dependent_cache_variable(GMX_SIMD_REF_DOUBLE_WIDTH "Reference SIMD double precision width" STRING "2" "GMX_SIMD STREQUAL REFERENCE")

# This should be moved to a separate NBNXN cmake module when that code is cleaned up and modularized

option(GMX_BROKEN_CALLOC "Work around broken calloc()" OFF)
mark_as_advanced(GMX_BROKEN_CALLOC)
option(GMX_LOAD_PLUGINS "Compile with plugin support, needed to read VMD supported file formats" ON)
mark_as_advanced(GMX_LOAD_PLUGINS)

option(GMX_GPU  "Enable GPU acceleration" ON)
option(GMX_OPENMP "Enable OpenMP-based multithreading" ON)

option(GMX_USE_TNG "Use the TNG library for trajectory I/O" ON)

if(UNIX)
    option(GMX_SYMLINK_OLD_BINARY_NAMES "Create symbolic links for pre-5.0 binary names" ON)
endif()
option(GMX_BUILD_MDRUN_ONLY "Build and install only the mdrun binary" OFF)

option(GMX_CYCLE_SUBCOUNTERS "Enable cycle subcounters to get a more detailed cycle timings" OFF)
mark_as_advanced(GMX_CYCLE_SUBCOUNTERS)

option(GMX_SKIP_DEFAULT_CFLAGS "Don't automatically add suggested/required Compiler flags." OFF)
mark_as_advanced(GMX_SKIP_DEFAULT_CFLAGS)

option(GMX_BUILD_FOR_COVERAGE
       "Tune build for better code coverage metrics (e.g., disable asserts)"
       OFF)
mark_as_advanced(GMX_BUILD_FOR_COVERAGE)


######################################################################
# Detect OpenMP support
######################################################################
# The OpenMP detection _must_ come before tests for other CFLAGS.
include(gmxManageOpenMP)



######################################################################
# Compiler tests
# These need to be done early (before further tests).
#####################################################################

# The cmake/Check{C,CXX}CompilerFlag.cmake files in the GROMACS distribution
# are used with permission from CMake v3.0.0 so that GROMACS can detect
# invalid options with the Intel Compilers, and we have added a line
# to detect warnings with the Fujitsu compilers on K computer.
# CMake-3.0 also has a bug where the FAIL_REGEX pattern for AIX contains
# a semicolon. Since this is also used as a separator in lists inside CMake,
# that string ends up being split into two separate patterns, and the last
# part is just a single word that also matches other messages. We solved this
# by replacing the semicolon with a period that matches any character.
#
# These files should be removed from the source tree when a CMake version that
# includes the features in question becomes required for building GROMACS.
include(CheckCCompilerFlag)
include(CheckCXXCompilerFlag)

include(gmxCFlags)
gmx_c_flags()

# This variable should be used for additional compiler flags which are not
# generated in gmxCFlags nor are SIMD or MPI related.
set(EXTRA_C_FLAGS "")
set(EXTRA_CXX_FLAGS "")

# Run through a number of tests for buggy compilers and other issues
include(gmxTestCompilerProblems)
gmx_test_compiler_problems()
# GMX_SIMD will not be set automatically until the second
# pass (which is not strictly guaranteed to occur), so putting this
# check here among logically-related tests is inefficient, but the
# potential loss is likely zero.
if(GMX_SIMD STREQUAL "AVX_256"
        AND CMAKE_COMPILER_IS_GNUCC
        AND (C_COMPILER_VERSION VERSION_EQUAL "4.6.1"
            OR CXX_COMPILER_VERSION VERSION_EQUAL "4.6.1"))
    message(FATAL_ERROR "gcc 4.6.1 has buggy support for AVX, and GROMACS mdrun will not work. If you want simulation performance, use a more recent compiler. Otherwise, use GMX_SIMD=SSE4.1")
    # See http://gcc.gnu.org/bugzilla/show_bug.cgi?id=49002
endif()


if(GMX_DOUBLE)
    add_definitions(-DGMX_DOUBLE)
    list(APPEND INSTALLED_HEADER_DEFINITIONS "-DGMX_DOUBLE")
endif()
if(GMX_SOFTWARE_INVSQRT)
    list(APPEND INSTALLED_HEADER_DEFINITIONS "-DGMX_SOFTWARE_INVSQRT")
endif()

if(WIN32 AND NOT CYGWIN)
    set(GMX_WSOCKLIB_PATH CACHE PATH "Path to winsock (wsock32.lib) library.")
    mark_as_advanced(GMX_WSOCKLIB_PATH)
    find_library(WSOCK32_LIBRARY NAMES wsock32 PATHS ${GMX_WSOCKLIB_PATH})
    if(WSOCK32_LIBRARY)
        list(APPEND GMX_EXTRA_LIBRARIES ${WSOCK32_LIBRARY})
        add_definitions(-DGMX_HAVE_WINSOCK)
    else()
        message(STATUS "No winsock found. Cannot use interactive molecular dynamics (IMD).")
    endif(WSOCK32_LIBRARY)
endif()



########################################################################
# Basic system tests (standard libraries, headers, functions, types)   #
########################################################################
include(CheckIncludeFiles)
include(CheckIncludeFileCXX)
check_include_files(unistd.h     HAVE_UNISTD_H)
check_include_files(pwd.h        HAVE_PWD_H)
check_include_files(dirent.h     HAVE_DIRENT_H)
check_include_files(time.h       HAVE_TIME_H)
check_include_files(sys/time.h   HAVE_SYS_TIME_H)
check_include_files(io.h         HAVE_IO_H)
check_include_files(sched.h      HAVE_SCHED_H)

check_include_files(regex.h      HAVE_POSIX_REGEX)
check_include_file_cxx(regex     HAVE_CXX11_REGEX)
# TODO: It could be nice to inform the user if no regex support is found,
# as selections won't be fully functional.

include(CheckFunctionExists)
check_function_exists(posix_memalign    HAVE_POSIX_MEMALIGN)
check_function_exists(memalign          HAVE_MEMALIGN)
check_function_exists(_aligned_malloc   HAVE__ALIGNED_MALLOC)
check_function_exists(gettimeofday      HAVE_GETTIMEOFDAY)
check_function_exists(fsync             HAVE_FSYNC)
check_function_exists(_fileno           HAVE__FILENO)
check_function_exists(fileno            HAVE_FILENO)
check_function_exists(_commit           HAVE__COMMIT)
check_function_exists(sigaction         HAVE_SIGACTION)
check_function_exists(sysconf           HAVE_SYSCONF)
check_function_exists(rsqrt             HAVE_RSQRT)
check_function_exists(rsqrtf            HAVE_RSQRTF)
check_function_exists(sqrtf             HAVE_SQRTF)

include(CheckLibraryExists)
check_library_exists(m sqrt "" HAVE_LIBM)
check_library_exists(rt clock_gettime "" HAVE_CLOCK_GETTIME)

include(TestSchedAffinity)
test_sched_affinity(HAVE_SCHED_AFFINITY)

include(TestBigEndian)
test_big_endian(GMX_INTEGER_BIG_ENDIAN)

# Management of GROMACS options for specific toolchains should go
# here. Because the initial settings for some of the main options have
# already happened, but things like library detection and MPI compiler
# feature detection have not, the docstrings for any over-rides of
# GROMACS defaults or user settings will make sense. Also, any
# toolchain-related reasons for choosing whether to detect various
# things can be sorted out now, before the detection takes place.
if(${CMAKE_SYSTEM_NAME} MATCHES BlueGene)
    include(gmxManageBlueGene)
endif()

########################################################################
#Process MPI settings
########################################################################
include(gmxManageMPI)


########################################################################
#Process shared/static library settings
########################################################################
include(gmxManageSharedLibraries)


########################################################################
# Find external packages                                               #
########################################################################

# Unconditionally find the package, as it is also required for unit
# tests. This exports LIBXML2_FOUND, which we should not use because
# it does not tell us that linking will succeed. Instead, we test that
# next.
if(DEFINED LIBXML2_LIBRARIES)
  set(LibXml2_FIND_QUIETLY TRUE)
endif()
find_package(LibXml2)
include(gmxTestLibXml2)
gmx_test_libxml2(HAVE_LIBXML2)
option(GMX_XML "Use libxml2 to parse xml files (currently has no effect)" ${HAVE_LIBXML2})
set(PKG_XML "")
mark_as_advanced(GMX_XML)
# Don't actually do anything, since libxml2 is currently not used by libgromacs
#if(GMX_XML AND NOT HAVE_LIBXML2)
#    message(FATAL_ERROR "libxml2 not found. Set GMX_XML=OFF to compile without XML support")
#endif()
#if(GMX_XML)
#    include_directories(${LIBXML2_INCLUDE_DIR})
#    set(PKG_XML libxml-2.0)
#    set(XML_LIBRARIES ${LIBXML2_LIBRARIES})
#endif()

option(GMX_EXTRAE "Add support for tracing using EXTRAE" OFF)
mark_as_advanced(GMX_EXTRAE)

if (GMX_EXTRAE)
  find_package(EXTRAE)
  if(EXTRAE_FOUND)
    include_directories(${EXTRAE_INCLUDE_DIR})
    set(HAVE_EXTRAE 1)
  else()
    message(FATAL_ERROR "EXTRAE library was not found. Please add the correct path to CMAKE_PREFIX_PATH")
  endif()
endif()

option(GMX_X11 "Use X window system" OFF)
if (GMX_X11)
    find_package(X11)
    # X11 includes/libraries are only set in the ngmx subdirectory!
    if(NOT X11_FOUND)
        message(FATAL_ERROR
                "X11 include files and/or libraries were not found. "
                "Set GMX_X11=OFF to compile without X11 support. "
                "gmx view will not be available.")
    endif()
    include_directories(${X11_INCLUDE_DIR})
endif()

include(ThreadMPI)
# Enable core threading facilities
tmpi_enable_core("${CMAKE_SOURCE_DIR}/src/external/thread_mpi/include")
# Enable tMPI C++ support
tmpi_enable_cxx()
if(GMX_THREAD_MPI)
    # enable MPI functions
    tmpi_enable()
    set(GMX_MPI 1)
    set(MPI_IN_PLACE_EXISTS 1)
endif()
# If atomics are manually disabled a define is needed because atomics.h doesn't depend on config.h
if (TMPI_ATOMICS_DISABLED)
   add_definitions(-DTMPI_ATOMICS_DISABLED)
endif()

if(GMX_GPU)
    # now that we have detected the dependencies, do the second configure pass
    gmx_gpu_setup()
endif()

if(CYGWIN)
    set(GMX_CYGWIN 1)
endif()

if(WIN32 AND NOT CYGWIN)
    set(GMX_NATIVE_WINDOWS 1)
    # This makes windows.h not declare min/max as macros that would break
    # C++ code using std::min/std::max.
    add_definitions(-DNOMINMAX)
endif()

# Detect boost unless GMX_EXTERNAL_BOOST is explicitly OFF
# Used for default if GMX_EXTERNAL_BOOST is not defined (first CMake pass)
if(NOT DEFINED GMX_EXTERNAL_BOOST OR GMX_EXTERNAL_BOOST)
    find_package(Boost 1.44.0)
    if(Boost_FOUND AND Boost_VERSION VERSION_LESS "104400")
        set(Boost_FOUND FALSE)
    endif()
    # Print the notification only on first run, when determining the default
    if(NOT DEFINED GMX_EXTERNAL_BOOST AND NOT Boost_FOUND)
        message("Boost >= 1.44 not found. Using minimal internal version. "
                "This may cause trouble if you plan on compiling/linking other "
                "software that uses Boost against Gromacs.")
    endif()
endif()
option(GMX_EXTERNAL_BOOST "Use external Boost instead of minimal built-in version"
       ${Boost_FOUND})
if(GMX_EXTERNAL_BOOST AND NOT Boost_FOUND)
    message(FATAL_ERROR
        "Boost >= 1.44 not found. "
        "You can set GMX_EXTERNAL_BOOST=OFF to compile against minimal "
        "version of Boost included with Gromacs.")
endif()

if(NOT DEFINED GMX_BUILD_UNITTESTS AND NOT HAVE_LIBXML2)
    message(WARNING "libxml2 not found. Will build GROMACS without unit-tests. This is not recommended, because the unit-tests help to verify that GROMACS functions correctly. Most likely you are missing the libxml2-dev(el) package. After you installed it, set GMX_BUILD_UNITTESTS=ON.")
endif()
option(GMX_BUILD_UNITTESTS "Build unit tests with BUILD_TESTING (uses Google C++ Testing and Mocking Frameworks, requires libxml2)" ${HAVE_LIBXML2})
mark_as_advanced(GMX_BUILD_UNITTESTS)
gmx_add_cache_dependency(GMX_BUILD_UNITTESTS BOOL BUILD_TESTING OFF)
if (GMX_BUILD_UNITTESTS AND NOT HAVE_LIBXML2)
    message(FATAL_ERROR
        "Cannot build unit tests without libxml2. "
        "Either set GMX_BUILD_UNITTESTS=OFF or tell CMake how to find a working version of libxml2.")
endif()

########################################################################
# Our own GROMACS tests
########################################################################

add_definitions( -DHAVE_CONFIG_H )
include_directories(BEFORE ${CMAKE_SOURCE_DIR}/src)
include_directories(BEFORE ${CMAKE_SOURCE_DIR}/src/external/thread_mpi/include)
# Required for config.h, maybe should only be set in src/CMakeLists.txt
include_directories(BEFORE ${CMAKE_BINARY_DIR}/src)
# Required for now to make old code compile
include_directories(BEFORE ${CMAKE_SOURCE_DIR}/src/gromacs/legacyheaders)

include(gmxTestInlineASM)
gmx_test_inline_asm_gcc_x86(GMX_X86_GCC_INLINE_ASM)

include(gmxSetBuildInformation)
gmx_set_build_information()
# Turn on RDTSCP if:
# - the build system's CPU supports it
# - the acceleration is set to AVX as all AVX-capable CPUs support AVX (which
#   at this point means that the user set it).
# Note: it's better to not use the later set value of GMX_SIMD because
# it reflects the system's capability of both compiling and running AVX code.
# TODO: After merge with 5.0 one could implement a cache variable dependency
# such that GMX_USE_RDTSCP can change if GMX_SIMD is changed to AVX
# after the first cmake pass.
if (BUILD_CPU_FEATURES MATCHES "rdtscp" OR GMX_SIMD MATCHES "AVX")
    set(GMX_USE_RDTSCP_DEFAULT_VALUE ON)
else()
    set(GMX_USE_RDTSCP_DEFAULT_VALUE OFF)
endif()
option(GMX_USE_RDTSCP "Use RDTSCP for better CPU-based timers (available on recent x86 CPUs; might need to be off when compiling for heterogeneous environments)" ${GMX_USE_RDTSCP_DEFAULT_VALUE})
mark_as_advanced(GMX_USE_RDTSCP)
if(GMX_USE_RDTSCP)
    set(HAVE_RDTSCP 1)
endif()

include(gmxTestFloatFormat)
gmx_test_float_format(GMX_FLOAT_FORMAT_IEEE754
                      GMX_IEEE754_BIG_ENDIAN_BYTE_ORDER
                      GMX_IEEE754_BIG_ENDIAN_WORD_ORDER)

include(gmxTestLargeFiles)
gmx_test_large_files(GMX_LARGEFILES)

include(gmxTestSignal)
gmx_test_sigusr1(HAVE_SIGUSR1)

include(gmxTestPipes)
gmx_test_pipes(HAVE_PIPES)

include(gmxTestIsfinite)
gmx_test_isfinite(HAVE_ISFINITE)
gmx_test__isfinite(HAVE__ISFINITE)
gmx_test__finite(HAVE__FINITE)

include(gmxTestCXX11)
gmx_test_cxx11(GMX_CXX11_SUPPORTED GMX_CXX11_FLAGS)
include(CMakeDependentOption)
# nvcc does not support C++11 flags, so with GPUs we prefer to skip C++11 flags
# entirely to keep the compilation environment uniform.
cmake_dependent_option(GMX_CXX11
    "Use C++11 features"
    ON "GMX_CXX11_SUPPORTED AND NOT GMX_GPU" OFF)
mark_as_advanced(GMX_CXX11)
if(GMX_CXX11)
    set(EXTRA_CXX_FLAGS "${EXTRA_CXX_FLAGS} ${GMX_CXX11_FLAGS}")
endif()


include(gmxTestXDR)
gmx_test_xdr(GMX_SYSTEM_XDR)
if(NOT GMX_SYSTEM_XDR)
    set(GMX_INTERNAL_XDR 1)
endif()


##################################################
# Process SIMD instruction settings
##################################################
# This checks what flags to add in order to
# support the SIMD instructions we need, and sets
# correct defines for the SIMD instructions supported.
include(gmxTestSimd)
gmx_test_simd()


# Process QM/MM Settings
if(${GMX_QMMM_PROGRAM} STREQUAL "GAUSSIAN")
    set(GMX_QMMM_GAUSSIAN 1)
elseif(${GMX_QMMM_PROGRAM} STREQUAL "MOPAC")
    set(GMX_QMMM_MOPAC 1)
elseif(${GMX_QMMM_PROGRAM} STREQUAL "GAMESS")
    set(GMX_QMMM_GAMESS 1)
elseif(${GMX_QMMM_PROGRAM} STREQUAL "ORCA")
    set(GMX_QMMM_ORCA 1)
elseif(${GMX_QMMM_PROGRAM} STREQUAL "NONE")
    # nothing to do
else()
    gmx_invalid_option_value(GMX_QMMM_PROGRAM)
endif()


##################################################
# Process FFT library settings
##################################################
include(gmxManageFFTLibraries)


include(gmxManageLinearAlgebraLibraries)

# Whether GROMACS will really try to compile support for VMD plugins
set(GMX_USE_PLUGINS OFF)

if(GMX_LOAD_PLUGINS)
  if(CYGWIN OR NOT WIN32)
    # Native Windows does not have, nor need dlopen
    # Note that WIN32 is set with Cygwin, but Cygwin needs dlopen to use plug-ins
    include(gmxTestdlopen)
    gmx_test_dlopen(HAVE_DLOPEN)
  endif()

  # so, should we use plug-ins?
  if((WIN32 AND NOT CYGWIN) OR (HAVE_DLOPEN AND BUILD_SHARED_LIBS))
    if(NOT VMD_QUIETLY)
      MESSAGE(STATUS
          "Found the ability to use plug-ins when building shared libaries, "
          "so will compile to use plug-ins (e.g. to read VMD-supported file "
          "formats).")
    endif()
    if(NOT GMX_VMD_PLUGIN_PATH)
      find_package(VMD)
    endif()
    set(GMX_USE_PLUGINS ON)
    list(APPEND GMX_EXTRA_LIBRARIES ${CMAKE_DL_LIBS}) # magic cross-platform pre-set variable for dlopen library
    set(PKG_DL_LIBS "-l${CMAKE_DL_LIBS}")
  else()
    set(PKG_DL_LIBS)
  endif()
endif()
set(VMD_QUIETLY TRUE CACHE INTERNAL "")

# Link real-time library for POSIX timers. The check for clock_gettime
# confirms the linkability of rt.
if(HAVE_TIME_H AND HAVE_UNISTD_H AND HAVE_CLOCK_GETTIME)
    list(APPEND GMX_EXTRA_LIBRARIES rt)
endif()

# Math and thread libraries must often come after all others when linking...
if(HAVE_LIBM)
    list(APPEND GMX_EXTRA_LIBRARIES m)
endif()

option(GMX_NACL "Configure for Native Client builds" OFF)
if (GMX_NACL)
  list(APPEND GMX_EXTRA_LIBRARIES nosys)
  set(GMX_EXE_LINKER_FLAGS "${CMAKE_EXE_LINKER_FLAGS} -lnosys")
  set(GMX_NO_NICE 1)
  set(GMX_NO_RENAME 1)
endif()
mark_as_advanced(GMX_NACL)

if(GMX_FAHCORE)
  set(COREWRAP_INCLUDE_DIR "${CMAKE_SOURCE_DIR}/../corewrap" CACHE STRING
      "Path to swindirect.h")
  include_directories(${COREWRAP_INCLUDE_DIR})
endif()

option(GMX_BUILD_HELP "Build man pages, HTML help, and completions automatically (requires that compiled binaries can be executed on the build host)" OFF)
mark_as_advanced(GMX_BUILD_HELP)
if (GMX_BUILD_HELP AND SOURCE_IS_SOURCE_DISTRIBUTION AND
    "${CMAKE_CURRENT_SOURCE_DIR}" STREQUAL "${CMAKE_CURRENT_BINARY_DIR}")

    message(FATAL_ERROR
        "Rebuilding HTML and man pages is not supported for in-source "
        "builds from a source distribution. "
        "Set GMX_BUILD_HELP=OFF or do an out-of-source build to proceed.")
endif()

# # # # # # # # # # NO MORE TESTS AFTER THIS LINE! # # # # # # # # # # #
# these are set after everything else
if (NOT GMX_SKIP_DEFAULT_CFLAGS)
    set(CMAKE_C_FLAGS "${SIMD_C_FLAGS} ${MPI_COMPILE_FLAGS} ${EXTRA_C_FLAGS} ${CMAKE_C_FLAGS}")
    set(CMAKE_CXX_FLAGS "${SIMD_CXX_FLAGS} ${MPI_COMPILE_FLAGS} ${EXTRA_CXX_FLAGS} ${CMAKE_CXX_FLAGS}")
    set(CMAKE_EXE_LINKER_FLAGS "${FFT_LINKER_FLAGS} ${MPI_LINKER_FLAGS} ${CMAKE_EXE_LINKER_FLAGS}")
    set(CMAKE_SHARED_LINKER_FLAGS "${FFT_LINKER_FLAGS} ${MPI_LINKER_FLAGS} ${CMAKE_SHARED_LINKER_FLAGS}")
else()
    message("Recommended flags which are not added because GMX_SKIP_DEFAULT_CFLAGS=yes:")
    message("CMAKE_C_FLAGS: ${SIMD_C_FLAGS} ${MPI_COMPILE_FLAGS} ${EXTRA_C_FLAGS} ${GMXC_CFLAGS}")
    message("CMAKE_C_FLAGS_RELEASE: ${GMXC_CFLAGS_RELEASE}")
    message("CMAKE_C_FLAGS_DEBUG: ${GMXC_CFLAGS_DEBUG}")
    message("CMAKE_CXX_FLAGS: ${SIMD_CXX_FLAGS} ${MPI_COMPILE_FLAGS} ${EXTRA_CXX_FLAGS} ${GMXC_CXXFLAGS}")
    message("CMAKE_CXX_FLAGS_RELEASE: ${GMXC_CXXFLAGS_RELEASE}")
    message("CMAKE_CXX_FLAGS_DEBUG: ${GMXC_CXXFLAGS_DEBUG}")
    message("CMAKE_EXE_LINKER_FLAGS: ${FFT_LINKER_FLAGS} ${MPI_LINKER_FLAGS}")
    message("CMAKE_SHARED_LINKER_FLAGS: ${MPI_LINKER_FLAGS}")
endif()

if(NOT GMX_OPENMP)
    #Unset all OpenMP flags in case OpenMP was disabled either by the user
    #or because it was only partially detected (e.g. only for C but not C++ compiler)
    unset(OpenMP_C_FLAGS CACHE)
    unset(OpenMP_CXX_FLAGS CACHE)
else()
    set(GMX_EXE_LINKER_FLAGS ${GMX_EXE_LINKER_FLAGS} ${OpenMP_LINKER_FLAGS})
    set(GMX_SHARED_LINKER_FLAGS ${GMX_SHARED_LINKER_FLAGS} ${OpenMP_SHARED_LINKER_FLAGS})
endif()

########################################################################
# Specify install locations
########################################################################
# Use GNUInstallDirs to set paths on multiarch systems.
include(GNUInstallDirs)

# Customization for the installation tree paths.
set(GMX_LIB_INSTALL_DIR ${CMAKE_INSTALL_LIBDIR} CACHE STRING
    "Library installation directory (default: ${CMAKE_INSTALL_LIBDIR})")
set(GMX_DATA_INSTALL_DIR gromacs CACHE STRING
    "Data installation directory under share/ (default: gromacs)")
mark_as_advanced(GMX_LIB_INSTALL_DIR GMX_DATA_INSTALL_DIR)

# These variables are used internally to provide a central location for
# customizing the install locations.
set(LIB_INSTALL_DIR       ${GMX_LIB_INSTALL_DIR})
set(BIN_INSTALL_DIR       bin)
set(DATA_INSTALL_DIR      share/${GMX_DATA_INSTALL_DIR})
set(MAN_INSTALL_DIR       share/man)
# If the nesting level wrt. the installation root is changed,
# gromacs-config.cmake.cmakein needs to be adapted.
set(CMAKE_INSTALL_DIR     share/cmake)
# TODO: Make GMXRC adapt if this is changed
set(PKGCONFIG_INSTALL_DIR ${LIB_INSTALL_DIR}/pkgconfig)
set(INCL_INSTALL_DIR      include)

# These variables get written into config.h for use in finding the data
# directories.
set(GMXLIB_SEARCH_DIR share/${GMX_DATA_INSTALL_DIR}/top)
set(GMXLIB_FALLBACK   ${CMAKE_INSTALL_PREFIX}/${DATA_INSTALL_DIR}/top)

list(APPEND INSTALLED_HEADER_INCLUDE_DIRS ${INCL_INSTALL_DIR})

# Binary and library suffix options
include(gmxManageSuffixes)

################################################################
# Shared library load path settings
################################################################
# CMake supports RPATH on OS X only from 2.8.12 upwards.
# CMAKE_SYSTEM_VERSION > 8.0 matches OS X 10.5 and above, where RPATH support
# was added.
if((NOT CMAKE_SYSTEM_NAME STREQUAL "Darwin") OR
   ((CMAKE_SYSTEM_VERSION VERSION_GREATER 8.0) AND (NOT CMAKE_VERSION VERSION_LESS 2.8.12)))
    # The build folder always has bin/ and lib/; if we are also going to
    # install to lib/, then the installation RPATH works also in the build
    # tree.  This makes installation slightly faster (no need to rewrite the
    # RPATHs), and makes the binaries in the build tree relocatable.
    if(GMX_LIB_INSTALL_DIR STREQUAL "lib")
        set(CMAKE_BUILD_WITH_INSTALL_RPATH TRUE)
    endif()
    # Set the RPATH as relative to the executable location to make the
    # binaries relocatable.
    if(NOT CMAKE_SYSTEM_NAME STREQUAL "Darwin")
        set(CMAKE_INSTALL_RPATH "\$ORIGIN/../${GMX_LIB_INSTALL_DIR}")
    else()
        set(CMAKE_INSTALL_RPATH "@executable_path/../${GMX_LIB_INSTALL_DIR}")
    endif()
    set(CMAKE_INSTALL_RPATH_USE_LINK_PATH TRUE)
    set(CMAKE_MACOSX_RPATH 1)
else()
    # We are on Darwin/OSX, and CMake cannot handle RPATHs automatically.
    if(CMAKE_SYSTEM_VERSION VERSION_GREATER 8.0)
        # Set the RPATH options manually.
        set(CMAKE_INSTALL_NAME_DIR "@rpath")
        set(GMX_EXE_LINKER_FLAGS ${GMX_EXE_LINKER_FLAGS} "-Wl,-rpath,@executable_path/../${GMX_LIB_INSTALL_DIR}")
    else()
        # Use the old INSTALL_NAME_DIR mechanism if RPATH is not supported.
        set(CMAKE_INSTALL_NAME_DIR "${CMAKE_INSTALL_PREFIX}/${LIB_INSTALL_DIR}")
    endif()
endif()

#COPYING file: Only necessary for binary distributions.
#Simpler to always install.
install(FILES COPYING DESTINATION ${DATA_INSTALL_DIR} COMPONENT data)

if(GMX_EXTERNAL_BOOST)
    include_directories(${Boost_INCLUDE_DIRS})
    list(APPEND INSTALLED_HEADER_INCLUDE_DIRS ${Boost_INCLUDE_DIRS})
else()
    include_directories(BEFORE ${CMAKE_SOURCE_DIR}/src/external/boost)
    list(APPEND INSTALLED_HEADER_INCLUDE_DIRS ${INCL_INSTALL_DIR}/gromacs/external/boost)
    list(APPEND INSTALLED_HEADED_DEFINITIONS "-DBOOST_NO_TYPEID")
    # typeid not supported for minimal internal version
    # (would add significant amount of code)
    add_definitions(-DBOOST_NO_TYPEID)
    if (NOT GMX_BUILD_MDRUN_ONLY)
        install(DIRECTORY ${CMAKE_SOURCE_DIR}/src/external/boost/boost
                DESTINATION ${INCL_INSTALL_DIR}/gromacs/external/boost
                COMPONENT development)
    endif()
endif()

if (GMX_BUILD_FOR_COVERAGE)
    # Code heavy with asserts makes conditional coverage close to useless metric,
    # as by design most of the false branches are impossible to trigger in
    # correctly functioning code.  And the benefit of testing those that could
    # be triggered by using an API against its specification isn't usually
    # worth the effort.
    add_definitions(-DNDEBUG -DBOOST_DISABLE_ASSERTS -DGMX_DISABLE_ASSERTS)
endif()

if (BUILD_TESTING)
    # "tests" target builds all the separate test binaries.
    add_custom_target(tests)
    # "run-ctest" is an internal target that actually runs the tests.
    # This is necessary to be able to add separate targets that execute as part
    # of 'make check', but are ensured to be executed after the actual tests.
    add_custom_target(run-ctest
                      COMMAND ${CMAKE_CTEST_COMMAND} --output-on-failure
                      COMMENT "Running all tests"
                      VERBATIM)
    add_dependencies(run-ctest tests)
    # "check" target builds and runs all tests.
    add_custom_target(check DEPENDS run-ctest)
endif()

if (NOT GMX_BUILD_MDRUN_ONLY)
    add_subdirectory(doxygen)
    add_subdirectory(install-guide)
    add_subdirectory(share)
    add_subdirectory(scripts)
endif()
add_subdirectory(src)

if (BUILD_TESTING)
    add_subdirectory(tests)
endif()

# Issue a warning if NVIDIA GPUs were detected, but CUDA was not found.
# Don't bother the user after the first configure pass.
if ((CUDA_NOTFOUND_AUTO AND GMX_DETECT_GPU_AVAILABLE) AND NOT GMX_GPU_DETECTION_DONE)
    message(WARNING "${CUDA_NOTFOUND_MESSAGE}")
endif()
set(GMX_GPU_DETECTION_DONE TRUE CACHE INTERNAL "Whether GPU detection has already been done")

#######################
## uninstall target
#######################
CONFIGURE_FILE(   "${CMAKE_CURRENT_SOURCE_DIR}/cmake/cmake_uninstall.cmake.in"
                  "${CMAKE_CURRENT_BINARY_DIR}/cmake/cmake_uninstall.cmake"
                  IMMEDIATE @ONLY)
###########################
ADD_CUSTOM_TARGET(uninstall
                  "${CMAKE_COMMAND}" -P
                  "${CMAKE_CURRENT_BINARY_DIR}/cmake/cmake_uninstall.cmake")
###########################
set_directory_properties(PROPERTIES
            ADDITIONAL_MAKE_CLEAN_FILES "install_manifest.txt")

########################################################################
# Manual                                                               #
########################################################################

option(GMX_BUILD_MANUAL "Whether to try to configure to build the PDF manual" OFF)
mark_as_advanced(GMX_BUILD_MANUAL)
if(GMX_BUILD_MANUAL)
    # Make sure we only do detection of manual-building dependencies
    # when the user opted in for that.
    add_subdirectory(manual)
endif()<|MERGE_RESOLUTION|>--- conflicted
+++ resolved
@@ -48,13 +48,6 @@
 set(CMAKE_ARCHIVE_OUTPUT_DIRECTORY ${CMAKE_BINARY_DIR}/lib)
 set(CMAKE_RUNTIME_OUTPUT_DIRECTORY ${CMAKE_BINARY_DIR}/bin)
 
-<<<<<<< HEAD
-# Set up common version variables, as well as general information about
-# the build tree (whether the build is from a source package or from a git
-# repository).  Also declares a few functions that will be used for generating
-# version info files later.
-include(gmxVersionInfo)
-=======
 # PROJECT_VERSION should have the following structure:
 # VERSION-dev[-SUFFIX] where the VERSION should have the for: vMajor.vMinor.vPatch
 #
@@ -65,7 +58,7 @@
 # NOTE: when releasing the "-dev" suffix needs to be stripped off!
 # REGRESSIONTEST_VERSION and REGRESSIONTEST_BRANCH should always be
 # defined.
-set(PROJECT_VERSION "5.0.1-dev")
+set(PROJECT_VERSION "5.1-dev")
 # If this is a released tarball, "-dev" will not be present in
 # PROJECT_VERSION, and REGRESSIONTEST_VERSION specifies the version
 # number of the regressiontest tarball against which the code tarball
@@ -78,7 +71,7 @@
 # PROJECT_VERSION, and REGRESSIONTEST_BRANCH specifies the name of the
 # gerrit.gromacs.org branch whose HEAD can test this code, *if* this
 # code contains all recent fixes from the corresponding code branch.
-set(REGRESSIONTEST_BRANCH "refs/heads/release-5-0")
+set(REGRESSIONTEST_BRANCH "refs/heads/master")
 
 set(CUSTOM_VERSION_STRING ""
     CACHE STRING "Custom version string (if empty, use hard-coded default)")
@@ -86,11 +79,11 @@
 if (CUSTOM_VERSION_STRING)
     set(PROJECT_VERSION ${CUSTOM_VERSION_STRING})
 endif()
-set(LIBRARY_SOVERSION 0)
+set(LIBRARY_SOVERSION 1)
 set(LIBRARY_VERSION ${LIBRARY_SOVERSION}.0.0)
 # It is a bit irritating, but this has to be set separately for now!
 SET(CPACK_PACKAGE_VERSION_MAJOR "5")
-SET(CPACK_PACKAGE_VERSION_MINOR "0")
+SET(CPACK_PACKAGE_VERSION_MINOR "1")
 #SET(CPACK_PACKAGE_VERSION_PATCH "0")
 
 # The numerical gromacs version. It is 40600 for 4.6.0.
@@ -108,7 +101,6 @@
 # The #define GMX_API_VERSION in version.h is set to this value to
 # provide backward compatibility of software written against the Gromacs API.
 set(API_VERSION ${NUM_VERSION})
->>>>>>> 546f7c57
 
 if(CMAKE_INSTALL_PREFIX_INITIALIZED_TO_DEFAULT AND UNIX)
     set(CMAKE_INSTALL_PREFIX "/usr/local/gromacs" CACHE STRING "Installation prefix (installation will need write permissions here)" FORCE)
@@ -139,11 +131,11 @@
 endif()
 set(build_types_with_explicit_flags RELEASE DEBUG RELWITHDEBUGINFO RELWITHASSERT MINSIZEREL PROFILE)
 
+enable_language(C)
+enable_language(CXX)
+
 set(CPACK_PACKAGE_NAME "gromacs")
-set(CPACK_PACKAGE_VERSION_MAJOR ${GMX_VERSION_MAJOR})
-set(CPACK_PACKAGE_VERSION_MINOR ${GMX_VERSION_MINOR})
-set(CPACK_PACKAGE_VERSION_PATCH ${GMX_VERSION_PATCH})
-set(CPACK_PACKAGE_VERSION       ${GMX_VERSION_STRING})
+set(CPACK_PACKAGE_VERSION ${PROJECT_VERSION})
 set(CPACK_SOURCE_PACKAGE_FILE_NAME "${CPACK_PACKAGE_NAME}-${CPACK_PACKAGE_VERSION}")
 set(CPACK_PACKAGE_VENDOR "gromacs.org")
 set(CPACK_PACKAGE_DESCRIPTION_SUMMARY "Gromacs - a toolkit for high-performance molecular simulation")
@@ -173,9 +165,14 @@
     "File that contains suppressions for the memory checker")
 include(CTest)
 
-# Variables that accumulate stuff influencing the installed headers
-set(INSTALLED_HEADER_INCLUDE_DIRS "")
-set(INSTALLED_HEADER_DEFINITIONS "")
+set(SOURCE_IS_GIT_REPOSITORY OFF)
+set(SOURCE_IS_SOURCE_DISTRIBUTION OFF)
+if(EXISTS "${CMAKE_SOURCE_DIR}/.git")
+    set(SOURCE_IS_GIT_REPOSITORY ON)
+endif()
+if(NOT EXISTS "${CMAKE_SOURCE_DIR}/admin/.isreposource")
+    set(SOURCE_IS_SOURCE_DISTRIBUTION ON)
+endif()
 
 ########################################################################
 # Check and warn if cache generated on a different host is being reused
@@ -295,6 +292,9 @@
 
 option(GMX_USE_TNG "Use the TNG library for trajectory I/O" ON)
 
+option(GMX_GIT_VERSION_INFO "Generate git version information" ${SOURCE_IS_GIT_REPOSITORY})
+mark_as_advanced(GMX_GIT_VERSION_INFO)
+
 if(UNIX)
     option(GMX_SYMLINK_OLD_BINARY_NAMES "Create symbolic links for pre-5.0 binary names" ON)
 endif()
@@ -364,12 +364,14 @@
 endif()
 
 
+
+set(PKG_CFLAGS "")
 if(GMX_DOUBLE)
     add_definitions(-DGMX_DOUBLE)
-    list(APPEND INSTALLED_HEADER_DEFINITIONS "-DGMX_DOUBLE")
+    set(PKG_CFLAGS "${PKG_CFLAGS} -DGMX_DOUBLE")
 endif()
 if(GMX_SOFTWARE_INVSQRT)
-    list(APPEND INSTALLED_HEADER_DEFINITIONS "-DGMX_SOFTWARE_INVSQRT")
+  set(PKG_CFLAGS "${PKG_CFLAGS} -DGMX_SOFTWARE_INVSQRT")
 endif()
 
 if(WIN32 AND NOT CYGWIN)
@@ -537,6 +539,25 @@
     add_definitions(-DNOMINMAX)
 endif()
 
+# only bother with finding git and using version.h if the source is a git repo
+if(GMX_GIT_VERSION_INFO)
+    if (NOT SOURCE_IS_GIT_REPOSITORY)
+        message(FATAL_ERROR
+            "Cannot generate git version information from source tree not under git. "
+            "Set GMX_GIT_VERSION_INFO=OFF to proceed.")
+    endif()
+    # We need at least git v1.5.3 be able to parse git's date output. If not
+    # found or the version is too small, we can't generate version information.
+    find_package(Git)
+
+    if(NOT GIT_FOUND OR GIT_VERSION_STRING VERSION_LESS "1.5.3")
+        message(FATAL_ERROR
+            "No compatible git version found (>= 1.5.3 required). "
+            "Won't be able to generate development version information. "
+            "Set GMX_GIT_VERSION_INFO=OFF to proceed.")
+    endif()
+endif()
+
 # Detect boost unless GMX_EXTERNAL_BOOST is explicitly OFF
 # Used for default if GMX_EXTERNAL_BOOST is not defined (first CMake pass)
 if(NOT DEFINED GMX_EXTERNAL_BOOST OR GMX_EXTERNAL_BOOST)
@@ -571,6 +592,12 @@
         "Cannot build unit tests without libxml2. "
         "Either set GMX_BUILD_UNITTESTS=OFF or tell CMake how to find a working version of libxml2.")
 endif()
+
+########################################################################
+# Generate development version info for cache
+########################################################################
+# set(GEN_VERSION_INFO_INTERNAL "ON")
+# include(gmxGenerateVersionString)
 
 ########################################################################
 # Our own GROMACS tests
@@ -779,6 +806,7 @@
     set(GMX_EXE_LINKER_FLAGS ${GMX_EXE_LINKER_FLAGS} ${OpenMP_LINKER_FLAGS})
     set(GMX_SHARED_LINKER_FLAGS ${GMX_SHARED_LINKER_FLAGS} ${OpenMP_SHARED_LINKER_FLAGS})
 endif()
+set(PKG_CFLAGS "${PKG_CFLAGS} ${OpenMP_C_FLAGS}")
 
 ########################################################################
 # Specify install locations
@@ -795,23 +823,16 @@
 
 # These variables are used internally to provide a central location for
 # customizing the install locations.
-set(LIB_INSTALL_DIR       ${GMX_LIB_INSTALL_DIR})
-set(BIN_INSTALL_DIR       bin)
-set(DATA_INSTALL_DIR      share/${GMX_DATA_INSTALL_DIR})
-set(MAN_INSTALL_DIR       share/man)
-# If the nesting level wrt. the installation root is changed,
-# gromacs-config.cmake.cmakein needs to be adapted.
-set(CMAKE_INSTALL_DIR     share/cmake)
-# TODO: Make GMXRC adapt if this is changed
-set(PKGCONFIG_INSTALL_DIR ${LIB_INSTALL_DIR}/pkgconfig)
-set(INCL_INSTALL_DIR      include)
+set(LIB_INSTALL_DIR  ${GMX_LIB_INSTALL_DIR})
+set(BIN_INSTALL_DIR  bin)
+set(DATA_INSTALL_DIR share/${GMX_DATA_INSTALL_DIR})
+set(MAN_INSTALL_DIR  share/man)
+set(INCL_INSTALL_DIR include)
 
 # These variables get written into config.h for use in finding the data
 # directories.
 set(GMXLIB_SEARCH_DIR share/${GMX_DATA_INSTALL_DIR}/top)
 set(GMXLIB_FALLBACK   ${CMAKE_INSTALL_PREFIX}/${DATA_INSTALL_DIR}/top)
-
-list(APPEND INSTALLED_HEADER_INCLUDE_DIRS ${INCL_INSTALL_DIR})
 
 # Binary and library suffix options
 include(gmxManageSuffixes)
@@ -858,14 +879,15 @@
 
 if(GMX_EXTERNAL_BOOST)
     include_directories(${Boost_INCLUDE_DIRS})
-    list(APPEND INSTALLED_HEADER_INCLUDE_DIRS ${Boost_INCLUDE_DIRS})
+    set(PKG_CFLAGS "${PKG_CFLAGS} -I${Boost_INCLUDE_DIRS}")
 else()
     include_directories(BEFORE ${CMAKE_SOURCE_DIR}/src/external/boost)
-    list(APPEND INSTALLED_HEADER_INCLUDE_DIRS ${INCL_INSTALL_DIR}/gromacs/external/boost)
-    list(APPEND INSTALLED_HEADED_DEFINITIONS "-DBOOST_NO_TYPEID")
     # typeid not supported for minimal internal version
     # (would add significant amount of code)
     add_definitions(-DBOOST_NO_TYPEID)
+    # TODO: Propagate the above settings to the installed CMakeFiles.txt template
+    # (from share/template/)
+    set(PKG_CFLAGS "${PKG_CFLAGS} -DBOOST_NO_TYPEID -I${CMAKE_INSTALL_PREFIX}/${INCL_INSTALL_DIR}/gromacs/external/boost")
     if (NOT GMX_BUILD_MDRUN_ONLY)
         install(DIRECTORY ${CMAKE_SOURCE_DIR}/src/external/boost/boost
                 DESTINATION ${INCL_INSTALL_DIR}/gromacs/external/boost
