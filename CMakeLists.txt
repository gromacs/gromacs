--- conflicted
+++ resolved
@@ -372,15 +372,12 @@
 check_include_files(dirent.h     HAVE_DIRENT_H)
 check_include_files(sys/time.h   HAVE_SYS_TIME_H)
 check_include_files(io.h  		 HAVE_IO_H)
-<<<<<<< HEAD
+check_include_files(sched.h      HAVE_SCHED_H)
 
 check_include_files(regex.h      HAVE_POSIX_REGEX)
 check_include_file_cxx(regex     HAVE_CXX11_REGEX)
 # TODO: It could be nice to inform the user if no regex support is found,
 # as selections won't be fully functional.
-=======
-check_include_files(sched.h      HAVE_SCHED_H)
->>>>>>> 5d6c49d1
 
 include(CheckFunctionExists)
 check_function_exists(strdup            HAVE_STRDUP)
