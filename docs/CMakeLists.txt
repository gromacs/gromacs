--- conflicted
+++ resolved
@@ -366,7 +366,6 @@
         install-guide/exotic.rst
         reference-manual/plots/GMX_logos/gmx_logo_blue.svg
         release-notes/index.rst
-<<<<<<< HEAD
         release-notes/2026/major/highlights.rst
         release-notes/2026/major/features.rst
         release-notes/2026/major/performance.rst
@@ -378,10 +377,7 @@
         release-notes/2026/major/miscellaneous.rst
         release-notes/2026/major/api.rst
         release-notes/2025/2025.1.rst
-=======
-	release-notes/2025/2025.1.rst
         release-notes/2025/2025.2.rst
->>>>>>> 110b439e
         release-notes/2025/major/highlights.rst
         release-notes/2025/major/features.rst
         release-notes/2025/major/performance.rst
