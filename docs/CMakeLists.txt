#
# This file is part of the GROMACS molecular simulation package.
#
# Copyright (c) 2014,2015,2016,2017,2018, by the GROMACS development team, led by
# Mark Abraham, David van der Spoel, Berk Hess, and Erik Lindahl,
# and including many others, as listed in the AUTHORS file in the
# top-level source directory and at http://www.gromacs.org.
#
# GROMACS is free software; you can redistribute it and/or
# modify it under the terms of the GNU Lesser General Public License
# as published by the Free Software Foundation; either version 2.1
# of the License, or (at your option) any later version.
#
# GROMACS is distributed in the hope that it will be useful,
# but WITHOUT ANY WARRANTY; without even the implied warranty of
# MERCHANTABILITY or FITNESS FOR A PARTICULAR PURPOSE.  See the GNU
# Lesser General Public License for more details.
#
# You should have received a copy of the GNU Lesser General Public
# License along with GROMACS; if not, see
# http://www.gnu.org/licenses, or write to the Free Software Foundation,
# Inc., 51 Franklin Street, Fifth Floor, Boston, MA  02110-1301  USA.
#
# If you want to redistribute modifications to GROMACS, please
# consider that scientific software is very special. Version
# control is crucial - bugs must be traceable. We will be happy to
# consider code for inclusion in the official distribution, but
# derived work must not be called official GROMACS. Details are found
# in the README & COPYING files - if they are missing, get the
# official version at http://www.gromacs.org.
#
# To help us fund GROMACS development, we humbly ask that you cite
# the research papers on the package. Check out http://www.gromacs.org.

# This directory provides a unified place for building all kinds of
# GROMACS documentation. This includes some "static" content (Doxygen
# code documentation, reference manual, install guide, old online HTML
# images), and content generated from the gmx program for the various
# tools (man and HTML pages). It also provides the "webpage" target,
# that combines all of the above (except man pages in man format) into
# a form suitable for automated deployment to the GROMACS website. It
# also provides the INSTALL file for the tarball.
#
# The webpage is mostly built by Sphinx.  Variable values for Sphinx
# substitutions are configured by CMake (for things like version numbers),
# using gmx_configure_version_file().  This happens during build time instead
# of configure time, because 1) some of the version variables are only
# available during build time, and 2) we don't want to do all the Sphinx setup
# during configuration to save some time when not building the content.
# All the generated values get put into conf-vars.py (generated from
# conf-vars.py.cmakein), which in turn is included by the Sphinx configuration
# file conf.py.

set(SOURCE_MD5SUM "unknown" CACHE STRING
    "MD5 sum of the source tarball, normally used only for the pre-release webpage build")
# REGRESSIONTEST_MD5SUM is set in cmake/gmxVersionInfo.cmake because it is used also in tests/CMakeLists.txt
mark_as_advanced(SOURCE_MD5SUM)

set(EXPECTED_DOXYGEN_VERSION 1.8.5)

set(EXPECTED_SPHINX_VERSION 1.6.1)

if (DEFINED PYTHON_EXECUTABLE)
    # Keep quiet on subsequent runs of cmake
    set(PythonInterp_FIND_QUIETLY ON)
endif()
find_package(PythonInterp 2.7)


if (NOT ${PYTHON_VERSION_MAJOR} EQUAL 3)
    find_package(Sphinx ${EXPECTED_SPHINX_VERSION} QUIET COMPONENTS pygments)
else()
    MESSAGE(STATUS "Can not build documentation with Python 3")
endif()

# Even if we aren't going to make the full webpage, set up to put all
# the documentation output in the same place, for convenience
set(HTML_OUTPUT_DIR "${CMAKE_CURRENT_BINARY_DIR}/html")
file(MAKE_DIRECTORY ${HTML_OUTPUT_DIR})

# Prepare directories for pdf/tex output
set(TEX_OUTPUT_DIR "${CMAKE_CURRENT_BINARY_DIR}/manual")
set(SPHINX_LATEX_FILE "${TEX_OUTPUT_DIR}/gromacs.tex")
file(MAKE_DIRECTORY ${TEX_OUTPUT_DIR})

# The directory from which man pages will be installed; if it remains
# empty, they will be silently skipped.
set(MAN_PAGE_DIR)
if (SOURCE_IS_SOURCE_DISTRIBUTION)
    # When building from the tarball, install the bundled man pages
    # (unless overridden).
    set(MAN_PAGE_DIR ${CMAKE_CURRENT_SOURCE_DIR})
endif()

add_subdirectory(doxygen)

# TODO: Consider whether this could just be replaced by using
# GMX_DEVELOPER_BUILD to control this as well.
option(GMX_BUILD_MANUAL "Whether to try to configure to build the PDF manual" OFF)
mark_as_advanced(GMX_BUILD_MANUAL)

set(MANUAL_BUILD_IS_POSSIBLE ON)
set(MANUAL_BUILD_NOT_POSSIBLE_REASON)
set(NO_IMAGE_CONVERT_REASON)
if (NOT GMX_BUILD_MANUAL)
    # Make sure we only do detection of manual-building dependencies
    # when the user opted in for that.
    set(MANUAL_BUILD_IS_POSSIBLE OFF)
    set(MANUAL_BUILD_NOT_POSSIBLE_REASON "GMX_BUILD_MANUAL is not ON")
elseif (BUILD_IS_INSOURCE)
    # UseLATEX.cmake does not work with an in-source build
    set(MANUAL_BUILD_IS_POSSIBLE OFF)
    set(MANUAL_BUILD_NOT_POSSIBLE_REASON "the build is in-source")
else()
    include(manual/UseLATEX.cmake)
    if(${PYTHON_VERSION_MAJOR} EQUAL 3)
        set(MANUAL_BUILD_IS_POSSIBLE OFF)
        set(MANUAL_BUILD_NOT_POSSIBLE_REASON "We can not build the documentation when using python3")
    elseif(NOT SPHINX_FOUND)
        set(MANUAL_BUILD_IS_POSSIBLE OFF)
        set(MANUAL_BUILD_NOT_POSSIBLE_REASON "Sphinx has not been found and is needed to create the LaTex input files")
    elseif(NOT PDFLATEX_COMPILER)
        set(MANUAL_BUILD_IS_POSSIBLE OFF)
        set(MANUAL_BUILD_NOT_POSSIBLE_REASON "pdflatex is not available")
    elseif(NOT IMAGE_CONVERT_POSSIBLE)
        set(MANUAL_BUILD_IS_POSSIBLE OFF)
        set(MANUAL_BUILD_NOT_POSSIBLE_REASON "a working form of ImageMagick convert is not available")
        set(NO_IMAGE_CONVERT_REASON "Can not convert files for online or pdf manual")
        # TODO Later, identify other dependencies like bibtex,
        # make_index, date, some graphics conversion program,
        # etc. Perhaps patch UseLATEX.cmake and contribute upstream.
    endif()

endif()

if (SPHINX_FOUND)
    # We need to have all the Sphinx input files in a single directory, and
    # since some of them are generated, we copy everything into the build tree,
    # to this directory.
    set(SPHINX_INPUT_DIR ${CMAKE_CURRENT_BINARY_DIR}/sphinx-input)
    set(SPHINX_EXTENSION_PATH ${CMAKE_CURRENT_SOURCE_DIR})
    # As the manual build now depends also on Sphinx, the inclusion path needs
    # to be set after we know the basic information for Sphinx.
    add_subdirectory(manual)
    if (SOURCE_MD5SUM STREQUAL "unknown")
        # But for testing the webpage build (e.g. from the repo) we
        # need a default value.
        set(REGRESSIONTEST_MD5SUM_STRING "unknown")
    else()
        # The real build of the webpage happens from the tarball, and
        # this should be set to the matching MD5 sum.
        set(REGRESSIONTEST_MD5SUM_STRING "${REGRESSIONTEST_MD5SUM}")
    endif()
    # The reference manual still contains the individual sections from the
    # LaTeX document, with the files below grouped and annotated by chapter.
    set(REFERENCEMANUAL_SPHINX_FILES_GENERAL
        # Main index file, preface and introduction.
        reference-manual/index.rst
        reference-manual/preface.rst
        reference-manual/introduction.rst
        # Definitions and Units chapter
        reference-manual/definitions.rst
        # Topologies chapter
        reference-manual/topologies.rst
        reference-manual/topologies/particle-type.rst
        reference-manual/topologies/parameter-files.rst
        reference-manual/topologies/molecule-definition.rst
        reference-manual/topologies/constraint-algorithm-section.rst
        reference-manual/topologies/pdb2gmx-input-files.rst
        reference-manual/topologies/topology-file-formats.rst
        reference-manual/topologies/force-field-organization.rst
        # File formats chapter
        reference-manual/file-formats.rst
        # Run parameters and programs chapter
        reference-manual/run-parameters.rst
        # Implementation details chapter
        reference-manual/details.rst
        # Averages and fluctations chapter
        reference-manual/averages.rst
        # References
        reference-manual/references.rst
        # PNG formated plot files that don't need to be converted into PNG
        # for the web page.
        reference-manual/plots/peregrine.png
        reference-manual/plots/adress.png
        reference-manual/plots/plotje.png
        reference-manual/plots/xvgr.png
        )
    set(REFERENCEMANUAL_SPHINX_FILES_WITH_IMAGES
        # Algorithms chapter
        reference-manual/algorithms.rst
        reference-manual/algorithms/periodic-boundary-conditions.rst
        reference-manual/algorithms/group-concept.rst
        reference-manual/algorithms/molecular-dynamics.rst
        reference-manual/algorithms/shell-molecular-dynamics.rst
        reference-manual/algorithms/constraint-algorithms.rst
        reference-manual/algorithms/simulated-annealing.rst
        reference-manual/algorithms/stochastic-dynamics.rst
        reference-manual/algorithms/brownian-dynamics.rst
        reference-manual/algorithms/energy-minimization.rst
        reference-manual/algorithms/normal-mode-analysis.rst
        reference-manual/algorithms/free-energy-calculations.rst
        reference-manual/algorithms/replica-exchange.rst
        reference-manual/algorithms/essential-dynamics.rst
        reference-manual/algorithms/expanded-ensemble.rst
        reference-manual/algorithms/parallelization-domain-decomp.rst
        # Interaction functions and force fields chapter
        reference-manual/functions.rst
        reference-manual/functions/bonded-interactions.rst
        reference-manual/functions/force-field.rst
        reference-manual/functions/free-energy-interactions.rst
        reference-manual/functions/interaction-methods.rst
        reference-manual/functions/long-range-electrostatics.rst
        reference-manual/functions/long-range-vdw.rst
        reference-manual/functions/nonbonded-interactions.rst
        reference-manual/functions/polarization.rst
        reference-manual/functions/restraints.rst
        # Special topics chapter
        reference-manual/special.rst
        reference-manual/special/free-energy-implementation.rst
        reference-manual/special/pulling.rst
        reference-manual/special/awh.rst
        reference-manual/special/enforced-rotation.rst
        reference-manual/special/electric-fields.rst
        reference-manual/special/comp-electrophys.rst
        reference-manual/special/free-energy-pmf.rst
        reference-manual/special/remove-fast-dgf.rst
        reference-manual/special/viscosity-calculation.rst
        reference-manual/special/tabulated-interaction-functions.rst
        reference-manual/special/qmmm.rst
        reference-manual/special/vmd-imd.rst
        reference-manual/special/membrane-embedding.rst
        reference-manual/special/mimic-qmmm.rst
        # Analysis chapter
        reference-manual/analysis.rst
        reference-manual/analysis/using-groups.rst
        reference-manual/analysis/looking-at-trajectory.rst
        reference-manual/analysis/general-properties.rst
        reference-manual/analysis/radial-distribution-function.rst
        reference-manual/analysis/correlation-function.rst
        reference-manual/analysis/curve-fitting.rst
        reference-manual/analysis/mean-square-displacement.rst
        reference-manual/analysis/bond-angle-dihedral.rst
        reference-manual/analysis/radius-of-gyration.rst
        reference-manual/analysis/rmsd.rst
        reference-manual/analysis/covariance-analysis.rst
        reference-manual/analysis/dihedral-pca.rst
        reference-manual/analysis/protein-related.rst
        reference-manual/analysis/interface-related.rst)
    # The image files have also been ordered by the respective
    # chapter they are included in in the reference manual
    set(REFERENCEMANUAL_IMAGE_FILES
        # General folder
        reference-manual/plots/decomp.pdf
        reference-manual/plots/dih.pdf
        reference-manual/plots/drift-all.pdf
        reference-manual/plots/f-angle.pdf
        reference-manual/plots/f-bond.pdf
        reference-manual/plots/fp-highres.pdf
        reference-manual/plots/int-mat.pdf
        reference-manual/plots/mdpar.pdf
        reference-manual/plots/parsort.pdf
        reference-manual/plots/ring.pdf
        reference-manual/plots/shiftf.pdf
        # Algorithms chapter
        reference-manual/algorithms/plots/dd-cells.pdf
        reference-manual/algorithms/plots/dd-tric.pdf
        reference-manual/algorithms/plots/flowchart.pdf
        reference-manual/algorithms/plots/free1.pdf
        reference-manual/algorithms/plots/free2.pdf
        reference-manual/algorithms/plots/leapfrog.pdf
        reference-manual/algorithms/plots/lincs.pdf
        reference-manual/algorithms/plots/maxwell.pdf
        reference-manual/algorithms/plots/mpmd-pme.pdf
        reference-manual/algorithms/plots/nstric.pdf
        reference-manual/algorithms/plots/par-lincs2.pdf
        reference-manual/algorithms/plots/pbctric.pdf
        reference-manual/algorithms/plots/rhododec.pdf
        reference-manual/algorithms/plots/truncoct.pdf
        reference-manual/algorithms/plots/verlet-drift.pdf
        # Interaction functions chapter
        reference-manual/functions/plots/angle.pdf
        reference-manual/functions/plots/bstretch.pdf
        reference-manual/functions/plots/chain.pdf
        reference-manual/functions/plots/dummies.pdf
        reference-manual/functions/plots/f-bham.pdf
        reference-manual/functions/plots/fbposres.pdf
        reference-manual/functions/plots/f-dih.pdf
        reference-manual/functions/plots/f-dr.pdf
        reference-manual/functions/plots/fig-02.pdf
        reference-manual/functions/plots/fig-04.pdf
        reference-manual/functions/plots/f-imps.pdf
        reference-manual/functions/plots/f-lj.pdf
        reference-manual/functions/plots/f-morse.pdf
        reference-manual/functions/plots/f-pr.pdf
        reference-manual/functions/plots/f-rbs.pdf
        reference-manual/functions/plots/ring-imp.pdf
        reference-manual/functions/plots/softcore.pdf
        reference-manual/functions/plots/subst-im.pdf
        reference-manual/functions/plots/tetra-im.pdf
        reference-manual/functions/plots/vcrf.pdf
        reference-manual/functions/plots/vsite-4fdn.pdf
        # Special topics chapter
        reference-manual/special/plots/awh-invN.pdf
        reference-manual/special/plots/awh-pmfs.pdf
        reference-manual/special/plots/awh-sampleweights.pdf
        reference-manual/special/plots/awh-traj.pdf
        reference-manual/special/plots/compelsetup.pdf
        reference-manual/special/plots/dumaro.pdf
        reference-manual/special/plots/dumtypes.pdf
        reference-manual/special/plots/equipotential.pdf
        reference-manual/special/plots/field.pdf
        reference-manual/special/plots/gaussians.pdf
        reference-manual/special/plots/pulldirrel.pdf
        reference-manual/special/plots/pull.pdf
        reference-manual/special/plots/pullref.pdf
        reference-manual/special/plots/rotation.pdf
        # Analysis chapter
        reference-manual/analysis/plots/dih-def.pdf
        reference-manual/analysis/plots/distm.pdf
        reference-manual/analysis/plots/dssp.pdf
        reference-manual/analysis/plots/hbond-insert.pdf
        reference-manual/analysis/plots/hbond.pdf
        reference-manual/analysis/plots/hpr-wheel.pdf
        reference-manual/analysis/plots/msdwater.pdf
        reference-manual/analysis/plots/ngmxdump.pdf
        reference-manual/analysis/plots/phipsi.pdf
        reference-manual/analysis/plots/rama.pdf
        reference-manual/analysis/plots/rdfO-O.pdf
        reference-manual/analysis/plots/rdf.pdf
        reference-manual/analysis/plots/sgangle.pdf 
        )
    set(SPHINX_SOURCE_FILES
        index.rst
        download.rst
        conf.py
        links.dat
        dev-manual/build-system.rst
        dev-manual/change-management.rst
        dev-manual/commitstyle.rst
        dev-manual/documentation-generation.rst
        dev-manual/contribute.rst
        dev-manual/doxygen.rst
        dev-manual/error-handling.rst
        dev-manual/formatting.rst
        dev-manual/gmxtree.rst
        dev-manual/includestyle.rst
        dev-manual/index.rst
        dev-manual/jenkins.rst
        dev-manual/known-issues.rst
        dev-manual/language-features.rst
        dev-manual/naming.rst
        dev-manual/overview.rst
        dev-manual/physical_validation.rst
        dev-manual/redmine-states.png
        dev-manual/relocatable-binaries.rst
        dev-manual/reportstyle.rst
        dev-manual/style.rst
        dev-manual/testutils.rst
        dev-manual/tools.rst
        dev-manual/uncrustify.rst
        fragments/doxygen-links.rst
        how-to/index.rst
        how-to/beginners.rst
        how-to/topology.rst
        how-to/special.rst
        how-to/visualize.rst
        install-guide/index.rst
        release-notes/index.rst
<<<<<<< HEAD
        release-notes/highlights.rst
        release-notes/features.rst
        release-notes/performance.rst
        release-notes/tools.rst
        release-notes/bugs-fixed.rst
        release-notes/removed-functionality.rst
        release-notes/deprecated-functionality.rst
        release-notes/portability.rst
        release-notes/miscellaneous.rst
=======
        release-notes/2019/2019.1.rst
>>>>>>> 178ae3d1
        release-notes/2019/major/highlights.rst
        release-notes/2019/major/features.rst
        release-notes/2019/major/performance.rst
        release-notes/2019/major/tools.rst
        release-notes/2019/major/bugs-fixed.rst
        release-notes/2019/major/removed-functionality.rst
        release-notes/2019/major/deprecated-functionality.rst
        release-notes/2019/major/portability.rst
        release-notes/2019/major/miscellaneous.rst
        release-notes/2018/2018.5.rst
        release-notes/2018/2018.4.rst
        release-notes/2018/2018.3.rst
        release-notes/2018/2018.2.rst
        release-notes/2018/2018.1.rst
        release-notes/2018/major/highlights.rst
        release-notes/2018/major/features.rst
        release-notes/2018/major/performance.rst
        release-notes/2018/major/tools.rst
        release-notes/2018/major/bugs-fixed.rst
        release-notes/2018/major/removed-features.rst
        release-notes/2018/major/portability.rst
        release-notes/2018/major/miscellaneous.rst
        release-notes/2016/2016.5.rst
        release-notes/2016/2016.4.rst
        release-notes/2016/2016.3.rst
        release-notes/2016/2016.2.rst
        release-notes/2016/2016.1.rst
        release-notes/2016/major/highlights.rst
        release-notes/2016/major/new-features.rst
        release-notes/2016/major/performance.rst
        release-notes/2016/major/tools.rst
        release-notes/2016/major/bugs-fixed.rst
        release-notes/2016/major/removed-features.rst
        release-notes/2016/major/miscellaneous.rst
        release-notes/older/index.rst
        # the entry for user-guide/index.rst should not appear here,
        # as it will be included conditionally further down depending on
        # if the documentation will be build with the full reference
        # manual or without.
        user-guide/cmdline.rst
        user-guide/cutoff-schemes.rst
        user-guide/deprecation-policy.rst
        user-guide/environment-variables.rst
        user-guide/faq.rst
        user-guide/floating-point.rst
        user-guide/flow.rst
        user-guide/force-fields.rst
        user-guide/getting-started.rst
        user-guide/index.rst
        user-guide/managing-simulations.rst
        user-guide/mdp-options.rst
        user-guide/mdrun-features.rst
        user-guide/mdrun-performance.rst
        user-guide/run-time-errors.rst
        user-guide/security.rst
        user-guide/system-preparation.rst
        user-guide/terminology.rst
        )

    include(SphinxMacros.cmake)
    gmx_init_sphinx_setup(${SPHINX_INPUT_DIR})

    # set temporary variables for doi inclusion
    # into the manual, plain string + some wrapping
    # for release builds, and dummy string for non-release
    # builds
    if("${GMX_MANUAL_DOI}" STREQUAL "")
      # empty string means no doi, set dummy text
      set(GMX_MANUAL_DOI_STRING "This is not a release build of GROMACS, so please reference")
      set(GMX_MANUAL_DOI_STRING "${GMX_MANUAL_DOI_STRING} one of the GROMACS papers and the base release of the manual.")
    else()
      # release version, set plain old boring string
      set(GMX_MANUAL_DOI_STRING "Please reference this documentation as https://doi.org/${GMX_MANUAL_DOI}.")
    endif()
    # same for source doi, but modify the text
    if("${GMX_SOURCE_DOI}" STREQUAL "")
      # empty string means no release build
      set(GMX_SOURCE_DOI_STRING "This is not a release build of GROMACS. Please reference one of the")
      set(GMX_SOURCE_DOI_STRING "${GMX_SOURCE_DOI_STRING} GROMACS papers, as well as the base release that this version is built from.")
      set(GMX_SOURCE_DOI_STRING "${GMX_SOURCE_DOI_STRING} Also, please state what modifcations have been performed or where the version")
      set(GMX_SOURCE_DOI_STRING "${GMX_SOURCE_DOI_STRING} was sourced from.")
    else()
      # release version, give them a doi url string
      set(GMX_SOURCE_DOI_STRING "To cite the source code for this release, please cite")
      set(GMX_SOURCE_DOI_STRING "${GMX_SOURCE_DOI_STRING} https://doi.org/${GMX_SOURCE_DOI}.")
    endif()

    if(IMAGE_CONVERT_POSSIBLE)
        set(IMAGE_CONVERT_STRING "possible")
    else()
        set(IMAGE_CONVERT_STRING "impossible")
    endif()

    set(SPHINX_CONFIG_VARS_FILE ${SPHINX_INPUT_DIR}/conf-vars.py)
    gmx_configure_version_file(conf-vars.py.cmakein ${SPHINX_CONFIG_VARS_FILE}
        EXTRA_VARS
            SPHINX_EXTENSION_PATH RELENG_PATH
            IMAGE_CONVERT_STRING
            EXPECTED_DOXYGEN_VERSION
            EXPECTED_SPHINX_VERSION
            CMAKE_MINIMUM_REQUIRED_VERSION REQUIRED_CUDA_VERSION
            REQUIRED_OPENCL_MIN_VERSION
            REQUIRED_CUDA_COMPUTE_CAPABILITY REGRESSIONTEST_VERSION
            SOURCE_MD5SUM REGRESSIONTEST_MD5SUM_STRING
            GMX_TNG_MINIMUM_REQUIRED_VERSION
            GMX_LMFIT_REQUIRED_VERSION
            GMX_MANUAL_DOI_STRING
            GMX_SOURCE_DOI_STRING
        COMMENT "Configuring Sphinx configuration file")
    gmx_add_sphinx_input_file(${SPHINX_CONFIG_VARS_FILE})
    gmx_add_sphinx_source_files(FILES ${SPHINX_SOURCE_FILES})
    if (EXISTS ${RELENG_PATH}/docs/FileList.cmake)
        include(${RELENG_PATH}/docs/FileList.cmake)
        gmx_add_sphinx_source_files(
            FROM ${RELENG_PATH}/docs TO dev-manual/releng PREFIX releng/docs/
            FILES ${RELENG_SPHINX_FILES})
    else()
        gmx_add_sphinx_source_files(FILES
            dev-manual/releng/index.rst
            dev-manual/releng/jenkins-howto.rst
            dev-manual/releng/jenkins-ui.rst
            )
    endif()
    gmx_add_sphinx_source_files(
        FILES
        ${REFERENCEMANUAL_SPHINX_FILES_GENERAL})
    if (IMAGE_CONVERT_POSSIBLE)
        gmx_add_sphinx_source_files(
            FILES
            ${REFERENCEMANUAL_SPHINX_FILES_WITH_IMAGES}
            ${REFERENCEMANUAL_IMAGE_FILES})
        gmx_add_sphinx_image_conversion_files(
            FILES
            ${REFERENCEMANUAL_IMAGE_FILES})
    endif()
    gmx_add_sphinx_input_target(sphinx-input-rst)
    gmx_add_sphinx_image_conversion_target(sphinx-image-conversion)
    add_custom_target(sphinx-input)
    add_dependencies(sphinx-input sphinx-input-rst sphinx-image-conversion)
    # Remove other rst files from the build tree, since they confuse Sphinx.
    # Skip generated files in onlinehelp/, and fragments.
    # The latter do not cause issues with obsolete files, as they
    # are not considered as Sphinx input files, but will only be
    # included using an explicit .. include::.
    gmx_remove_obsolete_sphinx_input_files("^(onlinehelp|fragments)/.*\\\\.rst$")

    # TODO: Make this remove obsolete .rst files.
    # TODO: This does not work in cross-compilation scenarios; disable up to
    # the necessary level.
    gmx_add_custom_output_target(sphinx-programs OUTPUT STAMP
        COMMAND ${CMAKE_COMMAND} -E make_directory onlinehelp
        COMMAND gmx -quiet help -export rst
        DEPENDS gmx
        WORKING_DIRECTORY ${SPHINX_INPUT_DIR}
        COMMENT "Generating reStructuredText help")
    # This dependency ensures that the directories exist before the
    # executable tries to write things there.
    add_dependencies(sphinx-programs sphinx-input)

    # Make the INSTALL file for CPack for the tarball. This gets put
    # into the tarball via the CPack rules below, which requires that
    # the INSTALL file is in a separate directory by itself.
    set(TEXT_INSTALL_GUIDE_OUTPUT_DIR "install-guide/text")
    add_custom_target(install-guide
        COMMAND
            ${SPHINX_EXECUTABLE}
            -q -E -b text
            -w sphinx-install.log
            -d ${CMAKE_CURRENT_BINARY_DIR}/install-guide/_doctrees
            -c ${SPHINX_INPUT_DIR}
            "${SPHINX_INPUT_DIR}/install-guide"
            "${TEXT_INSTALL_GUIDE_OUTPUT_DIR}"
        COMMAND
            ${CMAKE_COMMAND} -E rename
            ${TEXT_INSTALL_GUIDE_OUTPUT_DIR}/index.txt
            ${TEXT_INSTALL_GUIDE_OUTPUT_DIR}/INSTALL
        WORKING_DIRECTORY
            ${CMAKE_CURRENT_BINARY_DIR}
        COMMENT "Building INSTALL with Sphinx"
        VERBATIM
        )
    add_dependencies(install-guide sphinx-input)
    gmx_cpack_add_generated_source_directory(install-guide/text DESTINATION /)

    # Sphinx cache with pickled ReST documents
    set(SPHINX_CACHE_DIR "${CMAKE_CURRENT_BINARY_DIR}/_doctrees")
    add_custom_target(webpage-sphinx
        DEPENDS sphinx-programs
        DEPENDS sphinx-input
        DEPENDS sphinx-image-conversion 
        COMMAND
            ${CMAKE_COMMAND} -E make_directory ${SPHINX_INPUT_DIR}/_static
        COMMAND
            ${SPHINX_EXECUTABLE}
            -q -E -b html
            -w sphinx-html.log
            -d "${SPHINX_CACHE_DIR}"
            "${SPHINX_INPUT_DIR}"
            "${HTML_OUTPUT_DIR}"
        WORKING_DIRECTORY
            ${CMAKE_CURRENT_BINARY_DIR}
        COMMENT "Building HTML documentation with Sphinx"
        VERBATIM
        )

    add_custom_target(man
        COMMAND
            ${SPHINX_EXECUTABLE}
            -q -E -b man
            -w sphinx-man.log
            -d ${SPHINX_CACHE_DIR}
            -t do_man
            ${SPHINX_INPUT_DIR}
            ${CMAKE_CURRENT_BINARY_DIR}/man
        COMMENT "Building man pages with Sphinx"
        VERBATIM)
    add_dependencies(man sphinx-input sphinx-programs)
    if (GMX_BUILD_HELP)
        # If requested, install the man pages built by the 'man' target
        # created above.  Nothing will be installed if the user did not
        # manually build the target.
        set(MAN_PAGE_DIR ${CMAKE_CURRENT_BINARY_DIR})
    endif()

else()
    set(MANUAL_BUILD_IS_POSSIBLE OFF)
    set(MANUAL_BUILD_NOT_POSSIBLE_REASON "Sphinx version ${EXPECTED_SPHINX_VERSION} is not available")

    add_custom_target(webpage-sphinx
        COMMAND ${CMAKE_COMMAND} -E echo
            "HTML pages cannot be built because Sphinx version ${EXPECTED_SPHINX_VERSION} is not available"
        VERBATIM)
    add_custom_target(install-guide
        COMMAND ${CMAKE_COMMAND} -E echo
            "INSTALL cannot be built because Sphinx version ${EXPECTED_SPHINX_VERSION} is not available"
        VERBATIM)
    add_custom_target(man
        COMMAND ${CMAKE_COMMAND} -E echo
            "man pages cannot be built because Sphinx version ${EXPECTED_SPHINX_VERSION} is not available"
        VERBATIM)
    add_custom_target(sphinx-create-texman
        COMMAND ${CMAKE_COMMAND} -E echo
            "Cannot prepare LaTeX input files because Sphinx version ${EXPECTED_SPHINX_VERSION} is not available"
        VERBATIM)
endif()

if (MAN_PAGE_DIR)
    set(MAN_PAGE_DIR ${MAN_PAGE_DIR}/man)
    # Trailing slash on directory is significant for
    # install(DIRECTORY). See CMake docs.
    install(DIRECTORY ${MAN_PAGE_DIR}/
        DESTINATION ${CMAKE_INSTALL_MANDIR}/man1
        COMPONENT man OPTIONAL
        FILES_MATCHING PATTERN "*.1")
endif()
gmx_cpack_add_generated_source_directory(man)

# Determine whether we can build all the HTML pages and content linked from
# there.  If not, construct an informative message if the user tries to
# build the target; most people never need to know, unless they've asked for
# the webpage build.
set(HTML_BUILD_IS_POSSIBLE ON)
set(HTML_BUILD_NOT_POSSIBLE_REASON)
set(HTML_BUILD_WARNINGS)

# Next, turn it off if any of the preconditions are unsatisified
if (NOT PYTHON_EXECUTABLE)
    set(HTML_BUILD_IS_POSSIBLE OFF)
    set(HTML_BUILD_NOT_POSSIBLE_REASON "Python is required")
elseif (NOT SPHINX_FOUND)
    # Hardly anything gets built if Sphinx is not available, so don't bother.
    set(HTML_BUILD_IS_POSSIBLE OFF)
    set(HTML_BUILD_NOT_POSSIBLE_REASON "Sphinx version ${EXPECTED_SPHINX_VERSION} is required")
endif()
if (NOT MANUAL_BUILD_IS_POSSIBLE)
    list(APPEND HTML_BUILD_WARNINGS
         "Reference PDF manual was not built, so links to it do not work")
endif()
if (NOT DOXYGEN_EXECUTABLE)
    list(APPEND HTML_BUILD_WARNINGS
        "Doxygen was not available, so links to Doxygen do not work")
endif()
if (NOT DOXYGEN_DOT_EXECUTABLE)
    list(APPEND HTML_BUILD_WARNINGS
        "dot/graphviz was not found, so some graphs are missing")
endif()

if (HTML_BUILD_IS_POSSIBLE)
    set(_webpage_target_properties)
    if (HTML_BUILD_WARNINGS)
        list(APPEND _webpage_target_properties
             COMMAND ${CMAKE_COMMAND} -E echo
                 "webpage was built, but with the following limitations:")
        foreach(_warning ${HTML_BUILD_WARNINGS})
        list(APPEND _webpage_target_properties
             COMMAND ${CMAKE_COMMAND} -E echo " - ${_warning}")
        endforeach()
    endif()

    if (MANUAL_BUILD_IS_POSSIBLE)
        # Make the PDF reference guide
        # TODO Try to make the PDF arrive directly in ${HTML_OUTPUT_DIR}
        # TODO Make this depend on the output of the manual build, so that the
        # file actually gets copied multiple times.
        set(_manual_target_location ${HTML_OUTPUT_DIR}/manual-${GMX_VERSION_STRING}.pdf)
        add_custom_command(
            OUTPUT ${_manual_target_location}
            COMMAND ${CMAKE_COMMAND}
                -E remove -f ${_manual_target_location}
            COMMAND ${CMAKE_COMMAND}
                -E copy ${CMAKE_CURRENT_BINARY_DIR}/manual/gromacs.pdf ${_manual_target_location}
            DEPENDS manual
            VERBATIM)
        list(APPEND _webpage_target_properties
             DEPENDS ${_manual_target_location})
    endif()

    # The Doxygen configuration in doxygen/Doxyfile-common.cmakein
    # makes all the Doxygen output directly in
    # ${HTML_OUTPUT_DIR}/doxygen (and makes the directory if it needs
    # to).

    # Add a top-level target that builds everything related to the webpage,
    # for Jenkins (and possibly others) to use
    add_custom_target(webpage ${_webpage_target_properties}
        COMMENT "Building webpage"
        VERBATIM)
    add_dependencies(webpage webpage-sphinx doxygen-all)
else()
    add_custom_target(webpage
        COMMAND ${CMAKE_COMMAND} -E echo
            "Cannot build webpage because ${HTML_BUILD_NOT_POSSIBLE_REASON}"
        COMMENT "Webpage build not possible"
        VERBATIM)
endif()<|MERGE_RESOLUTION|>--- conflicted
+++ resolved
@@ -367,7 +367,6 @@
         how-to/visualize.rst
         install-guide/index.rst
         release-notes/index.rst
-<<<<<<< HEAD
         release-notes/highlights.rst
         release-notes/features.rst
         release-notes/performance.rst
@@ -377,9 +376,7 @@
         release-notes/deprecated-functionality.rst
         release-notes/portability.rst
         release-notes/miscellaneous.rst
-=======
         release-notes/2019/2019.1.rst
->>>>>>> 178ae3d1
         release-notes/2019/major/highlights.rst
         release-notes/2019/major/features.rst
         release-notes/2019/major/performance.rst
