--- conflicted
+++ resolved
@@ -395,12 +395,8 @@
         release-notes/2024/2024.4.rst
         release-notes/2024/2024.5.rst
         release-notes/2024/2024.6.rst
-<<<<<<< HEAD
+        release-notes/2024/2024.7.rst
         release-notes/2024/major/highlights.rst
-=======
-        release-notes/2024/2024.7.rst
-	release-notes/2024/major/highlights.rst
->>>>>>> 3dbb490c
         release-notes/2024/major/features.rst
         release-notes/2024/major/performance.rst
         release-notes/2024/major/tools.rst
