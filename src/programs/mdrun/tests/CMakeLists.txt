#
# This file is part of the GROMACS molecular simulation package.
#
# Copyright (c) 2013,2014,2015,2016,2017 The GROMACS development team.
# Copyright (c) 2018,2019,2020, by the GROMACS development team, led by
# Mark Abraham, David van der Spoel, Berk Hess, and Erik Lindahl,
# and including many others, as listed in the AUTHORS file in the
# top-level source directory and at http://www.gromacs.org.
#
# GROMACS is free software; you can redistribute it and/or
# modify it under the terms of the GNU Lesser General Public License
# as published by the Free Software Foundation; either version 2.1
# of the License, or (at your option) any later version.
#
# GROMACS is distributed in the hope that it will be useful,
# but WITHOUT ANY WARRANTY; without even the implied warranty of
# MERCHANTABILITY or FITNESS FOR A PARTICULAR PURPOSE.  See the GNU
# Lesser General Public License for more details.
#
# You should have received a copy of the GNU Lesser General Public
# License along with GROMACS; if not, see
# http://www.gnu.org/licenses, or write to the Free Software Foundation,
# Inc., 51 Franklin Street, Fifth Floor, Boston, MA  02110-1301  USA.
#
# If you want to redistribute modifications to GROMACS, please
# consider that scientific software is very special. Version
# control is crucial - bugs must be traceable. We will be happy to
# consider code for inclusion in the official distribution, but
# derived work must not be called official GROMACS. Details are found
# in the README & COPYING files - if they are missing, get the
# official version at http://www.gromacs.org.
#
# To help us fund GROMACS development, we humbly ask that you cite
# the research papers on the package. Check out http://www.gromacs.org.

# Make a static library for test infrastructure code that we re-use
# in multiple test executables across the repository.
gmx_add_unit_test_library(mdrun_test_infrastructure
    energyreader.cpp
    energycomparison.cpp
    moduletest.cpp
    simulatorcomparison.cpp
    terminationhelper.cpp
    trajectorycomparison.cpp
    trajectoryreader.cpp
    # pseudo-library for code for mdrun
    $<TARGET_OBJECTS:mdrun_objlib>
    )
target_include_directories(mdrun_test_infrastructure SYSTEM PRIVATE ${PROJECT_SOURCE_DIR}/src/external)
target_link_libraries(mdrun_test_infrastructure PUBLIC legacy_api)

# To avoid running into test timeouts, some end-to-end tests of mdrun
# functionality are split off. This can be rearranged in future as we
# see fit.
set(testname "MdrunOutputTests")
set(exename "mdrun-output-test")

gmx_add_gtest_executable(${exename}
    CPP_SOURCE_FILES
        compressed_x_output.cpp
        helpwriting.cpp
        outputfiles.cpp
        trajectory_writing.cpp
        # pseudo-library for code for mdrun
        $<TARGET_OBJECTS:mdrun_objlib>
    )
target_link_libraries(${exename} PRIVATE mdrun_test_infrastructure)
gmx_register_gtest_test(${testname} ${exename} OPENMP_THREADS 2 INTEGRATION_TEST IGNORE_LEAKS)

set(testname "MdrunModulesTests")
set(exename "mdrun-modules-test")

gmx_add_gtest_executable(${exename}
    CPP_SOURCE_FILES
        densityfittingmodule.cpp
        interactiveMD.cpp
        mimic.cpp
        # pseudo-library for code for mdrun
        $<TARGET_OBJECTS:mdrun_objlib>
    )
target_link_libraries(${exename} PRIVATE mdrun_test_infrastructure)
gmx_register_gtest_test(${testname} ${exename} OPENMP_THREADS 2 INTEGRATION_TEST IGNORE_LEAKS)

set(testname "MdrunIOTests")
set(exename "mdrun-io-test")

gmx_add_gtest_executable(${exename}
    CPP_SOURCE_FILES
        checkpoint.cpp
        exactcontinuation.cpp
        grompp.cpp
        initialconstraints.cpp
        termination.cpp
        # pseudo-library for code for mdrun
        $<TARGET_OBJECTS:mdrun_objlib>
    )
target_link_libraries(${exename} PRIVATE mdrun_test_infrastructure)
gmx_register_gtest_test(${testname} ${exename} OPENMP_THREADS 2 INTEGRATION_TEST IGNORE_LEAKS)

# To avoid running into test timeouts, some end-to-end tests of mdrun
# functionality are split off. This can be rearranged in future as we
# see fit.
set(testname "MdrunTests")
set(exename "mdrun-test")

gmx_add_gtest_executable(${exename}
    CPP_SOURCE_FILES
        ewaldsurfaceterm.cpp
        multiple_time_stepping.cpp
        orires.cpp
        swapcoords.cpp
        tabulated_bonded_interactions.cpp
        # pseudo-library for code for mdrun
        $<TARGET_OBJECTS:mdrun_objlib>
    )
target_link_libraries(${exename} PRIVATE mdrun_test_infrastructure)
gmx_register_gtest_test(${testname} ${exename} OPENMP_THREADS 2 INTEGRATION_TEST IGNORE_LEAKS)


set(testname "MdrunPmeTests")
set(exename "mdrun-pme-test")

gmx_add_gtest_executable(${exename}
    CPP_SOURCE_FILES
        pmetest.cpp
        # pseudo-library for code for mdrun
        $<TARGET_OBJECTS:mdrun_objlib>
    )
target_link_libraries(${exename} PRIVATE mdrun_test_infrastructure)
gmx_register_gtest_test(${testname} ${exename} OPENMP_THREADS 2 INTEGRATION_TEST IGNORE_LEAKS)


set(testname "MdrunNonIntegratorTests")
set(exename "mdrun-non-integrator-test")

gmx_add_gtest_executable(${exename}
    CPP_SOURCE_FILES
        # files with code for tests
        minimize.cpp
        nonbonded_bench.cpp
        normalmodes.cpp
        rerun.cpp
        simple_mdrun.cpp
        # pseudo-library for code for mdrun
        $<TARGET_OBJECTS:mdrun_objlib>
        )
target_link_libraries(${exename} PRIVATE mdrun_test_infrastructure)
gmx_register_gtest_test(${testname} ${exename} OPENMP_THREADS 2 INTEGRATION_TEST IGNORE_LEAKS)

# TPI does not support OpenMP, so we need a separate test binary
set(testname "MdrunTpiTests")
set(exename "mdrun-tpi-test")

gmx_add_gtest_executable(${exename}
    CPP_SOURCE_FILES
        # files with code for tests
        tpitest.cpp
        # pseudo-library for code for mdrun
        $<TARGET_OBJECTS:mdrun_objlib>
        )
target_link_libraries(${exename} PRIVATE mdrun_test_infrastructure)
gmx_register_gtest_test(${testname} ${exename} INTEGRATION_TEST IGNORE_LEAKS)

# Tests that only make sense to run with multiple ranks and/or real
# MPI are implemented here.
set(testname "MdrunMpiTests")
set(exename "mdrun-mpi-test")

gmx_add_gtest_executable(${exename} MPI
    CPP_SOURCE_FILES
        # files with code for tests
        domain_decomposition.cpp
        minimize.cpp
        mimic.cpp
        multisim.cpp
        multisimtest.cpp
        replicaexchange.cpp
        pmetest.cpp
        # pseudo-library for code for mdrun
        $<TARGET_OBJECTS:mdrun_objlib>
        )
target_link_libraries(${exename} PRIVATE mdrun_test_infrastructure)
gmx_register_gtest_test(${testname} ${exename} MPI_RANKS 2 OPENMP_THREADS 2 INTEGRATION_TEST IGNORE_LEAKS)

# Tests that only make sense to run with multiple ranks and/or real
# MPI are implemented here. Special case for slow PME tests
set(testname "MdrunMpiPmeTests")
set(exename "mdrun-mpi-pme-test")

gmx_add_gtest_executable(${exename} MPI
    CPP_SOURCE_FILES
        # files with code for tests
        pmetest.cpp
        # pseudo-library for code for mdrun
        $<TARGET_OBJECTS:mdrun_objlib>
        )
target_link_libraries(${exename} PRIVATE mdrun_test_infrastructure)
gmx_register_gtest_test(${testname} ${exename} MPI_RANKS 2 OPENMP_THREADS 2 INTEGRATION_TEST IGNORE_LEAKS)

# Slow-running tests that target testing multiple-rank coordination behaviors
set(exename "mdrun-mpi-coordination-test")
gmx_add_gtest_executable(${exename} MPI
    CPP_SOURCE_FILES
        # files with code for tests
        periodicactions.cpp
        # pseudo-library for code for mdrun
        $<TARGET_OBJECTS:mdrun_objlib>
        )
target_link_libraries(${exename} PRIVATE mdrun_test_infrastructure)

# These tests are extremely slow without optimization or OpenMP, so only run them for
# build types like Release or RelWithDebInfo and if the build has been configured
# with OpenMP enabled.
if (CMAKE_BUILD_TYPE MATCHES "Rel" AND GMX_OPENMP)
    set(testname "MdrunMpiCoordinationTestsOneRank")
    gmx_register_gtest_test(${testname} ${exename} MPI_RANKS 1 SLOW_TEST IGNORE_LEAKS)
    set(testname "MdrunMpiCoordinationTestsTwoRanks")
    gmx_register_gtest_test(${testname} ${exename} MPI_RANKS 2 SLOW_TEST IGNORE_LEAKS)
endif()

# Keeping the FEP tests separate for now to be able to judge runtime more easily
# Can be included in mdrun tests later
set(testname "MdrunFEPTests")
set(exename "mdrunfep-test")

gmx_add_gtest_executable(${exename}
        CPP_SOURCE_FILES
        # files with code for tests
        freeenergy.cpp
        # pseudo-library for code for mdrun
        $<TARGET_OBJECTS:mdrun_objlib>
)
target_link_libraries(${exename} PRIVATE mdrun_test_infrastructure)
<<<<<<< HEAD
# TODO: Link specific modules: topology
target_link_libraries(${exename} PRIVATE legacy_modules)
=======
gmx_register_gtest_test(${testname} ${exename} OPENMP_THREADS 2 INTEGRATION_TEST IGNORE_LEAKS)

# End-to-end tests comparing different simulator code paths
set(testname "MdrunSimulatorComparison")
set(exename "mdrun-simulator-comparison-test")

gmx_add_gtest_executable(${exename}
        CPP_SOURCE_FILES
        # files with code for tests
        simulator.cpp
        # pseudo-library for code for mdrun
        $<TARGET_OBJECTS:mdrun_objlib>
        )
target_link_libraries(${exename} PRIVATE mdrun_test_infrastructure)
>>>>>>> c1a0727c
gmx_register_gtest_test(${testname} ${exename} OPENMP_THREADS 2 INTEGRATION_TEST IGNORE_LEAKS)<|MERGE_RESOLUTION|>--- conflicted
+++ resolved
@@ -231,10 +231,8 @@
         $<TARGET_OBJECTS:mdrun_objlib>
 )
 target_link_libraries(${exename} PRIVATE mdrun_test_infrastructure)
-<<<<<<< HEAD
 # TODO: Link specific modules: topology
 target_link_libraries(${exename} PRIVATE legacy_modules)
-=======
 gmx_register_gtest_test(${testname} ${exename} OPENMP_THREADS 2 INTEGRATION_TEST IGNORE_LEAKS)
 
 # End-to-end tests comparing different simulator code paths
@@ -249,5 +247,4 @@
         $<TARGET_OBJECTS:mdrun_objlib>
         )
 target_link_libraries(${exename} PRIVATE mdrun_test_infrastructure)
->>>>>>> c1a0727c
 gmx_register_gtest_test(${testname} ${exename} OPENMP_THREADS 2 INTEGRATION_TEST IGNORE_LEAKS)