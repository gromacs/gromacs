#
# This file is part of the GROMACS molecular simulation package.
#
# Copyright 2013- The GROMACS Authors
# and the project initiators Erik Lindahl, Berk Hess and David van der Spoel.
# Consult the AUTHORS/COPYING files and https://www.gromacs.org for details.
#
# GROMACS is free software; you can redistribute it and/or
# modify it under the terms of the GNU Lesser General Public License
# as published by the Free Software Foundation; either version 2.1
# of the License, or (at your option) any later version.
#
# GROMACS is distributed in the hope that it will be useful,
# but WITHOUT ANY WARRANTY; without even the implied warranty of
# MERCHANTABILITY or FITNESS FOR A PARTICULAR PURPOSE.  See the GNU
# Lesser General Public License for more details.
#
# You should have received a copy of the GNU Lesser General Public
# License along with GROMACS; if not, see
# https://www.gnu.org/licenses, or write to the Free Software Foundation,
# Inc., 51 Franklin Street, Fifth Floor, Boston, MA  02110-1301  USA.
#
# If you want to redistribute modifications to GROMACS, please
# consider that scientific software is very special. Version
# control is crucial - bugs must be traceable. We will be happy to
# consider code for inclusion in the official distribution, but
# derived work must not be called official GROMACS. Details are found
# in the README & COPYING files - if they are missing, get the
# official version at https://www.gromacs.org.
#
# To help us fund GROMACS development, we humbly ask that you cite
# the research papers on the package. Check out https://www.gromacs.org.

# Make a static library for test infrastructure code that we re-use
# in multiple test executables across the repository.
gmx_add_unit_test_library(mdrun_test_infrastructure
    energyreader.cpp
    energycomparison.cpp
    moduletest.cpp
    simulatorcomparison.cpp
    terminationhelper.cpp
    trajectorycomparison.cpp
    # pseudo-library for code for mdrun
    $<TARGET_OBJECTS:mdrun_objlib>
    )
target_include_directories(mdrun_test_infrastructure SYSTEM PRIVATE ${PROJECT_SOURCE_DIR}/src/external)
target_link_libraries(mdrun_test_infrastructure PUBLIC legacy_api utility)

# To avoid running into test timeouts, some end-to-end tests of mdrun
# functionality are split off. This can be rearranged in future as we
# see fit.
set(testname "MdrunOutputTests")
set(exename "mdrun-output-test")

gmx_add_gtest_executable(${exename}
    CPP_SOURCE_FILES
        compressed_x_output.cpp
        helpwriting.cpp
        outputfiles.cpp
        trajectory_writing.cpp
        # pseudo-library for code for mdrun
        $<TARGET_OBJECTS:mdrun_objlib>
    )
target_link_libraries(${exename} PRIVATE mdrun_test_infrastructure)
gmx_register_gtest_test(${testname} ${exename} OPENMP_THREADS 2 INTEGRATION_TEST IGNORE_LEAKS QUICK_GPU_TEST)

set(testname "MdrunModulesTests")
set(exename "mdrun-modules-test")

gmx_add_gtest_executable(${exename}
    CPP_SOURCE_FILES
        densityfittingmodule.cpp
        interactiveMD.cpp
        mimic.cpp
        # pseudo-library for code for mdrun
        $<TARGET_OBJECTS:mdrun_objlib>
    )
target_link_libraries(${exename} PRIVATE mdrun_test_infrastructure)
gmx_register_gtest_test(${testname} ${exename} OPENMP_THREADS 2 INTEGRATION_TEST IGNORE_LEAKS QUICK_GPU_TEST)

set(testname "MdrunIOTests")
set(exename "mdrun-io-test")

gmx_add_gtest_executable(${exename}
    CPP_SOURCE_FILES
        checkpoint.cpp
        exactcontinuation.cpp
        grompp.cpp
        initialconstraints.cpp
        termination.cpp
        # pseudo-library for code for mdrun
        $<TARGET_OBJECTS:mdrun_objlib>
    )
target_link_libraries(${exename} PRIVATE mdrun_test_infrastructure)
gmx_register_gtest_test(${testname} ${exename} OPENMP_THREADS 2 INTEGRATION_TEST IGNORE_LEAKS)

# To avoid running into test timeouts, some end-to-end tests of mdrun
# functionality are split off. This can be rearranged in future as we
# see fit.
set(exename "mdrun-test")

gmx_add_gtest_executable(${exename} MPI
    CPP_SOURCE_FILES
        multiple_time_stepping.cpp
        swapcoords.cpp
        tabulated_bonded_interactions.cpp
        freezegroups.cpp
	constantacceleration.cpp
        # pseudo-library for code for mdrun
        $<TARGET_OBJECTS:mdrun_objlib>
    )
target_link_libraries(${exename} PRIVATE mdrun_test_infrastructure)
gmx_register_gtest_test(MdrunTestsOneRank ${exename} MPI_RANKS 1 OPENMP_THREADS 2 INTEGRATION_TEST IGNORE_LEAKS)
gmx_register_gtest_test(MdrunTestsTwoRanks ${exename} MPI_RANKS 2 OPENMP_THREADS 2 INTEGRATION_TEST IGNORE_LEAKS)

# The orires test is separate, as it supports only a single MPI rank
set(testname "MdrunSingleRankAlgorithmsTests")
set(exename "mdrun-single-rank-algorithms-test")

gmx_add_gtest_executable(${exename}
    CPP_SOURCE_FILES
        ewaldsurfaceterm.cpp
        orires.cpp
        # pseudo-library for code for mdrun
        $<TARGET_OBJECTS:mdrun_objlib>
    )
target_link_libraries(${exename} PRIVATE mdrun_test_infrastructure)
gmx_register_gtest_test(${testname} ${exename} OPENMP_THREADS 2 INTEGRATION_TEST IGNORE_LEAKS)

set(testname "MdrunNonIntegratorTests")
set(exename "mdrun-non-integrator-test")

gmx_add_gtest_executable(${exename}
    CPP_SOURCE_FILES
        # files with code for tests
        minimize.cpp
        nonbonded_bench.cpp
        normalmodes.cpp
        rerun.cpp
        simple_mdrun.cpp
        # pseudo-library for code for mdrun
        $<TARGET_OBJECTS:mdrun_objlib>
        )
target_link_libraries(${exename} PRIVATE mdrun_test_infrastructure)
gmx_register_gtest_test(${testname} ${exename} OPENMP_THREADS 2 INTEGRATION_TEST IGNORE_LEAKS)

# TPI does not support OpenMP, so we need a separate test binary
set(testname "MdrunTpiTests")
set(exename "mdrun-tpi-test")

gmx_add_gtest_executable(${exename}
    CPP_SOURCE_FILES
        # files with code for tests
        tpitest.cpp
        # pseudo-library for code for mdrun
        $<TARGET_OBJECTS:mdrun_objlib>
        )
target_link_libraries(${exename} PRIVATE mdrun_test_infrastructure)
gmx_register_gtest_test(${testname} ${exename} INTEGRATION_TEST IGNORE_LEAKS QUICK_GPU_TEST)

# Tests that only make sense to run with multiple ranks and/or real
# MPI are implemented here.
set(testname "MdrunMpiTests")
set(exename "mdrun-mpi-test")

gmx_add_gtest_executable(${exename} MPI
    CPP_SOURCE_FILES
        # files with code for tests
        domain_decomposition.cpp
        minimize.cpp
        mimic.cpp
        # pseudo-library for code for mdrun
        $<TARGET_OBJECTS:mdrun_objlib>
        )
target_link_libraries(${exename} PRIVATE mdrun_test_infrastructure)
gmx_register_gtest_test(${testname} ${exename} MPI_RANKS 2 OPENMP_THREADS 2 INTEGRATION_TEST IGNORE_LEAKS QUICK_GPU_TEST)

# Multi sim only makes sense with real MPI, and ideally at least 4 ranks,
# to allow for multiple simulations (>= 2 sims) each using DD (>= 2 ranks per sim)
set(testname "MdrunMultiSimTests")
set(exename "mdrun-multisim-test")

gmx_add_gtest_executable(${exename} MPI
    CPP_SOURCE_FILES
        # files with code for tests
        multisim.cpp
        multisimtest.cpp
        # pseudo-library for code for mdrun
        $<TARGET_OBJECTS:mdrun_objlib>
        )
target_link_libraries(${exename} PRIVATE mdrun_test_infrastructure)
gmx_register_gtest_test(${testname} ${exename} MPI_RANKS 4 INTEGRATION_TEST IGNORE_LEAKS QUICK_GPU_TEST)

set(testname "MdrunMultiSimReplexTests")
set(exename "mdrun-multisim-replex-test")

gmx_add_gtest_executable(${exename} MPI
    CPP_SOURCE_FILES
        # files with code for tests
        multisimtest.cpp
        replicaexchange.cpp
        # pseudo-library for code for mdrun
        $<TARGET_OBJECTS:mdrun_objlib>
        )
target_link_libraries(${exename} PRIVATE mdrun_test_infrastructure)
gmx_register_gtest_test(${testname} ${exename} MPI_RANKS 4 INTEGRATION_TEST IGNORE_LEAKS QUICK_GPU_TEST)

set(testname "MdrunMultiSimReplexEquivalenceTests")
set(exename "mdrun-multisim-replex-equivalence-test")

gmx_add_gtest_executable(${exename} MPI
    CPP_SOURCE_FILES
        # files with code for tests
        multisimtest.cpp
        replicaexchange_equivalence.cpp
        # pseudo-library for code for mdrun
        $<TARGET_OBJECTS:mdrun_objlib>
        )
target_link_libraries(${exename} PRIVATE mdrun_test_infrastructure)
gmx_register_gtest_test(${testname} ${exename} MPI_RANKS 4 INTEGRATION_TEST IGNORE_LEAKS)

# Tests that only make sense to run with multiple ranks and/or real
# MPI are implemented here. Special case for slow PME tests

set(exename "mdrun-mpi-pme-test")
gmx_add_gtest_executable(${exename} MPI
    CPP_SOURCE_FILES
        # files with code for tests
        pmetest.cpp
        # pseudo-library for code for mdrun
        $<TARGET_OBJECTS:mdrun_objlib>
        )
target_link_libraries(${exename} PRIVATE mdrun_test_infrastructure)
gmx_register_gtest_test(MdrunMpi1RankPmeTests ${exename} MPI_RANKS 1 OPENMP_THREADS 2 INTEGRATION_TEST IGNORE_LEAKS)
gmx_register_gtest_test(MdrunMpi2RankPmeTests ${exename} MPI_RANKS 2 OPENMP_THREADS 2 INTEGRATION_TEST IGNORE_LEAKS)

# Slow-running tests that target testing multiple-rank coordination behaviors
# These tests are extremely slow without optimization or OpenMP, so only run them for
# build types like Release or RelWithDebInfo and if the build has been configured
# with OpenMP enabled
set(exename "mdrun-coordination-basic-test")
gmx_add_gtest_executable(${exename} MPI
    CPP_SOURCE_FILES
        # files with code for tests
        periodicactions.cpp
        periodicactions_basic.cpp
        # pseudo-library for code for mdrun
        $<TARGET_OBJECTS:mdrun_objlib>
        )
target_link_libraries(${exename} PRIVATE mdrun_test_infrastructure)

if (CMAKE_BUILD_TYPE MATCHES "Rel" AND GMX_OPENMP)
<<<<<<< HEAD
    set(testname "MdrunCoordinationBasicTests1Rank")
    gmx_register_gtest_test(${testname} ${exename} MPI_RANKS 1 SLOW_TEST IGNORE_LEAKS)
    set(testname "MdrunCoordinationBasicTests2Ranks")
    gmx_register_gtest_test(${testname} ${exename} MPI_RANKS 2 SLOW_TEST IGNORE_LEAKS)
=======
    set(testname "MdrunMpiCoordinationBasicTestsOneRank")
    gmx_register_gtest_test(${testname} ${exename} MPI_RANKS 1 SLOW_TEST IGNORE_LEAKS QUICK_GPU_TEST)
    set(testname "MdrunMpiCoordinationBasicTestsTwoRanks")
    gmx_register_gtest_test(${testname} ${exename} MPI_RANKS 2 SLOW_TEST IGNORE_LEAKS QUICK_GPU_TEST)
>>>>>>> cc6e0c68
endif()

set(exename "mdrun-coordination-coupling-test")
gmx_add_gtest_executable(${exename} MPI
    CPP_SOURCE_FILES
        # files with code for tests
        periodicactions.cpp
        periodicactions_coupling.cpp
        # pseudo-library for code for mdrun
        $<TARGET_OBJECTS:mdrun_objlib>
        )
target_link_libraries(${exename} PRIVATE mdrun_test_infrastructure)

if (CMAKE_BUILD_TYPE MATCHES "Rel" AND GMX_OPENMP)
    set(testname "MdrunCoordinationCouplingTests1Rank")
    gmx_register_gtest_test(${testname} ${exename} MPI_RANKS 1 SLOW_TEST IGNORE_LEAKS)
    set(testname "MdrunCoordinationCouplingTests2Ranks")
    gmx_register_gtest_test(${testname} ${exename} MPI_RANKS 2 SLOW_TEST IGNORE_LEAKS)
endif()

set(exename "mdrun-coordination-constraints-test")
gmx_add_gtest_executable(${exename} MPI
    CPP_SOURCE_FILES
        # files with code for tests
        periodicactions.cpp
        periodicactions_constraints.cpp
        # pseudo-library for code for mdrun
        $<TARGET_OBJECTS:mdrun_objlib>
        )
target_link_libraries(${exename} PRIVATE mdrun_test_infrastructure)

if (CMAKE_BUILD_TYPE MATCHES "Rel" AND GMX_OPENMP)
    set(testname "MdrunCoordinationConstraintsTests1Rank")
    gmx_register_gtest_test(${testname} ${exename} MPI_RANKS 1 SLOW_TEST IGNORE_LEAKS)
    set(testname "MdrunCoordinationConstraintsTests2Ranks")
    gmx_register_gtest_test(${testname} ${exename} MPI_RANKS 2 SLOW_TEST IGNORE_LEAKS)
endif()

# Keeping the FEP tests separate for now to be able to judge runtime more easily
# Can be included in mdrun tests later
set(testname "MdrunFEPTests")
set(exename "mdrun-fep-test")

gmx_add_gtest_executable(${exename}
        CPP_SOURCE_FILES
        # files with code for tests
        freeenergy.cpp
        # pseudo-library for code for mdrun
        $<TARGET_OBJECTS:mdrun_objlib>
)
target_link_libraries(${exename} PRIVATE mdrun_test_infrastructure)
# TODO: Link specific modules: topology

# End-to-end test for pull functionality
target_link_libraries(${exename} PRIVATE legacy_modules)
gmx_register_gtest_test(${testname} ${exename} OPENMP_THREADS 2 INTEGRATION_TEST IGNORE_LEAKS)

set(testname "MdrunPullTests")
set(exename "mdrun-pull-test")

gmx_add_gtest_executable(${exename}
        CPP_SOURCE_FILES
        # files with code for tests
        pull.cpp
        # pseudo-library for code for mdrun
        $<TARGET_OBJECTS:mdrun_objlib>
)
target_link_libraries(${exename} PRIVATE mdrun_test_infrastructure)
target_link_libraries(${exename} PRIVATE legacy_modules)
gmx_register_gtest_test(${testname} ${exename} OPENMP_THREADS 2 INTEGRATION_TEST IGNORE_LEAKS QUICK_GPU_TEST)

# End-to-end tests comparing different simulator code paths
set(testname "MdrunSimulatorComparison")
set(exename "mdrun-simulator-comparison-test")

gmx_add_gtest_executable(${exename}
        CPP_SOURCE_FILES
        # files with code for tests
        simulator.cpp
        # pseudo-library for code for mdrun
        $<TARGET_OBJECTS:mdrun_objlib>
        )
target_link_libraries(${exename} PRIVATE mdrun_test_infrastructure)
gmx_register_gtest_test(${testname} ${exename} OPENMP_THREADS 2 INTEGRATION_TEST IGNORE_LEAKS)

# Tests checking virtual sites - we want to run them with multiple ranks
set(testname "MdrunVirtualSiteTests")
set(exename "mdrun-vsites-test")

gmx_add_gtest_executable(${exename} MPI
        CPP_SOURCE_FILES
        # files with code for tests
        virtualsites.cpp
        # pseudo-library for code for mdrun
        $<TARGET_OBJECTS:mdrun_objlib>
        )
target_link_libraries(${exename} PRIVATE mdrun_test_infrastructure)
gmx_register_gtest_test(${testname} ${exename} MPI_RANKS 2 INTEGRATION_TEST IGNORE_LEAKS QUICK_GPU_TEST)<|MERGE_RESOLUTION|>--- conflicted
+++ resolved
@@ -250,17 +250,10 @@
 target_link_libraries(${exename} PRIVATE mdrun_test_infrastructure)
 
 if (CMAKE_BUILD_TYPE MATCHES "Rel" AND GMX_OPENMP)
-<<<<<<< HEAD
     set(testname "MdrunCoordinationBasicTests1Rank")
-    gmx_register_gtest_test(${testname} ${exename} MPI_RANKS 1 SLOW_TEST IGNORE_LEAKS)
+    gmx_register_gtest_test(${testname} ${exename} MPI_RANKS 1 SLOW_TEST IGNORE_LEAKS QUICK_GPU_TEST)
     set(testname "MdrunCoordinationBasicTests2Ranks")
-    gmx_register_gtest_test(${testname} ${exename} MPI_RANKS 2 SLOW_TEST IGNORE_LEAKS)
-=======
-    set(testname "MdrunMpiCoordinationBasicTestsOneRank")
-    gmx_register_gtest_test(${testname} ${exename} MPI_RANKS 1 SLOW_TEST IGNORE_LEAKS QUICK_GPU_TEST)
-    set(testname "MdrunMpiCoordinationBasicTestsTwoRanks")
     gmx_register_gtest_test(${testname} ${exename} MPI_RANKS 2 SLOW_TEST IGNORE_LEAKS QUICK_GPU_TEST)
->>>>>>> cc6e0c68
 endif()
 
 set(exename "mdrun-coordination-coupling-test")
