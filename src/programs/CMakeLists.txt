#
# This file is part of the GROMACS molecular simulation package.
#
# Copyright (c) 2010,2011,2012,2013,2014, by the GROMACS development team, led by
# Mark Abraham, David van der Spoel, Berk Hess, and Erik Lindahl,
# and including many others, as listed in the AUTHORS file in the
# top-level source directory and at http://www.gromacs.org.
#
# GROMACS is free software; you can redistribute it and/or
# modify it under the terms of the GNU Lesser General Public License
# as published by the Free Software Foundation; either version 2.1
# of the License, or (at your option) any later version.
#
# GROMACS is distributed in the hope that it will be useful,
# but WITHOUT ANY WARRANTY; without even the implied warranty of
# MERCHANTABILITY or FITNESS FOR A PARTICULAR PURPOSE.  See the GNU
# Lesser General Public License for more details.
#
# You should have received a copy of the GNU Lesser General Public
# License along with GROMACS; if not, see
# http://www.gnu.org/licenses, or write to the Free Software Foundation,
# Inc., 51 Franklin Street, Fifth Floor, Boston, MA  02110-1301  USA.
#
# If you want to redistribute modifications to GROMACS, please
# consider that scientific software is very special. Version
# control is crucial - bugs must be traceable. We will be happy to
# consider code for inclusion in the official distribution, but
# derived work must not be called official GROMACS. Details are found
# in the README & COPYING files - if they are missing, get the
# official version at http://www.gromacs.org.
#
# To help us fund GROMACS development, we humbly ask that you cite
# the research papers on the package. Check out http://www.gromacs.org.

file(GLOB MDRUN_SOURCES mdrun/*.c mdrun/*.cpp)
# make an "object library" that we can re-use for multiple targets
add_library(mdrun_objlib OBJECT ${MDRUN_SOURCES})

if(GMX_FAHCORE)
    # The lack of a real source file here alongside the object library
    # may break some generators, according to CMake documentation. If
    # so, we can consider adding some dummy file to make it work.
    add_library(fahcore $<TARGET_OBJECTS:mdrun_objlib>)
elseif(GMX_BUILD_MDRUN_ONLY)
    add_executable(mdrun $<TARGET_OBJECTS:mdrun_objlib> mdrun_main.cpp)
    target_link_libraries(mdrun
        ${GMX_EXTRA_LIBRARIES} libgromacs ${GMX_EXE_LINKER_FLAGS})
    set(BINARY_NAME "mdrun${GMX_BINARY_SUFFIX}")
    set_target_properties(mdrun PROPERTIES
        OUTPUT_NAME "${BINARY_NAME}"
        COMPILE_FLAGS "${OpenMP_C_FLAGS}")
    install(TARGETS mdrun DESTINATION ${BIN_INSTALL_DIR} COMPONENT mdrun)
    file(WRITE ${CMAKE_CURRENT_BINARY_DIR}/gmx-completion-${BINARY_NAME}.bash
         "complete -o nospace -F _gmx_mdrun_compl ${BINARY_NAME}")
    install(FILES ${CMAKE_CURRENT_BINARY_DIR}/gmx-completion-${BINARY_NAME}.bash
            DESTINATION ${BIN_INSTALL_DIR} COMPONENT runtime)
else()
    file(GLOB GMX_MAIN_SOURCES gmx.cpp legacymodules.cpp)
    if(GMX_X11)
        file(GLOB VIEW_SOURCES view/*.cpp)
    else()
        file(GLOB VIEW_SOURCES view/view.cpp)
    endif()
    add_library(view_objlib OBJECT ${VIEW_SOURCES})
    add_executable(gmx
        ${GMX_MAIN_SOURCES}
        $<TARGET_OBJECTS:mdrun_objlib>
        $<TARGET_OBJECTS:view_objlib>)
    target_link_libraries(gmx
        ${GMX_EXTRA_LIBRARIES} libgromacs ${GMX_EXE_LINKER_FLAGS})
    if(GMX_X11)
        target_link_libraries(gmx ${X11_LIBRARIES})
    endif()
    set(BINARY_NAME "gmx${GMX_BINARY_SUFFIX}")
    set_target_properties(gmx PROPERTIES
        OUTPUT_NAME "${BINARY_NAME}"
        COMPILE_FLAGS "${OpenMP_C_FLAGS}")
    install(TARGETS gmx
            RUNTIME DESTINATION ${BIN_INSTALL_DIR})

    ########################
    # Completion generation

    set(COMPLETION_DIR ${CMAKE_CURRENT_SOURCE_DIR}/completion)
    if(SOURCE_IS_SOURCE_DISTRIBUTION)
        # Make sure source package contains the completions.
        if(NOT EXISTS "${COMPLETION_DIR}/gmx-completion.bash")
            message(FATAL_ERROR "Shell completions are missing from source package.")
        endif()
    endif()
    file(MAKE_DIRECTORY ${CMAKE_CURRENT_BINARY_DIR}/completion)
    add_custom_target(completion
        gmx -quiet help -export completion
        COMMENT "Generating command-line completions for programs"
        WORKING_DIRECTORY completion
        VERBATIM)
    # Using GMX_BUILD_HELP here is somewhat confusing, but the conditions when
    # this can be done are exactly the same (ability to run the compiled
    # binaries).
    if (GMX_BUILD_HELP)
        set_target_properties(completion PROPERTIES EXCLUDE_FROM_ALL OFF)
        set_directory_properties(PROPERTIES
            ADDITIONAL_MAKE_CLEAN_FILES "completion")
        set(COMPLETION_DIR ${CMAKE_CURRENT_BINARY_DIR}/completion)
    endif()
    if (SOURCE_IS_SOURCE_DISTRIBUTION OR GMX_BUILD_HELP)
        install(DIRECTORY ${COMPLETION_DIR}/
                DESTINATION ${BIN_INSTALL_DIR} COMPONENT runtime)
        file(WRITE ${CMAKE_CURRENT_BINARY_DIR}/gmx-completion-${BINARY_NAME}.bash
             "complete -o nospace -F _gmx_compl ${BINARY_NAME}")
        install(FILES ${CMAKE_CURRENT_BINARY_DIR}/gmx-completion-${BINARY_NAME}.bash
                DESTINATION ${BIN_INSTALL_DIR} COMPONENT runtime)
    endif()

    if (GMX_SYMLINK_OLD_BINARY_NAMES)
        configure_file(CreateLinks.cmake.cmakein CreateLinks.cmake @ONLY)
        set(CREATE_LINKS_SCRIPT ${CMAKE_CURRENT_BINARY_DIR}/CreateLinks.cmake)
        install(SCRIPT ${CREATE_LINKS_SCRIPT} COMPONENT links)
    endif()

    if(BUILD_TESTING)
        add_subdirectory(mdrun/tests)
<<<<<<< HEAD
    endif(BUILD_TESTING)
endif()

if(GMX_ALEXANDRIA)
  add_subdirectory(alexandria)
endif()
=======
    endif()
endif()
>>>>>>> e0fbd001
<|MERGE_RESOLUTION|>--- conflicted
+++ resolved
@@ -120,14 +120,9 @@
 
     if(BUILD_TESTING)
         add_subdirectory(mdrun/tests)
-<<<<<<< HEAD
-    endif(BUILD_TESTING)
+    endif()
 endif()
 
 if(GMX_ALEXANDRIA)
   add_subdirectory(alexandria)
 endif()
-=======
-    endif()
-endif()
->>>>>>> e0fbd001
