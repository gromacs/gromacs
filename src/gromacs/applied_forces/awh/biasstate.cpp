/*
 * This file is part of the GROMACS molecular simulation package.
 *
 * Copyright 2015- The GROMACS Authors
 * and the project initiators Erik Lindahl, Berk Hess and David van der Spoel.
 * Consult the AUTHORS/COPYING files and https://www.gromacs.org for details.
 *
 * GROMACS is free software; you can redistribute it and/or
 * modify it under the terms of the GNU Lesser General Public License
 * as published by the Free Software Foundation; either version 2.1
 * of the License, or (at your option) any later version.
 *
 * GROMACS is distributed in the hope that it will be useful,
 * but WITHOUT ANY WARRANTY; without even the implied warranty of
 * MERCHANTABILITY or FITNESS FOR A PARTICULAR PURPOSE.  See the GNU
 * Lesser General Public License for more details.
 *
 * You should have received a copy of the GNU Lesser General Public
 * License along with GROMACS; if not, see
 * https://www.gnu.org/licenses, or write to the Free Software Foundation,
 * Inc., 51 Franklin Street, Fifth Floor, Boston, MA  02110-1301  USA.
 *
 * If you want to redistribute modifications to GROMACS, please
 * consider that scientific software is very special. Version
 * control is crucial - bugs must be traceable. We will be happy to
 * consider code for inclusion in the official distribution, but
 * derived work must not be called official GROMACS. Details are found
 * in the README & COPYING files - if they are missing, get the
 * official version at https://www.gromacs.org.
 *
 * To help us fund GROMACS development, we humbly ask that you cite
 * the research papers on the package. Check out https://www.gromacs.org.
 */

/*! \internal \file
 * \brief
 * Implements the BiasState class.
 *
 * \author Viveca Lindahl
 * \author Berk Hess <hess@kth.se>
 * \ingroup module_awh
 */

#include "gmxpre.h"

#include "biasstate.h"

#include <cassert>
#include <cmath>
#include <cstdio>
#include <cstdlib>
#include <cstring>

#include <algorithm>
#include <optional>

#include "gromacs/fileio/gmxfio.h"
#include "gromacs/fileio/xvgr.h"
#include "gromacs/gmxlib/network.h"
#include "gromacs/math/units.h"
#include "gromacs/math/utilities.h"
#include "gromacs/mdrunutility/multisim.h"
#include "gromacs/mdtypes/awh_history.h"
#include "gromacs/mdtypes/awh_params.h"
#include "gromacs/mdtypes/commrec.h"
#include "gromacs/simd/simd.h"
#include "gromacs/simd/simd_math.h"
#include "gromacs/utility/arrayref.h"
#include "gromacs/utility/exceptions.h"
#include "gromacs/utility/gmxassert.h"
#include "gromacs/utility/stringutil.h"

#include "biasgrid.h"
#include "biassharing.h"
#include "correlationgrid.h"
#include "correlationtensor.h"
#include "dimparams.h"
#include "pointstate.h"

namespace gmx
{

void BiasState::getPmf(gmx::ArrayRef<float> pmf) const
{
    GMX_ASSERT(pmf.size() == points_.size(), "pmf should have the size of the bias grid");

    /* The PMF is just the negative of the log of the sampled PMF histogram.
     * Points with zero target weight are ignored, they will mostly contain noise.
     */
    for (size_t i = 0; i < points_.size(); i++)
    {
        pmf[i] = points_[i].inTargetRegion() ? -points_[i].logPmfSum() : GMX_FLOAT_MAX;
    }
}

namespace
{

/*! \brief
 * Sum PMF over multiple simulations, when requested.
 *
 * \param[in,out] pointState         The state of the points in the bias.
 * \param[in]     numSharedUpdate    The number of biases sharing the histogram.
 * \param[in]     biasSharing        Object for sharing bias data over multiple simulations
 * \param[in]     biasIndex          Index of this bias in the total list of biases in this simulation
 */
void sumPmf(gmx::ArrayRef<PointState> pointState, int numSharedUpdate, const BiasSharing* biasSharing, const int biasIndex)
{
    if (numSharedUpdate == 1)
    {
        return;
    }
    GMX_ASSERT(biasSharing != nullptr
                       && numSharedUpdate % biasSharing->numSharingSimulations(biasIndex) == 0,
               "numSharedUpdate should be a multiple of multiSimComm->numSimulations_");
    GMX_ASSERT(numSharedUpdate == biasSharing->numSharingSimulations(biasIndex),
               "Sharing within a simulation is not implemented (yet)");

    std::vector<double> buffer(pointState.size());

    /* Need to temporarily exponentiate the log weights to sum over simulations */
    for (size_t i = 0; i < buffer.size(); i++)
    {
        buffer[i] = pointState[i].inTargetRegion() ? std::exp(pointState[i].logPmfSum()) : 0;
    }

    biasSharing->sumOverSharingSimulations(gmx::ArrayRef<double>(buffer), biasIndex);

    /* Take log again to get (non-normalized) PMF */
    double normFac = 1.0 / numSharedUpdate;
    for (gmx::Index i = 0; i < pointState.ssize(); i++)
    {
        if (pointState[i].inTargetRegion())
        {
            pointState[i].setLogPmfSum(std::log(buffer[i] * normFac));
        }
    }
}

/*! \brief
 * Find the minimum free energy value.
 *
 * \param[in] pointState  The state of the points.
 * \returns the minimum free energy value.
 */
double freeEnergyMinimumValue(gmx::ArrayRef<const PointState> pointState)
{
    double fMin = GMX_FLOAT_MAX;

    for (auto const& ps : pointState)
    {
        if (ps.inTargetRegion() && ps.freeEnergy() < fMin)
        {
            fMin = ps.freeEnergy();
        }
    }

    return fMin;
}

/*! \brief
 * Find and return the log of the probability weight of a point given a coordinate value.
 *
 * The unnormalized weight is given by
 * w(point|value) = exp(bias(point) - U(value,point)),
 * where U is a harmonic umbrella potential.
 *
 * \param[in] dimParams              The bias dimensions parameters
 * \param[in] points                 The point state.
 * \param[in] grid                   The grid.
 * \param[in] pointIndex             Point to evaluate probability weight for.
 * \param[in] pointBias              Bias for the point (as a log weight).
 * \param[in] value                  Coordinate value.
 * \param[in] neighborLambdaEnergies The energy of the system in neighboring lambdas states. Can be
 * empty when there are no free energy lambda state dimensions.
 * \param[in] gridpointIndex         The index of the current grid point.
 * \returns the log of the biased probability weight.
 */
double biasedLogWeightFromPoint(ArrayRef<const DimParams>  dimParams,
                                ArrayRef<const PointState> points,
                                const BiasGrid&            grid,
                                int                        pointIndex,
                                double                     pointBias,
                                const awh_dvec             value,
                                ArrayRef<const double>     neighborLambdaEnergies,
                                int                        gridpointIndex)
{
    double logWeight = detail::c_largeNegativeExponent;

    /* Only points in the target region have non-zero weight */
    if (points[pointIndex].inTargetRegion())
    {
        logWeight = pointBias;

        /* Add potential for all parameter dimensions */
        for (size_t d = 0; d < dimParams.size(); d++)
        {
            if (dimParams[d].isFepLambdaDimension())
            {
                /* If this is not a sampling step or if this function is called from
                 * calcConvolvedBias(), when writing energy subblocks, neighborLambdaEnergies will
                 * be empty. No convolution is required along the lambda dimension. */
                if (!neighborLambdaEnergies.empty())
                {
                    const int pointLambdaIndex     = grid.point(pointIndex).coordValue[d];
                    const int gridpointLambdaIndex = grid.point(gridpointIndex).coordValue[d];

                    const double energyDiff = neighborLambdaEnergies[pointLambdaIndex]
                                              - neighborLambdaEnergies[gridpointLambdaIndex];
                    if (dimParams[d].fepDimParams().beta * energyDiff < -0.5 * detail::c_largePositiveExponent)
                    {
                        GMX_THROW(SimulationInstabilityError(gmx::formatString(
                                "AWH lambda dimension encountered a too large negative neighbor "
                                "energy difference of %f kJ/mol",
                                energyDiff)));
                    }
                    logWeight -= dimParams[d].fepDimParams().beta * energyDiff;
                }
            }
            else
            {
                double dev = getDeviationFromPointAlongGridAxis(grid, d, pointIndex, value[d]);
                logWeight -= 0.5 * dimParams[d].pullDimParams().betak * dev * dev;
            }
        }
    }
    return logWeight;
}

/*! \brief
 * Calculates the marginal distribution (marginal probability) for each value along
 * a free energy lambda axis.
 * The marginal distribution of one coordinate dimension value is the sum of the probability
 * distribution of all values (herein all neighbor values) with the same value in the dimension
 * of interest.
 * \param[in] grid               The bias grid.
 * \param[in] neighbors          The points to use for the calculation of the marginal distribution.
 * \param[in] probWeightNeighbor Probability weights of the neighbors.
 * \returns The calculated marginal distribution in a 1D array with
 * as many elements as there are points along the axis of interest.
 */
std::vector<double> calculateFELambdaMarginalDistribution(const BiasGrid&        grid,
                                                          ArrayRef<const int>    neighbors,
                                                          ArrayRef<const double> probWeightNeighbor)
{
    const std::optional<int> lambdaAxisIndex = grid.lambdaAxisIndex();
    GMX_RELEASE_ASSERT(lambdaAxisIndex,
                       "There must be a free energy lambda axis in order to calculate the free "
                       "energy lambda marginal distribution.");
    const int           numFepLambdaStates = grid.numFepLambdaStates();
    std::vector<double> lambdaMarginalDistribution(numFepLambdaStates, 0);

    for (size_t i = 0; i < neighbors.size(); i++)
    {
        const int neighbor    = neighbors[i];
        const int lambdaState = grid.point(neighbor).coordValue[lambdaAxisIndex.value()];
        lambdaMarginalDistribution[lambdaState] += probWeightNeighbor[i];
    }
    return lambdaMarginalDistribution;
}

} // namespace

void BiasState::calcConvolvedPmf(ArrayRef<const DimParams> dimParams,
                                 const BiasGrid&           grid,
                                 std::vector<float>*       convolvedPmf) const
{
    size_t numPoints = grid.numPoints();

    convolvedPmf->resize(numPoints);

    /* Get the PMF to convolve. */
    std::vector<float> pmf(numPoints);
    getPmf(pmf);

    for (size_t m = 0; m < numPoints; m++)
    {
        double           freeEnergyWeights = 0;
        const GridPoint& point             = grid.point(m);
        for (const auto& neighbor : point.neighbor)
        {
            /* Do not convolve the bias along a lambda axis - only use the pmf from the current point */
            if (!pointsHaveDifferentLambda(grid, m, neighbor))
            {
                /* The negative PMF is a positive bias. */
                double biasNeighbor = -pmf[neighbor];

                /* Add the convolved PMF weights for the neighbors of this point.
                Note that this function only adds point within the target > 0 region.
                Sum weights, take the logarithm last to get the free energy. */
                double logWeight = biasedLogWeightFromPoint(
                        dimParams, points_, grid, neighbor, biasNeighbor, point.coordValue, {}, m);
                freeEnergyWeights += std::exp(logWeight);
            }
        }

        GMX_RELEASE_ASSERT(freeEnergyWeights > 0,
                           "Attempting to do log(<= 0) in AWH convolved PMF calculation.");
        // We should cast to float after taking the logarithm to avoid underflows
        (*convolvedPmf)[m] = static_cast<float>(-std::log(freeEnergyWeights));
    }
}

double BiasState::calculateAverageNonZeroMetric()
{
    int    elementCount = 0;
    double sumVolume    = 0;
    for (gmx::Index pointIndex = 0; pointIndex < ssize(points_); pointIndex++)
    {
        std::vector<double> correlationIntegral     = getSharedPointCorrelationIntegral(pointIndex);
        double              correlationTensorVolume = getSqrtDeterminant(correlationIntegral);

        if (correlationTensorVolume > 0)
        {
            sumVolume += correlationTensorVolume;
            elementCount++;
        }
    }
    double averageVolume = 0;
    if (elementCount != 0)
    {
        averageVolume = sumVolume / elementCount;
    }
    return averageVolume;
}

double BiasState::scaleTargetByMetric(double targetMetricScalingLimit)
{
    GMX_RELEASE_ASSERT(targetMetricScalingLimit > 1,
                       "When scaling by friction metric, the upper scaling limit must be > 1.");
    /* Calculate the average of non-zero correlation tensor volume elements before
     * scaling by the friction tensor. The average will be used to scale the target
     * relatively and to avoid scaling (scaleFactor = 1) where there is not enough
     * data (no valid correlationTensorVolume) to use for scaling. */
    double averageVolume = calculateAverageNonZeroMetric();
    if (averageVolume == 0)
    {
        averageVolume = 1;
    }
    double sumTarget = 0;

    /* There is a global scaling factor limit. The lower limit can be modified per
     * point depending on its sampling, but it cannot be lower than lowerScalingLimit. */
    double upperScalingLimit = averageVolume * targetMetricScalingLimit;
    double lowerScalingLimit = averageVolume / targetMetricScalingLimit;
    for (gmx::Index pointIndex = 0; pointIndex < ssize(points_); pointIndex++)
    {
        PointState& ps = points_[pointIndex];

        std::vector<double> correlationIntegral     = getSharedPointCorrelationIntegral(pointIndex);
        double              correlationTensorVolume = getSqrtDeterminant(correlationIntegral);

        /* Points may have a very low correlation tensor from not being sampled enough.
         * This sets a lower limit on the scaling based on the amount of samples */
        const double weightSumTot     = points_[pointIndex].weightSumTot();
        double pointLowerScalingLimit = weightSumTot > 1 ? averageVolume / weightSumTot : averageVolume;
        pointLowerScalingLimit        = std::max(lowerScalingLimit, pointLowerScalingLimit);

        /* If there is no correlation tensor volume from this point use the average
         * volume. This will result in no friction tensor scaling for the target
         * distribution of this point. */
        if (correlationTensorVolume == 0)
        {
            correlationTensorVolume = averageVolume;
        }
        /* Clamp the scaling to the allowed interval */
        else
        {
            correlationTensorVolume =
                    std::clamp(correlationTensorVolume, pointLowerScalingLimit, upperScalingLimit);
        }
        double scaleFactor = correlationTensorVolume / averageVolume;
        ps.scaleTarget(scaleFactor);

        sumTarget += ps.target();
    }
    return sumTarget;
}

namespace
{
/*! \brief
 * Puts together a string describing a grid point.
 *
 * \param[in] grid         The grid.
 * \param[in] point        BiasGrid point index.
 * \returns a string for the point.
 */
std::string gridPointValueString(const BiasGrid& grid, int point)
{
    std::string pointString;

    pointString += "(";

    for (int d = 0; d < grid.numDimensions(); d++)
    {
        pointString += gmx::formatString("%g", grid.point(point).coordValue[d]);
        if (d < grid.numDimensions() - 1)
        {
            pointString += ",";
        }
        else
        {
            pointString += ")";
        }
    }

    return pointString;
}

} // namespace

void BiasState::updateTargetDistribution(const BiasParams& params, const CorrelationGrid& forceCorrelation)
{
    double freeEnergyCutoff = 0;
    if (params.eTarget == AwhTargetType::Cutoff)
    {
        freeEnergyCutoff = freeEnergyMinimumValue(points_) + params.freeEnergyCutoffInKT;
    }

    double sumTarget = 0;
    for (PointState& ps : points_)
    {
        sumTarget += ps.updateTargetWeight(params, freeEnergyCutoff);
    }
    GMX_RELEASE_ASSERT(sumTarget > 0, "We should have a non-zero distribution");

    /* Scale the target distribution by the friction metric - normalize afterwards */
    if (params.scaleTargetByMetric && !inInitialStage())
    {
        updateSharedCorrelationTensorTimeIntegral(params, forceCorrelation, true);
        sumTarget = scaleTargetByMetric(params.targetMetricScalingLimit);
    }

    /* Normalize to 1 */
    double invSum = 1.0 / sumTarget;
    for (PointState& ps : points_)
    {
        ps.scaleTarget(invSum);
    }
}

int BiasState::warnForHistogramAnomalies(const BiasGrid& grid, int biasIndex, double t, FILE* fplog, int maxNumWarnings) const
{
    GMX_ASSERT(fplog != nullptr, "Warnings can only be issued if there is log file.");
    const double maxHistogramRatio = 0.5; /* Tolerance for printing a warning about the histogram ratios */

    /* Sum up the histograms and get their normalization */
    double sumVisits  = 0;
    double sumWeights = 0;
    for (const auto& pointState : points_)
    {
        if (pointState.inTargetRegion())
        {
            sumVisits += pointState.numVisitsTot();
            sumWeights += pointState.weightSumTot();
        }
    }
    GMX_RELEASE_ASSERT(sumVisits > 0, "We should have visits");
    GMX_RELEASE_ASSERT(sumWeights > 0, "We should have weight");
    double invNormVisits = 1.0 / sumVisits;
    double invNormWeight = 1.0 / sumWeights;

    /* Check all points for warnings */
    int    numWarnings = 0;
    size_t numPoints   = grid.numPoints();
    for (size_t m = 0; m < numPoints; m++)
    {
        /* Skip points close to boundary or non-target region */
        const GridPoint& gridPoint = grid.point(m);
        bool             skipPoint = false;
        for (size_t n = 0; (n < gridPoint.neighbor.size()) && !skipPoint; n++)
        {
            int neighbor = gridPoint.neighbor[n];
            skipPoint    = !points_[neighbor].inTargetRegion();
            for (int d = 0; (d < grid.numDimensions()) && !skipPoint; d++)
            {
                const GridPoint& neighborPoint = grid.point(neighbor);
                skipPoint                      = neighborPoint.index[d] == 0
                            || neighborPoint.index[d] == grid.axis(d).numPoints() - 1;
            }
        }

        /* Warn if the coordinate distribution is less than the target distribution with a certain fraction somewhere */
        const double relativeWeight = points_[m].weightSumTot() * invNormWeight;
        const double relativeVisits = points_[m].numVisitsTot() * invNormVisits;
        if (!skipPoint && relativeVisits < relativeWeight * maxHistogramRatio)
        {
            std::string pointValueString = gridPointValueString(grid, m);
            std::string warningMessage   = gmx::formatString(
                    "\nawh%d warning: "
                    "at t = %g ps the obtained coordinate distribution at coordinate value %s "
                    "is less than a fraction %g of the reference distribution at that point. "
                    "If you are not certain about your settings you might want to increase your "
                    "pull force constant or "
                    "modify your sampling region.\n",
                    biasIndex + 1,
                    t,
                    pointValueString.c_str(),
                    maxHistogramRatio);
            gmx::TextLineWrapper wrapper;
            wrapper.settings().setLineLength(c_linewidth);
            fprintf(fplog, "%s", wrapper.wrapToString(warningMessage).c_str());

            numWarnings++;
        }
        if (numWarnings >= maxNumWarnings)
        {
            break;
        }
    }

    return numWarnings;
}

double BiasState::calcUmbrellaForceAndPotential(ArrayRef<const DimParams> dimParams,
                                                const BiasGrid&           grid,
                                                int                       point,
                                                ArrayRef<const double>    neighborLambdaDhdl,
                                                ArrayRef<double>          force) const
{
    double potential = 0;
    for (size_t d = 0; d < dimParams.size(); d++)
    {
        if (dimParams[d].isFepLambdaDimension())
        {
            /* The force we set here is only used for computing the friction metric */
            if (!neighborLambdaDhdl.empty())
            {
                const int coordpointLambdaIndex = grid.point(point).coordValue[d];
                force[d]                        = neighborLambdaDhdl[coordpointLambdaIndex];
                /* The potential should not be affected by the lambda dimension. */
            }
        }
        else
        {
            double deviation =
                    getDeviationFromPointAlongGridAxis(grid, d, point, coordState_.coordValue()[d]);
            double k = dimParams[d].pullDimParams().k;

            /* Force from harmonic potential 0.5*k*dev^2 */
            force[d] = -k * deviation;
            potential += 0.5 * k * deviation * deviation;
        }
    }

    return potential;
}

void BiasState::calcConvolvedForce(ArrayRef<const DimParams> dimParams,
                                   const BiasGrid&           grid,
                                   ArrayRef<const double>    probWeightNeighbor,
                                   ArrayRef<const double>    neighborLambdaDhdl,
                                   ArrayRef<double>          forceWorkBuffer,
                                   ArrayRef<double>          force) const
{
    for (size_t d = 0; d < dimParams.size(); d++)
    {
        force[d] = 0;
    }

    /* Only neighboring points have non-negligible contribution. */
    const std::vector<int>& neighbor          = grid.point(coordState_.gridpointIndex()).neighbor;
    gmx::ArrayRef<double>   forceFromNeighbor = forceWorkBuffer;
    for (size_t n = 0; n < neighbor.size(); n++)
    {
        double weightNeighbor = probWeightNeighbor[n];
        int    indexNeighbor  = neighbor[n];

        /* Get the umbrella force from this point. The returned potential is ignored here. */
        calcUmbrellaForceAndPotential(dimParams, grid, indexNeighbor, neighborLambdaDhdl, forceFromNeighbor);

        /* Add the weighted umbrella force to the convolved force. */
        for (size_t d = 0; d < dimParams.size(); d++)
        {
            force[d] += forceFromNeighbor[d] * weightNeighbor;
        }
    }
}

double BiasState::moveUmbrella(ArrayRef<const DimParams> dimParams,
                               const BiasGrid&           grid,
                               ArrayRef<const double>    probWeightNeighbor,
                               ArrayRef<const double>    neighborLambdaDhdl,
                               ArrayRef<double>          biasForce,
                               int64_t                   step,
                               int64_t                   seed,
                               int                       indexSeed,
                               bool                      onlySampleUmbrellaGridpoint)
{
    /* Generate and set a new coordinate reference value */
    coordState_.sampleUmbrellaGridpoint(
            grid, coordState_.gridpointIndex(), probWeightNeighbor, step, seed, indexSeed);

    if (onlySampleUmbrellaGridpoint)
    {
        return 0;
    }

    std::vector<double> newForce(dimParams.size());
    double              newPotential = calcUmbrellaForceAndPotential(
            dimParams, grid, coordState_.umbrellaGridpoint(), neighborLambdaDhdl, newForce);

    /*  A modification of the reference value at time t will lead to a different
        force over t-dt/2 to t and over t to t+dt/2. For high switching rates
        this means the force and velocity will change signs roughly as often.
        To avoid any issues we take the average of the previous and new force
        at steps when the reference value has been moved. E.g. if the ref. value
        is set every step to (coord dvalue +/- delta) would give zero force.
     */
    for (gmx::Index d = 0; d < biasForce.ssize(); d++)
    {
        /* Average of the current and new force */
        biasForce[d] = 0.5 * (biasForce[d] + newForce[d]);
    }

    return newPotential;
}

namespace
{

/*! \brief
 * Sets the histogram rescaling factors needed to control the histogram size.
 *
 * For sake of robustness, the reference weight histogram can grow at a rate
 * different from the actual sampling rate. Typically this happens for a limited
 * initial time, alternatively growth is scaled down by a constant factor for all
 * times. Since the size of the reference histogram sets the size of the free
 * energy update this should be reflected also in the PMF. Thus the PMF histogram
 * needs to be rescaled too.
 *
 * This function should only be called by the bias update function or wrapped by a function that
 * knows what scale factors should be applied when, e.g,
 * getSkippedUpdateHistogramScaleFactors().
 *
 * \param[in]  params             The bias parameters.
 * \param[in]  newHistogramSize   New reference weight histogram size.
 * \param[in]  oldHistogramSize   Previous reference weight histogram size (before adding new samples).
 * \param[out] weightHistScaling  Scaling factor for the reference weight histogram.
 * \param[out] logPmfSumScaling   Log of the scaling factor for the PMF histogram.
 */
void setHistogramUpdateScaleFactors(const BiasParams& params,
                                    double            newHistogramSize,
                                    double            oldHistogramSize,
                                    double*           weightHistScaling,
                                    double*           logPmfSumScaling)
{

    /* The two scaling factors below are slightly different (ignoring the log factor) because the
       reference and the PMF histogram apply weight scaling differently. The weight histogram
       applies is  locally, i.e. each sample is scaled down meaning all samples get equal weight.
       It is done this way because that is what target type local Boltzmann (for which
       target = weight histogram) needs. In contrast, the PMF histogram is rescaled globally
       by repeatedly scaling down the whole histogram. The reasons for doing it this way are:
       1) empirically this is necessary for converging the PMF; 2) since the extraction of
       the PMF is theoretically only valid for a constant bias, new samples should get more
       weight than old ones for which the bias is fluctuating more. */
    *weightHistScaling =
            newHistogramSize / (oldHistogramSize + params.updateWeight * params.localWeightScaling);
    *logPmfSumScaling = std::log(newHistogramSize / (oldHistogramSize + params.updateWeight));
}

} // namespace

void BiasState::getSkippedUpdateHistogramScaleFactors(const BiasParams& params,
                                                      double*           weightHistScaling,
                                                      double*           logPmfSumScaling) const
{
    GMX_ASSERT(params.skipUpdates(),
               "Calling function for skipped updates when skipping updates is not allowed");

    if (inInitialStage())
    {
        /* In between global updates the reference histogram size is kept constant so we trivially
           know what the histogram size was at the time of the skipped update. */
        double histogramSize = histogramSize_.histogramSize();
        setHistogramUpdateScaleFactors(
                params, histogramSize, histogramSize, weightHistScaling, logPmfSumScaling);
    }
    else
    {
        /* In the final stage, the reference histogram grows at the sampling rate which gives trivial scale factors. */
        *weightHistScaling = 1;
        *logPmfSumScaling  = 0;
    }
}

void BiasState::doSkippedUpdatesForAllPoints(const BiasParams& params)
{
    double weightHistScaling;
    double logPmfsumScaling;

    getSkippedUpdateHistogramScaleFactors(params, &weightHistScaling, &logPmfsumScaling);

    for (auto& pointState : points_)
    {
        bool didUpdate = pointState.performPreviouslySkippedUpdates(
                params, histogramSize_.numUpdates(), weightHistScaling, logPmfsumScaling);

        /* Update the bias for this point only if there were skipped updates in the past to avoid calculating the log unnecessarily */
        if (didUpdate)
        {
            pointState.updateBias();
        }
    }
}

void BiasState::doSkippedUpdatesInNeighborhood(const BiasParams& params, const BiasGrid& grid)
{
    double weightHistScaling;
    double logPmfsumScaling;

    getSkippedUpdateHistogramScaleFactors(params, &weightHistScaling, &logPmfsumScaling);

    /* For each neighbor point of the center point, refresh its state by adding the results of all past, skipped updates. */
    const std::vector<int>& neighbors = grid.point(coordState_.gridpointIndex()).neighbor;
    for (const auto& neighbor : neighbors)
    {
        bool didUpdate = points_[neighbor].performPreviouslySkippedUpdates(
                params, histogramSize_.numUpdates(), weightHistScaling, logPmfsumScaling);

        if (didUpdate)
        {
            points_[neighbor].updateBias();
        }
    }
}

namespace
{

/*! \brief
 * Merge update lists from multiple sharing simulations.
 *
 * \param[in,out] updateList    Update list for this simulation (assumed >= npoints long).
 * \param[in]     numPoints     Total number of points.
 * \param[in]     biasSharing   Object for sharing bias data over multiple simulations
 * \param[in]     biasIndex     Index of this bias in the total list of biases in this simulation
 */
void mergeSharedUpdateLists(std::vector<int>*  updateList,
                            int                numPoints,
                            const BiasSharing& biasSharing,
                            const int          biasIndex)
{
    std::vector<int> numUpdatesOfPoint;

    /* Flag the update points of this sim.
       TODO: we can probably avoid allocating this array and just use the input array. */
    numUpdatesOfPoint.resize(numPoints, 0);
    for (auto& pointIndex : *updateList)
    {
        numUpdatesOfPoint[pointIndex] = 1;
    }

    /* Sum over the sims to get all the flagged points */
    biasSharing.sumOverSharingSimulations(arrayRefFromArray(numUpdatesOfPoint.data(), numPoints), biasIndex);

    /* Collect the indices of the flagged points in place. The resulting array will be the merged update list.*/
    updateList->clear();
    for (int m = 0; m < numPoints; m++)
    {
        if (numUpdatesOfPoint[m] > 0)
        {
            updateList->push_back(m);
        }
    }
}

/*! \brief
 * Generate an update list of points sampled since the last update.
 *
 * \param[in] grid              The AWH bias.
 * \param[in] points            The point state.
 * \param[in] originUpdatelist  The origin of the rectangular region that has been sampled since
 *                              last update.
 * \param[in] endUpdatelist     The end of the rectangular that has been sampled since
 *                              last update.
 * \param[in,out] updateList    Local update list to set (assumed >= npoints long).
 */
void makeLocalUpdateList(const BiasGrid&            grid,
                         ArrayRef<const PointState> points,
                         const awh_ivec             originUpdatelist,
                         const awh_ivec             endUpdatelist,
                         std::vector<int>*          updateList)
{
    awh_ivec origin;
    awh_ivec numPoints;

    /* Define the update search grid */
    for (int d = 0; d < grid.numDimensions(); d++)
    {
        origin[d]    = originUpdatelist[d];
        numPoints[d] = endUpdatelist[d] - originUpdatelist[d] + 1;

        /* Because the end_updatelist is unwrapped it can be > (npoints - 1) so that numPoints can be > npoints in grid.
           This helps for calculating the distance/number of points but should be removed and fixed when the way of
           updating origin/end updatelist is changed (see sampleProbabilityWeights). */
        numPoints[d] = std::min(grid.axis(d).numPoints(), numPoints[d]);
    }

    /* Make the update list */
    updateList->clear();
    int  pointIndex  = -1;
    bool pointExists = true;
    while (pointExists)
    {
        pointExists = advancePointInSubgrid(grid, origin, numPoints, &pointIndex);

        if (pointExists && points[pointIndex].inTargetRegion())
        {
            updateList->push_back(pointIndex);
        }
    }
}

} // namespace

void BiasState::resetLocalUpdateRange(const BiasGrid& grid)
{
    const int gridpointIndex = coordState_.gridpointIndex();
    for (int d = 0; d < grid.numDimensions(); d++)
    {
        /* This gives the  minimum range consisting only of the current closest point. */
        originUpdatelist_[d] = grid.point(gridpointIndex).index[d];
        endUpdatelist_[d]    = grid.point(gridpointIndex).index[d];
    }
}

namespace
{

/*! \brief
 * Add partial histograms (accumulating between updates) to accumulating histograms.
 *
 * \param[in,out] pointState         The state of the points in the bias.
 * \param[in,out] weightSumCovering  The weights for checking covering.
 * \param[in]     numSharedUpdate    The number of biases sharing the histrogram.
 * \param[in]     biasSharing        Object for sharing bias data over multiple simulations
 * \param[in]     biasIndex          Index of this bias in the total list of biases in this
 * simulation \param[in]     localUpdateList    List of points with data.
 */
void sumHistograms(gmx::ArrayRef<PointState> pointState,
                   gmx::ArrayRef<double>     weightSumCovering,
                   int                       numSharedUpdate,
                   const BiasSharing*        biasSharing,
                   const int                 biasIndex,
                   const std::vector<int>&   localUpdateList)
{
    /* The covering checking histograms are added before summing over simulations, so that the
       weights from different simulations are kept distinguishable. */
    for (int globalIndex : localUpdateList)
    {
        weightSumCovering[globalIndex] += pointState[globalIndex].weightSumIteration();
    }

    /* Sum histograms over multiple simulations if needed. */
    if (numSharedUpdate > 1)
    {
        GMX_ASSERT(numSharedUpdate == biasSharing->numSharingSimulations(biasIndex),
                   "Sharing within a simulation is not implemented (yet)");

        /* Collect the weights and counts in linear arrays to be able to use gmx_sumd_sim. */
        std::vector<double> weightSum;
        std::vector<double> coordVisits;

        weightSum.resize(localUpdateList.size());
        coordVisits.resize(localUpdateList.size());

        for (size_t localIndex = 0; localIndex < localUpdateList.size(); localIndex++)
        {
            PointState& ps = pointState[localUpdateList[localIndex]];

            weightSum[localIndex]   = ps.weightSumIteration();
            coordVisits[localIndex] = ps.numVisitsIteration();
            ps.addLocalWeightSum();
        }

        biasSharing->sumOverSharingSimulations(gmx::ArrayRef<double>(weightSum), biasIndex);
        biasSharing->sumOverSharingSimulations(gmx::ArrayRef<double>(coordVisits), biasIndex);

        /* Transfer back the result */
        for (size_t localIndex = 0; localIndex < localUpdateList.size(); localIndex++)
        {
            PointState& ps = pointState[localUpdateList[localIndex]];

            ps.setPartialWeightAndCount(weightSum[localIndex], coordVisits[localIndex]);

            /* Now add the partial counts and weights to the accumulating histograms.
            Note: we still need to use the weights for the update so we wait
            with resetting them until the end of the update. */
            ps.addPartialWeightAndCount();
        }
    }
    else
    {
        for (int globalIndex : localUpdateList)
        {
            PointState& ps = pointState[globalIndex];
            ps.addLocalWeightSum();

            /* Now add the partial counts and weights to the accumulating histograms.
            Note: we still need to use the weights for the update so we wait
            with resetting them until the end of the update. */
            ps.addPartialWeightAndCount();
        }
    }
}

/*! \brief
 * Label points along an axis as covered or not.
 *
 * A point is covered if it is surrounded by visited points up to a radius = coverRadius.
 *
 * \param[in]     visited        Visited? For each point.
 * \param[in]     checkCovering  Check for covering? For each point.
 * \param[in]     numPoints      The number of grid points along this dimension.
 * \param[in]     period         Period in number of points.
 * \param[in]     coverRadius    Cover radius, in points, needed for defining a point as covered.
 * \param[in,out] covered        In this array elements are 1 for covered points and 0 for
 * non-covered points, this routine assumes that \p covered has at least size \p numPoints.
 */
void labelCoveredPoints(const std::vector<bool>& visited,
                        const std::vector<bool>& checkCovering,
                        int                      numPoints,
                        int                      period,
                        int                      coverRadius,
                        gmx::ArrayRef<int>       covered)
{
    GMX_ASSERT(covered.ssize() >= numPoints, "covered should be at least as large as the grid");

    bool haveFirstNotVisited = false;
    int  firstNotVisited     = -1;
    int  notVisitedLow       = -1;
    int  notVisitedHigh      = -1;

    for (int n = 0; n < numPoints; n++)
    {
        if (checkCovering[n] && !visited[n])
        {
            if (!haveFirstNotVisited)
            {
                notVisitedLow       = n;
                firstNotVisited     = n;
                haveFirstNotVisited = true;
            }
            else
            {
                notVisitedHigh = n;

                /* Have now an interval I = [notVisitedLow,notVisitedHigh] of visited points bounded
                   by unvisited points. The unvisted end points affect the coveredness of the
                   visited with a reach equal to the cover radius. */
                int notCoveredLow  = notVisitedLow + coverRadius;
                int notCoveredHigh = notVisitedHigh - coverRadius;
                for (int i = notVisitedLow; i <= notVisitedHigh; i++)
                {
                    covered[i] = static_cast<int>((i > notCoveredLow) && (i < notCoveredHigh));
                }

                /* Find a new interval to set covering for. Make the notVisitedHigh of this interval
                   the notVisitedLow of the next. */
                notVisitedLow = notVisitedHigh;
            }
        }
    }

    /* Have labelled all the internal points. Now take care of the boundary regions. */
    if (!haveFirstNotVisited)
    {
        /* No non-visited points <=> all points visited => all points covered. */

        for (int n = 0; n < numPoints; n++)
        {
            covered[n] = 1;
        }
    }
    else
    {
        int lastNotVisited = notVisitedLow;

        /* For periodic boundaries, non-visited points can influence points
           on the other side of the boundary so we need to wrap around. */

        /* Lower end. For periodic boundaries the last upper end not visited point becomes the low-end not visited point.
           For non-periodic boundaries there is no lower end point so a dummy value is used. */
        int notVisitedHigh = firstNotVisited;
        int notVisitedLow  = period > 0 ? (lastNotVisited - period) : -(coverRadius + 1);

        int notCoveredLow  = notVisitedLow + coverRadius;
        int notCoveredHigh = notVisitedHigh - coverRadius;

        for (int i = 0; i <= notVisitedHigh; i++)
        {
            /* For non-periodic boundaries notCoveredLow = -1 will impose no restriction. */
            covered[i] = static_cast<int>((i > notCoveredLow) && (i < notCoveredHigh));
        }

        /* Upper end. Same as for lower end but in the other direction. */
        notVisitedHigh = period > 0 ? (firstNotVisited + period) : (numPoints + coverRadius);
        notVisitedLow  = lastNotVisited;

        notCoveredLow  = notVisitedLow + coverRadius;
        notCoveredHigh = notVisitedHigh - coverRadius;

        for (int i = notVisitedLow; i <= numPoints - 1; i++)
        {
            /* For non-periodic boundaries notCoveredHigh = numPoints will impose no restriction. */
            covered[i] = static_cast<int>((i > notCoveredLow) && (i < notCoveredHigh));
        }
    }
}

} // namespace

bool BiasState::isSamplingRegionCovered(const BiasParams&         params,
                                        ArrayRef<const DimParams> dimParams,
                                        const BiasGrid&           grid) const
{
    /* Allocate and initialize arrays: one for checking visits along each dimension,
       one for keeping track of which points to check and one for the covered points.
       Possibly these could be kept as AWH variables to avoid these allocations. */
    struct CheckDim
    {
        std::vector<bool> visited;
        std::vector<bool> checkCovering;
        // We use int for the covering array since we might use gmx_sumi_sim.
        std::vector<int> covered;
    };

    std::vector<CheckDim> checkDim;
    checkDim.resize(grid.numDimensions());

    for (int d = 0; d < grid.numDimensions(); d++)
    {
        const size_t numPoints = grid.axis(d).numPoints();
        checkDim[d].visited.resize(numPoints, false);
        checkDim[d].checkCovering.resize(numPoints, false);
        checkDim[d].covered.resize(numPoints, 0);
    }

    /* Set visited points along each dimension and which points should be checked for covering.
       Specifically, points above the free energy cutoff (if there is one) or points outside
       of the target region are ignored. */

    /* Set the free energy cutoff */
    double maxFreeEnergy = GMX_FLOAT_MAX;

    if (params.eTarget == AwhTargetType::Cutoff)
    {
        maxFreeEnergy = freeEnergyMinimumValue(points_) + params.freeEnergyCutoffInKT;
    }

    /* Set the threshold weight for a point to be considered visited. */
    double weightThreshold = 1;
    for (int d = 0; d < grid.numDimensions(); d++)
    {
        if (grid.axis(d).isFepLambdaAxis())
        {
            /* Do not modify the weight threshold based on a FEP lambda axis. The spread
             * of the sampling weights is not depending on a Gaussian distribution (like
             * below). */
            weightThreshold *= 1.0;
        }
        else
        {
            /* The spacing is proportional to 1/sqrt(betak). The weight threshold will be
             * approximately (given that the spacing can be modified if the dimension is periodic)
             * proportional to sqrt(1/(2*pi)). */
            weightThreshold *= grid.axis(d).spacing()
                               * std::sqrt(dimParams[d].pullDimParams().betak * 0.5 * M_1_PI);
        }
    }

    /* Project the sampling weights onto each dimension */
    for (size_t m = 0; m < grid.numPoints(); m++)
    {
        const PointState& pointState = points_[m];

        for (int d = 0; d < grid.numDimensions(); d++)
        {
            int n = grid.point(m).index[d];

            /* Is visited if it was already visited or if there is enough weight at the current point */
            checkDim[d].visited[n] = checkDim[d].visited[n] || (weightSumCovering_[m] > weightThreshold);

            /* Check for covering if there is at least point in this slice that is in the target region and within the cutoff */
            checkDim[d].checkCovering[n] =
                    checkDim[d].checkCovering[n]
                    || (pointState.inTargetRegion() && pointState.freeEnergy() < maxFreeEnergy);
        }
    }

    /* Label each point along each dimension as covered or not. */
    for (int d = 0; d < grid.numDimensions(); d++)
    {
        labelCoveredPoints(checkDim[d].visited,
                           checkDim[d].checkCovering,
                           grid.axis(d).numPoints(),
                           grid.axis(d).numPointsInPeriod(),
                           params.coverRadius()[d],
                           checkDim[d].covered);
    }

    /* Now check for global covering. Each dimension needs to be covered separately.
       A dimension is covered if each point is covered.  Multiple simulations collectively
       cover the points, i.e. a point is covered if any of the simulations covered it.
       However, visited points are not shared, i.e. if a point is covered or not is
       determined by the visits of a single simulation. In general the covering criterion is
       all points covered => all points are surrounded by visited points up to a radius = coverRadius.
       For 1 simulation, all points covered <=> all points visited. For multiple simulations
       however, all points visited collectively !=> all points covered, except for coverRadius = 0.
       In the limit of large coverRadius, all points covered => all points visited by at least one
       simulation (since no point will be covered until all points have been visited by a
       single simulation). Basically coverRadius sets how much "connectedness" (or mixing) a point
       needs with surrounding points before sharing covering information with other simulations. */

    /* Communicate the covered points between sharing simulations if needed. */
    if (params.numSharedUpdate > 1)
    {
        /* For multiple dimensions this may not be the best way to do it. */
        for (int d = 0; d < grid.numDimensions(); d++)
        {
            biasSharing_->sumOverSharingSimulations(
                    gmx::arrayRefFromArray(checkDim[d].covered.data(), grid.axis(d).numPoints()),
                    params.biasIndex_);
        }
    }

    /* Now check if for each dimension all points are covered. Break if not true. */
    bool allPointsCovered = true;
    for (int d = 0; d < grid.numDimensions() && allPointsCovered; d++)
    {
        for (int n = 0; n < grid.axis(d).numPoints() && allPointsCovered; n++)
        {
            allPointsCovered = (checkDim[d].covered[n] != 0);
        }
    }

    return allPointsCovered;
}

/*! \brief
 * Normalizes the free energy and PMF sum.
 *
 * \param[in] pointState  The state of the points.
 */
static void normalizeFreeEnergyAndPmfSum(std::vector<PointState>* pointState)
{
    double minF = freeEnergyMinimumValue(*pointState);

    for (PointState& ps : *pointState)
    {
        ps.normalizeFreeEnergyAndPmfSum(minF);
    }
}

void BiasState::updateFreeEnergyAndAddSamplesToHistogram(ArrayRef<const DimParams> dimParams,
                                                         const BiasGrid&           grid,
                                                         const BiasParams&         params,
                                                         const CorrelationGrid&    forceCorrelation,
                                                         double                    t,
                                                         int64_t                   step,
                                                         FILE*                     fplog,
                                                         std::vector<int>*         updateList)
{
    /* Note hat updateList is only used in this scope and is always
     * re-initialized. We do not use a local vector, because that would
     * cause reallocation every time this funtion is called and the vector
     * can be the size of the whole grid.
     */

    /* Make a list of all local points, i.e. those that could have been touched since
       the last update. These are the points needed for summing histograms below
       (non-local points only add zeros). For local updates, this will also be the
       final update list. */
    makeLocalUpdateList(grid, points_, originUpdatelist_, endUpdatelist_, updateList);
    if (params.numSharedUpdate > 1)
    {
        mergeSharedUpdateLists(updateList, points_.size(), *biasSharing_, params.biasIndex_);
    }

    /* Reset the range for the next update */
    resetLocalUpdateRange(grid);

    /* Add samples to histograms for all local points and sync simulations if needed */
    sumHistograms(points_, weightSumCovering_, params.numSharedUpdate, biasSharing_, params.biasIndex_, *updateList);

    sumPmf(points_, params.numSharedUpdate, biasSharing_, params.biasIndex_);

    /* Renormalize the free energy if values are too large. */
    bool needToNormalizeFreeEnergy = false;
    for (int& globalIndex : *updateList)
    {
        /* We want to keep the absolute value of the free energies to be less
           c_largePositiveExponent to be able to safely pass these values to exp(). The check below
           ensures this as long as the free energy values grow less than 0.5*c_largePositiveExponent
           in a return time to this neighborhood. For reasonable update sizes it's unlikely that
           this requirement would be broken. */
        if (std::abs(points_[globalIndex].freeEnergy()) > 0.5 * detail::c_largePositiveExponent)
        {
            needToNormalizeFreeEnergy = true;
            break;
        }
    }

    /* Update target distribution? */
    bool doScaleTargetByMetric = params.scaleTargetByMetric && !inInitialStage();
    bool needToUpdateTargetDistribution =
            ((params.eTarget != AwhTargetType::Constant || doScaleTargetByMetric)
             && params.isUpdateTargetStep(step));

    /* In the initial stage, the histogram grows dynamically as a function of the number of coverings. */
    bool detectedCovering = false;
    if (inInitialStage())
    {
        detectedCovering =
                (params.isCheckCoveringStep(step) && isSamplingRegionCovered(params, dimParams, grid));
    }

    /* The weighthistogram size after this update. */
    double newHistogramSize = histogramSize_.newHistogramSize(
            params, t, detectedCovering, points_, weightSumCovering_, fplog);

    /* Make the update list. Usually we try to only update local points,
     * but if the update has non-trivial or non-deterministic effects
     * on non-local points a global update is needed. This is the case when:
     * 1) a covering occurred in the initial stage, leading to non-trivial
     *    histogram rescaling factors; or
     * 2) the target distribution will be updated, since we don't make any
     *    assumption on its form; or
     * 3) the AWH parameters are such that we never attempt to skip non-local
     *    updates; or
     * 4) the free energy values have grown so large that a renormalization
     *    is needed.
     */
    if (needToUpdateTargetDistribution || detectedCovering || !params.skipUpdates() || needToNormalizeFreeEnergy)
    {
        /* Global update, just add all points. */
        updateList->clear();
        for (size_t m = 0; m < points_.size(); m++)
        {
            if (points_[m].inTargetRegion())
            {
                updateList->push_back(m);
            }
        }
    }

    /* Set histogram scale factors. */
    double weightHistScalingSkipped = 0;
    double logPmfsumScalingSkipped  = 0;
    if (params.skipUpdates())
    {
        getSkippedUpdateHistogramScaleFactors(params, &weightHistScalingSkipped, &logPmfsumScalingSkipped);
    }
    double weightHistScalingNew;
    double logPmfsumScalingNew;
    setHistogramUpdateScaleFactors(
            params, newHistogramSize, histogramSize_.histogramSize(), &weightHistScalingNew, &logPmfsumScalingNew);

    /* Update free energy and reference weight histogram for points in the update list. */
    for (int pointIndex : *updateList)
    {
        PointState* pointStateToUpdate = &points_[pointIndex];

        /* Do updates from previous update steps that were skipped because this point was at that time non-local. */
        if (params.skipUpdates())
        {
            pointStateToUpdate->performPreviouslySkippedUpdates(
                    params, histogramSize_.numUpdates(), weightHistScalingSkipped, logPmfsumScalingSkipped);
        }

        /* Now do an update with new sampling data. */
        pointStateToUpdate->updateWithNewSampling(
                params, histogramSize_.numUpdates(), weightHistScalingNew, logPmfsumScalingNew);
    }

    /* Only update the histogram size after we are done with the local point updates */
    histogramSize_.setHistogramSize(newHistogramSize, weightHistScalingNew);

    if (needToNormalizeFreeEnergy)
    {
        normalizeFreeEnergyAndPmfSum(&points_);
    }

    if (needToUpdateTargetDistribution)
    {
        /* The target distribution is always updated for all points at once. */
        updateTargetDistribution(params, forceCorrelation);
    }

    /* Update the bias. The bias is updated separately and last since it simply a function of
       the free energy and the target distribution and we want to avoid doing extra work. */
    for (int pointIndex : *updateList)
    {
        points_[pointIndex].updateBias();
    }

    /* Increase the update counter. */
    histogramSize_.incrementNumUpdates();
}

double BiasState::updateProbabilityWeightsAndConvolvedBias(ArrayRef<const DimParams> dimParams,
                                                           const BiasGrid&           grid,
                                                           ArrayRef<const double> neighborLambdaEnergies,
                                                           std::vector<double, AlignedAllocator<double>>* weight) const
{
    /* Only neighbors of the current coordinate value will have a non-negligible chance of getting sampled */
    const std::vector<int>& neighbors = grid.point(coordState_.gridpointIndex()).neighbor;

#if GMX_SIMD_HAVE_DOUBLE
    typedef SimdDouble PackType;
    constexpr int      packSize = GMX_SIMD_DOUBLE_WIDTH;
#else
    typedef double PackType;
    constexpr int  packSize = 1;
#endif
    /* Round the size of the weight array up to packSize */
    const int weightSize = ((neighbors.size() + packSize - 1) / packSize) * packSize;
    weight->resize(weightSize);

    double* gmx_restrict weightData = weight->data();
    PackType             weightSumPack(0.0);
    for (size_t i = 0; i < neighbors.size(); i += packSize)
    {
        for (size_t n = i; n < i + packSize; n++)
        {
            if (n < neighbors.size())
            {
                const int neighbor = neighbors[n];
                (*weight)[n]       = biasedLogWeightFromPoint(dimParams,
                                                        points_,
                                                        grid,
                                                        neighbor,
                                                        points_[neighbor].bias(),
                                                        coordState_.coordValue(),
                                                        neighborLambdaEnergies,
                                                        coordState_.gridpointIndex());
            }
            else
            {
                /* Pad with values that don't affect the result */
                (*weight)[n] = detail::c_largeNegativeExponent;
            }
        }
        PackType weightPack = load<PackType>(weightData + i);
        weightPack          = gmx::exp(weightPack);
        weightSumPack       = weightSumPack + weightPack;
        store(weightData + i, weightPack);
    }
    /* Sum of probability weights */
    double weightSum = reduce(weightSumPack);
    GMX_RELEASE_ASSERT(weightSum > 0,
                       "zero probability weight when updating AWH probability weights.");

    /* Normalize probabilities to sum to 1 */
    double invWeightSum = 1 / weightSum;

    /* When there is a free energy lambda state axis remove the convolved contributions along that
     * axis from the total bias. This must be done after calculating invWeightSum (since weightSum
     * will be modified), but before normalizing the weights (below). */
    if (grid.hasLambdaAxis())
    {
        /* If there is only one axis the bias will not be convolved in any dimension. */
        if (grid.axis().size() == 1)
        {
            weightSum = gmx::exp(points_[coordState_.gridpointIndex()].bias());
        }
        else
        {
            for (size_t i = 0; i < neighbors.size(); i++)
            {
                const int neighbor = neighbors[i];
                if (pointsHaveDifferentLambda(grid, coordState_.gridpointIndex(), neighbor))
                {
                    weightSum -= weightData[i];
                }
            }
            /* Subtracting potentially very large values above may lead to rounding errors, causing
             * negative weightSum, even in double precision. */
            weightSum = std::max(weightSum, GMX_DOUBLE_MIN);
        }
    }

    for (double& w : *weight)
    {
        w *= invWeightSum;
    }

    /* Return the convolved bias */
    return std::log(weightSum);
}

double BiasState::calcConvolvedBias(ArrayRef<const DimParams> dimParams,
                                    const BiasGrid&           grid,
                                    const awh_dvec&           coordValue) const
{
    int              point     = grid.nearestIndex(coordValue);
    const GridPoint& gridPoint = grid.point(point);

    /* Sum the probability weights from the neighborhood of the given point */
    double weightSum = 0;
    for (int neighbor : gridPoint.neighbor)
    {
        /* No convolution is required along the lambda dimension. */
        if (pointsHaveDifferentLambda(grid, point, neighbor))
        {
            continue;
        }
        double logWeight = biasedLogWeightFromPoint(
                dimParams, points_, grid, neighbor, points_[neighbor].bias(), coordValue, {}, point);
        weightSum += std::exp(logWeight);
    }

    /* Returns -GMX_FLOAT_MAX if no neighboring points were in the target region. */
    return (weightSum > 0) ? std::log(weightSum) : -GMX_FLOAT_MAX;
}

void BiasState::sampleProbabilityWeights(const BiasGrid& grid, gmx::ArrayRef<const double> probWeightNeighbor)
{
    const std::vector<int>& neighbor = grid.point(coordState_.gridpointIndex()).neighbor;

    /* Save weights for next update */
    for (size_t n = 0; n < neighbor.size(); n++)
    {
        points_[neighbor[n]].increaseWeightSumIteration(probWeightNeighbor[n]);
    }

    /* Update the local update range. Two corner points define this rectangular
     * domain. We need to choose two new corner points such that the new domain
     * contains both the old update range and the current neighborhood.
     * In the simplest case when an update is performed every sample,
     * the update range would simply equal the current neighborhood.
     */
    int neighborStart = neighbor[0];
    int neighborLast  = neighbor[neighbor.size() - 1];
    for (int d = 0; d < grid.numDimensions(); d++)
    {
        int origin = grid.point(neighborStart).index[d];
        int last   = grid.point(neighborLast).index[d];

        if (origin > last)
        {
            /* Unwrap if wrapped around the boundary (only happens for periodic
             * boundaries). This has been already for the stored index interval.
             */
            /* TODO: what we want to do is to find the smallest the update
             * interval that contains all points that need to be updated.
             * This amounts to combining two intervals, the current
             * [origin, end] update interval and the new touched neighborhood
             * into a new interval that contains all points from both the old
             * intervals.
             *
             * For periodic boundaries it becomes slightly more complicated
             * than for closed boundaries because then it needs not be
             * true that origin < end (so one can't simply relate the origin/end
             * in the min()/max() below). The strategy here is to choose the
             * origin closest to a reference point (index 0) and then unwrap
             * the end index if needed and choose the largest end index.
             * This ensures that both intervals are in the new interval
             * but it's not necessarily the smallest.
             * Currently we solve this by going through each possibility
             * and checking them.
             */
            last += grid.axis(d).numPointsInPeriod();
        }

        originUpdatelist_[d] = std::min(originUpdatelist_[d], origin);
        endUpdatelist_[d]    = std::max(endUpdatelist_[d], last);
    }
}

void BiasState::sampleCoordAndPmf(const std::vector<DimParams>& dimParams,
                                  const BiasGrid&               grid,
                                  gmx::ArrayRef<const double>   probWeightNeighbor,
                                  double                        convolvedBias)
{
    /* Sampling-based deconvolution extracting the PMF.
     * Update the PMF histogram with the current coordinate value.
     *
     * Because of the finite width of the harmonic potential, the free energy
     * defined for each coordinate point does not exactly equal that of the
     * actual coordinate, the PMF. However, the PMF can be estimated by applying
     * the relation exp(-PMF) = exp(-bias_convolved)*P_biased/Z, i.e. by keeping a
     * reweighted histogram of the coordinate value. Strictly, this relies on
     * the unknown normalization constant Z being either constant or known. Here,
     * neither is true except in the long simulation time limit. Empirically however,
     * it works (mainly because how the PMF histogram is rescaled).
     */

    const int                gridPointIndex  = coordState_.gridpointIndex();
    const std::optional<int> lambdaAxisIndex = grid.lambdaAxisIndex();

    /* Update the PMF of points along a lambda axis with their bias. */
    if (lambdaAxisIndex)
    {
        const std::vector<int>& neighbors = grid.point(gridPointIndex).neighbor;

        std::vector<double> lambdaMarginalDistribution =
                calculateFELambdaMarginalDistribution(grid, neighbors, probWeightNeighbor);

        awh_dvec coordValueAlongLambda = { coordState_.coordValue()[0],
                                           coordState_.coordValue()[1],
                                           coordState_.coordValue()[2],
                                           coordState_.coordValue()[3] };
        for (size_t i = 0; i < neighbors.size(); i++)
        {
            const int neighbor = neighbors[i];
            double    bias;
            if (pointsAlongLambdaAxis(grid, gridPointIndex, neighbor))
            {
                const double neighborLambda = grid.point(neighbor).coordValue[lambdaAxisIndex.value()];
                if (neighbor == gridPointIndex)
                {
                    bias = convolvedBias;
                }
                else
                {
                    coordValueAlongLambda[lambdaAxisIndex.value()] = neighborLambda;
                    bias = calcConvolvedBias(dimParams, grid, coordValueAlongLambda);
                }

                const double probWeight = lambdaMarginalDistribution[neighborLambda];
                const double weightedBias = bias - std::log(std::max(probWeight, GMX_DOUBLE_MIN)); // avoid log(0)

                if (neighbor == gridPointIndex && grid.covers(coordState_.coordValue()))
                {
                    points_[neighbor].samplePmf(weightedBias);
                }
                else
                {
                    points_[neighbor].updatePmfUnvisited(weightedBias);
                }
            }
        }
    }
    else
    {
        /* Only save coordinate data that is in range (the given index is always
         * in range even if the coordinate value is not).
         */
        if (grid.covers(coordState_.coordValue()))
        {
            /* Save PMF sum and keep a histogram of the sampled coordinate values */
            points_[gridPointIndex].samplePmf(convolvedBias);
        }
    }

    /* Save probability weights for the update */
    sampleProbabilityWeights(grid, probWeightNeighbor);
}

void BiasState::initHistoryFromState(AwhBiasHistory* biasHistory) const
{
    biasHistory->pointState.resize(points_.size());
}

void BiasState::updateHistory(AwhBiasHistory* biasHistory, const BiasGrid& grid) const
{
    GMX_RELEASE_ASSERT(biasHistory->pointState.size() == points_.size(),
                       "The AWH history setup does not match the AWH state.");

    AwhBiasStateHistory* stateHistory = &biasHistory->state;
    stateHistory->umbrellaGridpoint   = coordState_.umbrellaGridpoint();

    for (size_t m = 0; m < biasHistory->pointState.size(); m++)
    {
        AwhPointStateHistory* psh = &biasHistory->pointState[m];

        points_[m].storeState(psh);

        psh->weightsum_covering = weightSumCovering_[m];
    }

    histogramSize_.storeState(stateHistory);

    stateHistory->origin_index_updatelist = multiDimGridIndexToLinear(grid, originUpdatelist_);
    stateHistory->end_index_updatelist    = multiDimGridIndexToLinear(grid, endUpdatelist_);
}

void BiasState::restoreFromHistory(const AwhBiasHistory& biasHistory, const BiasGrid& grid)
{
    const AwhBiasStateHistory& stateHistory = biasHistory.state;

    coordState_.restoreFromHistory(stateHistory);

    if (biasHistory.pointState.size() != points_.size())
    {
        GMX_THROW(
                InvalidInputError("Bias grid size in checkpoint and simulation do not match. "
                                  "Likely you provided a checkpoint from a different simulation."));
    }
    for (size_t m = 0; m < points_.size(); m++)
    {
        points_[m].setFromHistory(biasHistory.pointState[m]);
    }

    for (size_t m = 0; m < weightSumCovering_.size(); m++)
    {
        weightSumCovering_[m] = biasHistory.pointState[m].weightsum_covering;
    }

    histogramSize_.restoreFromHistory(stateHistory);

    linearGridindexToMultiDim(grid, stateHistory.origin_index_updatelist, originUpdatelist_);
    linearGridindexToMultiDim(grid, stateHistory.end_index_updatelist, endUpdatelist_);
}

void BiasState::broadcast(const t_commrec* commRecord)
{
    gmx_bcast(sizeof(coordState_), &coordState_, commRecord->mpi_comm_mygroup);

    gmx_bcast(points_.size() * sizeof(PointState), points_.data(), commRecord->mpi_comm_mygroup);

    gmx_bcast(weightSumCovering_.size() * sizeof(double), weightSumCovering_.data(), commRecord->mpi_comm_mygroup);

    gmx_bcast(sizeof(histogramSize_), &histogramSize_, commRecord->mpi_comm_mygroup);
}

void BiasState::setFreeEnergyToConvolvedPmf(ArrayRef<const DimParams> dimParams, const BiasGrid& grid)
{
    std::vector<float> convolvedPmf;

    calcConvolvedPmf(dimParams, grid, &convolvedPmf);

    for (size_t m = 0; m < points_.size(); m++)
    {
        points_[m].setFreeEnergy(convolvedPmf[m]);
    }
}

void BiasState::updateSharedCorrelationTensorTimeIntegral(const BiasParams&      biasParams,
                                                          const CorrelationGrid& forceCorrelation,
                                                          bool shareAcrossAllRanks)
{
    const int numCorrelation = forceCorrelation.tensorSize();
    const int numPoints      = points_.size();

    GMX_ASSERT(numPoints > 0, "There must be points in the AWH coordinate grid.");
    GMX_ASSERT(static_cast<int>(sharedCorrelationTensorTimeIntegral_.size()) == numPoints,
               "The number of points in sharedCorrelationTensorTimeIntegral_ does not match the "
               "number of AWH points.");
    GMX_ASSERT(
            static_cast<int>(sharedCorrelationTensorTimeIntegral_[0].size()) == numCorrelation,
            "The number of correlations in sharedCorrelationTensorTimeIntegral_ does not match the "
            "AWH correlation grid tensor size.");

    std::vector<double> buffer(numCorrelation * numPoints, 0);

    if (biasParams.numSharedUpdate > 1)
    {
        GMX_ASSERT(biasSharing_ != nullptr
                           && biasParams.numSharedUpdate
                                              % biasSharing_->numSharingSimulations(biasParams.biasIndex_)
                                      == 0,
                   "numSharedUpdate should be a multiple of multiSimComm->numSimulations_");
        GMX_ASSERT(biasParams.numSharedUpdate == biasSharing_->numSharingSimulations(biasParams.biasIndex_),
                   "Sharing within a simulation is not implemented (yet)");

        for (int gridPointIndex = 0; gridPointIndex < numPoints; gridPointIndex++)
        {
            if (points_[gridPointIndex].inTargetRegion())
            {
                for (int correlationTensorIndex = 0; correlationTensorIndex < numCorrelation;
                     correlationTensorIndex++)
                {
                    int index     = gridPointIndex * numCorrelation + correlationTensorIndex;
                    buffer[index] = forceCorrelation.tensors()[gridPointIndex].getTimeIntegral(
                                            correlationTensorIndex, forceCorrelation.dtSample_)
                                    * points_[gridPointIndex].localWeightSum();
                }
            }
        }

<<<<<<< HEAD
        if (shareAcrossAllRanks)
        {
            biasSharing_->sumOverSharingSimulations(buffer, biasParams.biasIndex_);
        }
        else
        {
            biasSharing_->sumOverSharingMainRanks(buffer, biasParams.biasIndex_);
        }
=======
        biasSharing_->sumOverSharingMainRanks(buffer, biasParams.biasIndex);
>>>>>>> 923ea303

        for (int gridPointIndex = 0; gridPointIndex < numPoints; gridPointIndex++)
        {
            for (int correlationTensorIndex = 0; correlationTensorIndex < numCorrelation;
                 correlationTensorIndex++)
            {
                int index = gridPointIndex * numCorrelation + correlationTensorIndex;
                if (points_[gridPointIndex].weightSumTot() > 0 && points_[gridPointIndex].inTargetRegion())
                {
                    sharedCorrelationTensorTimeIntegral_[gridPointIndex][correlationTensorIndex] =
                            buffer[index] / points_[gridPointIndex].weightSumTot();
                }
                else
                {
                    sharedCorrelationTensorTimeIntegral_[gridPointIndex][correlationTensorIndex] = 0;
                }
            }
        }
    }
    else
    {
        for (int gridPointIndex = 0; gridPointIndex < numPoints; gridPointIndex++)
        {
            for (int correlationTensorIndex = 0; correlationTensorIndex < numCorrelation;
                 correlationTensorIndex++)
            {
                sharedCorrelationTensorTimeIntegral_[gridPointIndex][correlationTensorIndex] =
                        forceCorrelation.tensors()[gridPointIndex].getTimeIntegral(
                                correlationTensorIndex, forceCorrelation.dtSample_);
            }
        }
    }
}

double BiasState::getSharedCorrelationTensorTimeIntegral(const int gridPointIndex,
                                                         const int correlationTensorIndex) const
{
    if (!points_[gridPointIndex].inTargetRegion() || points_[gridPointIndex].weightSumTot() <= 0)
    {
        return 0;
    }

    return sharedCorrelationTensorTimeIntegral_[gridPointIndex][correlationTensorIndex];
}

const std::vector<double>& BiasState::getSharedPointCorrelationIntegral(const int gridPointIndex) const
{
    if (!points_[gridPointIndex].inTargetRegion() || points_[gridPointIndex].weightSumTot() <= 0)
    {
        for (size_t i = 0; i < sharedCorrelationTensorTimeIntegral_[gridPointIndex].size(); i++)
        {
            GMX_RELEASE_ASSERT(sharedCorrelationTensorTimeIntegral_[gridPointIndex][i] == 0,
                               "Correlation tensor time integral of unvisited points should be 0.");
        }
    }

    return sharedCorrelationTensorTimeIntegral_[gridPointIndex];
}

/*! \brief
 * Count trailing data rows containing only zeros.
 *
 * \param[in] data        2D data array.
 * \param[in] numRows     Number of rows in array.
 * \param[in] numColumns  Number of cols in array.
 * \returns the number of trailing zero rows.
 */
static int countTrailingZeroRows(const MultiDimArray<std::vector<double>, dynamicExtents2D>& data,
                                 int numRows,
                                 int numColumns)
{
    const auto& dataView = data.asConstView();

    int numZeroRows = 0;
    for (int m = numRows - 1; m >= 0; m--)
    {
        bool rowIsZero = true;
        for (int d = 0; d < numColumns; d++)
        {
            if (dataView[d][m] != 0)
            {
                rowIsZero = false;
                break;
            }
        }

        if (!rowIsZero)
        {
            /* At a row with non-zero data */
            break;
        }
        else
        {
            /* Still at a zero data row, keep checking rows higher up. */
            numZeroRows++;
        }
    }

    return numZeroRows;
}

/*! \brief
 * Initializes the PMF and target with data read from an input table.
 *
 * \param[in]     dimParams   The dimension parameters.
 * \param[in]     grid        The grid.
 * \param[in]     filename    The filename to read PMF and target from.
 * \param[in]     numBias     Number of biases.
 * \param[in]     biasIndex   The index of the bias.
 * \param[in,out] pointState  The state of the points in this bias.
 */
static void readUserPmfAndTargetDistribution(ArrayRef<const DimParams> dimParams,
                                             const BiasGrid&           grid,
                                             const std::string&        filename,
                                             int                       numBias,
                                             int                       biasIndex,
                                             std::vector<PointState>*  pointState)
{
    /* Read the PMF and target distribution.
       From the PMF, the convolved PMF, or the reference value free energy, can be calculated
       base on the force constant. The free energy and target together determine the bias.
     */
    std::string filenameModified(filename);
    if (numBias > 1)
    {
        size_t n = filenameModified.rfind('.');
        GMX_RELEASE_ASSERT(n != std::string::npos,
                           "The filename should contain an extension starting with .");
        filenameModified.insert(n, formatString("%d", biasIndex));
    }

    std::string correctFormatMessage = formatString(
            "%s is expected in the following format. "
            "The first ndim column(s) should contain the coordinate values for each point, "
            "each column containing values of one dimension (in ascending order). "
            "For a multidimensional coordinate, points should be listed "
            "in the order obtained by traversing lower dimensions first. "
            "E.g. for two-dimensional grid of size nxn: "
            "(1, 1), (1, 2),..., (1, n), (2, 1), (2, 2), ..., , (n, n - 1), (n, n). "
            "Column ndim +  1 should contain the PMF value for each coordinate value. "
            "The target distribution values should be in column ndim + 2  or column ndim + 5. "
            "Make sure the input file ends with a new line but has no trailing new lines.",
            filename.c_str());
    gmx::TextLineWrapper wrapper;
    wrapper.settings().setLineLength(c_linewidth);
    correctFormatMessage = wrapper.wrapToString(correctFormatMessage);

    gmx::MultiDimArray<std::vector<double>, gmx::dynamicExtents2D> data = readXvgData(filenameModified);
    const int                                                      numColumns = data.extent(0);
    const int                                                      numRows    = data.extent(1);

    /* Check basic data properties here. BiasGrid takes care of more complicated things. */

    if (numRows <= 0)
    {
        std::string mesg = gmx::formatString(
                "%s is empty!.\n\n%s", filename.c_str(), correctFormatMessage.c_str());
        GMX_THROW(InvalidInputError(mesg));
    }

    /* Less than 2 points is not useful for PMF or target. */
    if (numRows < 2)
    {
        std::string mesg = gmx::formatString(
                "%s contains too few data points (%d)."
                "The minimum number of points is 2.",
                filename.c_str(),
                numRows);
        GMX_THROW(InvalidInputError(mesg));
    }

    /* Make sure there are enough columns of data.

       Two formats are allowed. Either with columns  {coords, PMF, target} or
       {coords, PMF, x, y, z, target, ...}. The latter format is allowed since that
       is how AWH output is written (x, y, z being other AWH variables). For this format,
       trailing columns are ignored.
     */
    int columnIndexTarget;
    int numColumnsMin  = dimParams.size() + 2;
    int columnIndexPmf = dimParams.size();
    if (numColumns == numColumnsMin)
    {
        columnIndexTarget = columnIndexPmf + 1;
    }
    else
    {
        columnIndexTarget = columnIndexPmf + 4;
    }

    if (numColumns < numColumnsMin)
    {
        std::string mesg = gmx::formatString(
                "The number of columns in %s should be at least %d."
                "\n\n%s",
                filename.c_str(),
                numColumnsMin,
                correctFormatMessage.c_str());
        GMX_THROW(InvalidInputError(mesg));
    }

    const auto& dataView = data.asView();

    /* read_xvg can give trailing zero data rows for trailing new lines in the input. We allow 1 zero row,
       since this could be real data. But multiple trailing zero rows cannot correspond to valid data. */
    int numZeroRows = countTrailingZeroRows(data, numRows, numColumns);
    if (numZeroRows > 1)
    {
        std::string mesg = gmx::formatString(
                "Found %d trailing zero data rows in %s. Please remove trailing empty lines and "
                "try again.",
                numZeroRows,
                filename.c_str());
        GMX_THROW(InvalidInputError(mesg));
    }

    /* Convert from user units to internal units before sending the data of to grid. */
    for (size_t d = 0; d < dimParams.size(); d++)
    {
        double scalingFactor = dimParams[d].scaleUserInputToInternal(1);
        if (scalingFactor == 1)
        {
            continue;
        }
        for (size_t m = 0; m < pointState->size(); m++)
        {
            dataView[d][m] *= scalingFactor;
        }
    }

    /* Get a data point for each AWH grid point so that they all get data. */
    std::vector<int> gridIndexToDataIndex(grid.numPoints());
    mapGridToDataGrid(&gridIndexToDataIndex, data, numRows, filename, grid, correctFormatMessage);

    // The bounds for the PMF such that exp(pmf) doesn't over/underflow in double precision
    const double c_pmfMax = 700.0;

    /* Extract the data for each grid point.
     * We check if the target distribution is zero for all points.
     */
    bool targetDistributionIsZero = true;
    for (size_t m = 0; m < pointState->size(); m++)
    {
        const double pmf = dataView[columnIndexPmf][gridIndexToDataIndex[m]];
        if (pmf < -c_pmfMax || pmf > c_pmfMax)
        {
            GMX_THROW(InvalidInputError(
                    "A value in the user input PMF is beyond the bounds of +-700 kT"));
        }
        (*pointState)[m].setLogPmfSum(-pmf);
        double target = dataView[columnIndexTarget][gridIndexToDataIndex[m]];

        /* Check if the values are allowed. */
        if (target < 0)
        {
            std::string mesg = gmx::formatString(
                    "Target distribution weight at point %zu (%g) in %s is negative.",
                    m,
                    target,
                    filename.c_str());
            GMX_THROW(InvalidInputError(mesg));
        }
        if (target > 0)
        {
            targetDistributionIsZero = false;
        }
        (*pointState)[m].setTargetConstantWeight(target);
    }

    if (targetDistributionIsZero)
    {
        std::string mesg =
                gmx::formatString("The target weights given in column %d in %s are all 0",
                                  columnIndexTarget,
                                  filename.c_str());
        GMX_THROW(InvalidInputError(mesg));
    }
}

void BiasState::normalizePmf(int numSharingSims)
{
    /* The normalization of the PMF estimate matters because it determines how big effect the next sample has.
       Approximately (for large enough force constant) we should have:
       sum_x(exp(-pmf(x)) = nsamples*sum_xref(exp(-f(xref)).
     */

    /* Calculate the normalization factor, i.e. divide by the pmf sum, multiply by the number of samples and the f sum */
    double expSumPmf = 0;
    double expSumF   = 0;
    for (const PointState& pointState : points_)
    {
        if (pointState.inTargetRegion())
        {
            expSumPmf += std::exp(pointState.logPmfSum());
            expSumF += std::exp(-pointState.freeEnergy());
        }
    }
    double numSamples = histogramSize_.histogramSize() / numSharingSims;

    /* Renormalize */
    double logRenorm = std::log(numSamples * expSumF / expSumPmf);
    for (PointState& pointState : points_)
    {
        if (pointState.inTargetRegion())
        {
            pointState.setLogPmfSum(pointState.logPmfSum() + logRenorm);
        }
    }
}

void BiasState::initGridPointState(const AwhBiasParams&      awhBiasParams,
                                   ArrayRef<const DimParams> dimParams,
                                   const BiasGrid&           grid,
                                   const BiasParams&         params,
                                   const CorrelationGrid&    forceCorrelation,
                                   const std::string&        filename,
                                   int                       numBias)
{
    /* Modify PMF, free energy and the constant target distribution factor
     * to user input values if there is data given.
     */
    if (awhBiasParams.userPMFEstimate())
    {
        readUserPmfAndTargetDistribution(dimParams, grid, filename, numBias, params.biasIndex_, &points_);
        setFreeEnergyToConvolvedPmf(dimParams, grid);
    }

    /* The local Boltzmann distribution is special because the target distribution is updated as a function of the reference weighthistogram. */
    GMX_RELEASE_ASSERT(params.eTarget != AwhTargetType::LocalBoltzmann || points_[0].weightSumRef() != 0,
                       "AWH reference weight histogram not initialized properly with local "
                       "Boltzmann target distribution.");

    updateTargetDistribution(params, forceCorrelation);

    for (PointState& pointState : points_)
    {
        if (pointState.inTargetRegion())
        {
            pointState.updateBias();
        }
        else
        {
            /* Note that for zero target this is a value that represents -infinity but should not be used for biasing. */
            pointState.setTargetToZero();
        }
    }

    /* Set the initial reference weighthistogram. */
    const double histogramSize = histogramSize_.histogramSize();
    for (auto& pointState : points_)
    {
        pointState.setInitialReferenceWeightHistogram(histogramSize);
    }

    /* Make sure the pmf is normalized consistently with the histogram size.
       Note: the target distribution and free energy need to be set here. */
    normalizePmf(params.numSharedUpdate);
}

BiasState::BiasState(const AwhBiasParams&      awhBiasParams,
                     double                    histogramSizeInitial,
                     ArrayRef<const DimParams> dimParams,
                     const BiasGrid&           grid,
                     const BiasSharing*        biasSharing) :
    coordState_(awhBiasParams, dimParams, grid),
    points_(grid.numPoints()),
    weightSumCovering_(grid.numPoints()),
    histogramSize_(awhBiasParams, histogramSizeInitial),
    biasSharing_(biasSharing),
    /* The number of tensor elements are dim*(dim+1)/2 */
    sharedCorrelationTensorTimeIntegral_(
            grid.numPoints(),
            std::vector<double>(dimParams.size() * (dimParams.size() + 1) / 2, 0))
{
    /* The minimum and maximum multidimensional point indices that are affected by the next update */
    for (size_t d = 0; d < dimParams.size(); d++)
    {
        int index            = grid.point(coordState_.gridpointIndex()).index[d];
        originUpdatelist_[d] = index;
        endUpdatelist_[d]    = index;
    }
}

} // namespace gmx<|MERGE_RESOLUTION|>--- conflicted
+++ resolved
@@ -1673,7 +1673,6 @@
             }
         }
 
-<<<<<<< HEAD
         if (shareAcrossAllRanks)
         {
             biasSharing_->sumOverSharingSimulations(buffer, biasParams.biasIndex_);
@@ -1682,9 +1681,6 @@
         {
             biasSharing_->sumOverSharingMainRanks(buffer, biasParams.biasIndex_);
         }
-=======
-        biasSharing_->sumOverSharingMainRanks(buffer, biasParams.biasIndex);
->>>>>>> 923ea303
 
         for (int gridPointIndex = 0; gridPointIndex < numPoints; gridPointIndex++)
         {
