/*
 * This file is part of the GROMACS molecular simulation package.
 *
 * Copyright 2023- The GROMACS Authors
 * and the project initiators Erik Lindahl, Berk Hess and David van der Spoel.
 * Consult the AUTHORS/COPYING files and https://www.gromacs.org for details.
 *
 * GROMACS is free software; you can redistribute it and/or
 * modify it under the terms of the GNU Lesser General Public License
 * as published by the Free Software Foundation; either version 2.1
 * of the License, or (at your option) any later version.
 *
 * GROMACS is distributed in the hope that it will be useful,
 * but WITHOUT ANY WARRANTY; without even the implied warranty of
 * MERCHANTABILITY or FITNESS FOR A PARTICULAR PURPOSE.  See the GNU
 * Lesser General Public License for more details.
 *
 * You should have received a copy of the GNU Lesser General Public
 * License along with GROMACS; if not, see
 * https://www.gnu.org/licenses, or write to the Free Software Foundation,
 * Inc., 51 Franklin Street, Fifth Floor, Boston, MA  02110-1301  USA.
 *
 * If you want to redistribute modifications to GROMACS, please
 * consider that scientific software is very special. Version
 * control is crucial - bugs must be traceable. We will be happy to
 * consider code for inclusion in the official distribution, but
 * derived work must not be called official GROMACS. Details are found
 * in the README & COPYING files - if they are missing, get the
 * official version at https://www.gromacs.org.
 *
 * To help us fund GROMACS development, we humbly ask that you cite
 * the research papers on the package. Check out https://www.gromacs.org.
 */
/*! \internal \file
 * \brief
 * Implements options for Colvars.
 * Keep a minimal ColvarsOptions implementation in the case Colvars is not activated
 * to ensure compatbility (with gmx tools for example).
 */
#include "gmxpre.h"

#include "colvarsoptions.h"

<<<<<<< HEAD
#include <cstddef>

#include <filesystem>
=======
#include "config.h"

>>>>>>> 14db754e
#include <fstream>
#include <optional>

#include "gromacs/math/arrayrefwithpadding.h"
#include "gromacs/math/vec.h"
#include "gromacs/options/basicoptions.h"
#include "gromacs/options/ioptionscontainerwithsections.h"
#include "gromacs/options/optionsection.h"
#include "gromacs/topology/mtop_util.h"
#include "gromacs/utility/arrayref.h"
#include "gromacs/utility/exceptions.h"
#include "gromacs/utility/gmxassert.h"
#include "gromacs/utility/keyvaluetree.h"
#include "gromacs/utility/keyvaluetreebuilder.h"
#include "gromacs/utility/keyvaluetreetransform.h"
#include "gromacs/utility/path.h"
#include "gromacs/utility/strconvert.h"
#include "gromacs/utility/textreader.h"

#if GMX_HAVE_COLVARS
#    include "colvarspreprocessor.h"
#endif

enum class PbcType : int;
struct gmx_mtop_t;


namespace gmx
{

namespace
{

/*! \brief Helper to declare mdp transform rules.
 *
 * Enforces uniform mdp options that are always prepended with the correct
 * string for the colvars mdp options.
 *
 * \tparam ToType type to be transformed to
 * \tparam TransformWithFunctionType type of transformation function to be used
 *
 * \param[in] rules KVT transformation rules
 * \param[in] transformationFunction the function to transform the flat kvt tree
 * \param[in] optionTag string tag that describes the mdp option, appended to the
 *                      default string for the density guided simulation
 */
template<class ToType, class TransformWithFunctionType>
void colvarsMdpTransformFromString(IKeyValueTreeTransformRules* rules,
                                   TransformWithFunctionType    transformationFunction,
                                   const std::string&           optionTag)
{
    rules->addRule()
            .from<std::string>("/" + c_colvarsModuleName + "-" + optionTag)
            .to<ToType>("/" + c_colvarsModuleName + "/" + optionTag)
            .transformWith(transformationFunction);
}

} // namespace


void ColvarsOptions::initMdpTransform(IKeyValueTreeTransformRules* rules)
{
    const auto& stringIdentityTransform = [](std::string s) { return s; };
    colvarsMdpTransformFromString<bool>(rules, &fromStdString<bool>, c_activeTag_);
    colvarsMdpTransformFromString<std::string>(rules, stringIdentityTransform, c_colvarsFileNameTag_);
    colvarsMdpTransformFromString<int>(rules, &fromStdString<int>, c_colvarsSeedTag_);
}


void ColvarsOptions::buildMdpOutput(KeyValueTreeObjectBuilder* builder) const
{
    // new empty line before writing colvars mdp values
    builder->addValue<std::string>("comment-" + c_colvarsModuleName + "empty-line", "");

    builder->addValue<std::string>("comment-" + c_colvarsModuleName + "-module", "; Colvars bias");
    builder->addValue<bool>(c_colvarsModuleName + "-" + c_activeTag_, active_);

    if (active_)
    {
        builder->addValue<std::string>("comment-" + c_colvarsModuleName + "-" + c_colvarsFileNameTag_,
                                       "; colvars config file");
        builder->addValue<std::string>(c_colvarsModuleName + "-" + c_colvarsFileNameTag_, colvarsFileName_);

        builder->addValue<std::string>("comment-" + c_colvarsModuleName + "-" + c_colvarsSeedTag_,
                                       "; Colvars seed");
        builder->addValue<int>(c_colvarsModuleName + "-" + c_colvarsSeedTag_, colvarsSeed_);
    }
}


void ColvarsOptions::initMdpOptions(IOptionsContainerWithSections* options)
{
    auto section = options->addSection(OptionSection(c_colvarsModuleName.c_str()));
    section.addOption(BooleanOption(c_activeTag_.c_str()).store(&active_));
    section.addOption(StringOption(c_colvarsFileNameTag_.c_str()).store(&colvarsFileName_));
    section.addOption(IntegerOption(c_colvarsSeedTag_.c_str()).store(&colvarsSeed_));
}


bool ColvarsOptions::isActive() const
{
    return active_;
}


#if GMX_HAVE_COLVARS


void ColvarsOptions::writeInternalParametersToKvt(KeyValueTreeObjectBuilder treeBuilder)
{

    // Copy the content of the colvars input file into a string for latter save in KVT
    if (!colvarsFileName_.empty())
    {
        colvarsConfigString_ = TextReader::readFileToString(colvarsFileName_);
    }

    // Write colvars input file as a string
    treeBuilder.addValue<std::string>(c_colvarsModuleName + "-" + c_configStringTag_, colvarsConfigString_);


    ColvarsPreProcessor colvarsPreProcess(
            colvarsConfigString_, gmxAtoms_, pbc_, logger_, ensembleTemperature_, colvarsSeed_, box_, x_);
    //! Vector with colvars atoms coordinates
    colvarsAtomCoords_ = colvarsPreProcess.getColvarsCoords();

    // Save other colvars input files into the KVT
    if (!colvarsPreProcess.inputStreamsToKVT(treeBuilder, c_colvarsModuleName + "-" + c_inputStreamsTag_))
    {
        GMX_THROW(InternalError("Cannot save colvars input files into the tpr."));
    }

    // Write colvars atoms coords
    auto DoubleArrayAdder =
            treeBuilder.addUniformArray<double>(c_colvarsModuleName + "-" + c_startingCoordsTag_);
    for (const auto& indexValue : colvarsAtomCoords_)
    {
        for (int j = 0; j < DIM; j++)
        {
            DoubleArrayAdder.addValue(static_cast<double>(indexValue[j]));
        }
    }

    // Write ensemble temperature
    treeBuilder.addValue<real>(c_colvarsModuleName + "-" + c_ensTempTag_, ensembleTemperature_);

    // Write seed
    treeBuilder.addValue<int>(c_colvarsModuleName + "-" + c_colvarsSeedTag_, colvarsSeed_);
}


void ColvarsOptions::readInternalParametersFromKvt(const KeyValueTreeObject& tree)
{

    if (!active_)
    {
        return;
    }


    // Retrieve the content of all inputfiles listed in the KVT as "colvars-inputStreams-filename"
    for (const auto& a : tree.properties())
    {
        std::size_t pos = a.key().find(c_colvarsModuleName + "-" + c_inputStreamsTag_);
        if (pos != std::string::npos)
        {
            std::string filename = a.key().substr(
                    pos + std::string(c_colvarsModuleName + "-" + c_inputStreamsTag_).size() + 1);

            inputFiles_[filename] = tree[a.key()].cast<std::string>();
        }
    }

    if (!tree.keyExists(c_colvarsModuleName + "-" + c_configStringTag_))
    {
        GMX_THROW(InconsistentInputError(
                "Cannot find colvars-configString required for colvars simulation."));
    }
    colvarsConfigString_ = tree[c_colvarsModuleName + "-" + c_configStringTag_].cast<std::string>();


    if (!tree.keyExists(c_colvarsModuleName + "-" + c_startingCoordsTag_))
    {
        GMX_THROW(InconsistentInputError(
                "Cannot find colvars-startingCoords required for colvars simulation."));
    }

    auto kvtDoubleArray = tree[c_colvarsModuleName + "-" + c_startingCoordsTag_].asArray().values();


    // Make sure the coordinates saved are consistent with the dimensions
    if (kvtDoubleArray.size() % DIM != 0)
    {
        GMX_THROW(InconsistentInputError(
                "Coordinates saved in colvars-startingCoords are in the wrong format."));
    }

    for (size_t i = 0; i < kvtDoubleArray.size() / DIM; i++)
    {
        RVec x;
        for (int j = 0; j < DIM; j++)
        {
            x[j] = static_cast<real>(kvtDoubleArray[i * DIM + j].cast<double>());
        }
        colvarsAtomCoords_.push_back(x);
    }

    if (!tree.keyExists(c_colvarsModuleName + "-" + c_ensTempTag_))
    {
        GMX_THROW(InconsistentInputError(
                "Cannot find ensemble temperature required for colvars simulation."));
    }
    ensembleTemperature_ = tree[c_colvarsModuleName + "-" + c_ensTempTag_].cast<real>();


    if (!tree.keyExists(c_colvarsModuleName + "-" + c_colvarsSeedTag_))
    {
        GMX_THROW(InconsistentInputError(
                "Cannot find colvars seed required for colvars simulation."));
    }
    colvarsSeed_ = tree[c_colvarsModuleName + "-" + c_colvarsSeedTag_].cast<int>();
}


void ColvarsOptions::processTopology(gmx_mtop_t* mtop)
{
    gmxAtoms_ = gmx_mtop_global_atoms(*mtop);
}


void ColvarsOptions::processCoordinates(const CoordinatesAndBoxPreprocessed& coord)
{

    x_   = coord.coordinates_.unpaddedConstArrayRef();
    pbc_ = coord.pbc_;
    copy_mat(coord.box_, box_);
}

void ColvarsOptions::setLogger(const MDLogger& logger)
{
    logger_ = &logger;
}

void ColvarsOptions::processEdrFilename(const EdrOutputFilename& filename)
{
    // Do nothing if Colvars is not active
    if (!active_)
    {
        return;
    }

    // Provided name should not be empty
    GMX_RELEASE_ASSERT(!filename.edrOutputFilename_.empty(), "Empty name for the *.edr output file");

<<<<<<< HEAD
    outputPrefix_ =
            stripExtension(std::filesystem::path(filename.edrOutputFilename_).filename()).string();
=======
    outputPrefix_ = stripExtension(std::filesystem::path(filename.edrOutputFilename_)).u8string();
>>>>>>> 14db754e
}


void ColvarsOptions::processTemperature(const EnsembleTemperature& temp)
{
    if (temp.constantEnsembleTemperature_)
    {
        ensembleTemperature_ = temp.constantEnsembleTemperature_.value();
    }
    else
    {
        ensembleTemperature_ = -1;
    }
}

const std::string& ColvarsOptions::colvarsFileName() const
{
    return colvarsFileName_;
}


const std::string& ColvarsOptions::colvarsConfigContent() const
{
    return colvarsConfigString_;
}

const std::vector<RVec>& ColvarsOptions::colvarsAtomCoords() const
{
    return colvarsAtomCoords_;
}

const std::string& ColvarsOptions::colvarsOutputPrefix() const
{
    return outputPrefix_;
}

const real& ColvarsOptions::colvarsEnsTemp() const
{
    return ensembleTemperature_;
}

const std::map<std::string, std::string>& ColvarsOptions::colvarsInputFiles() const
{
    return inputFiles_;
}

int ColvarsOptions::colvarsSeed() const
{
    return colvarsSeed_;
}

void ColvarsOptions::setParameters(const std::string&   colvarsfile,
                                   const t_atoms&       topology,
                                   ArrayRef<const RVec> coords,
                                   PbcType              pbcType,
                                   const matrix         boxValues,
                                   real                 temperature)
{
    colvarsFileName_ = colvarsfile;
    gmxAtoms_        = topology;
    x_               = coords;
    pbc_             = pbcType;
    copy_mat(boxValues, box_);
    ensembleTemperature_ = temperature;
}


#endif // GMX_HAVE_COLVARS

} // namespace gmx<|MERGE_RESOLUTION|>--- conflicted
+++ resolved
@@ -41,14 +41,11 @@
 
 #include "colvarsoptions.h"
 
-<<<<<<< HEAD
+#include "config.h"
+
 #include <cstddef>
 
 #include <filesystem>
-=======
-#include "config.h"
-
->>>>>>> 14db754e
 #include <fstream>
 #include <optional>
 
@@ -303,12 +300,7 @@
     // Provided name should not be empty
     GMX_RELEASE_ASSERT(!filename.edrOutputFilename_.empty(), "Empty name for the *.edr output file");
 
-<<<<<<< HEAD
-    outputPrefix_ =
-            stripExtension(std::filesystem::path(filename.edrOutputFilename_).filename()).string();
-=======
-    outputPrefix_ = stripExtension(std::filesystem::path(filename.edrOutputFilename_)).u8string();
->>>>>>> 14db754e
+    outputPrefix_ = stripExtension(std::filesystem::path(filename.edrOutputFilename_)).string();
 }
 
 
