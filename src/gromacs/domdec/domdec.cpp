/*
 * This file is part of the GROMACS molecular simulation package.
 *
 * Copyright (c) 2005,2006,2007,2008,2009,2010,2011,2012,2013,2014,2015,2016,2017,2018, by the GROMACS development team, led by
 * Mark Abraham, David van der Spoel, Berk Hess, and Erik Lindahl,
 * and including many others, as listed in the AUTHORS file in the
 * top-level source directory and at http://www.gromacs.org.
 *
 * GROMACS is free software; you can redistribute it and/or
 * modify it under the terms of the GNU Lesser General Public License
 * as published by the Free Software Foundation; either version 2.1
 * of the License, or (at your option) any later version.
 *
 * GROMACS is distributed in the hope that it will be useful,
 * but WITHOUT ANY WARRANTY; without even the implied warranty of
 * MERCHANTABILITY or FITNESS FOR A PARTICULAR PURPOSE.  See the GNU
 * Lesser General Public License for more details.
 *
 * You should have received a copy of the GNU Lesser General Public
 * License along with GROMACS; if not, see
 * http://www.gnu.org/licenses, or write to the Free Software Foundation,
 * Inc., 51 Franklin Street, Fifth Floor, Boston, MA  02110-1301  USA.
 *
 * If you want to redistribute modifications to GROMACS, please
 * consider that scientific software is very special. Version
 * control is crucial - bugs must be traceable. We will be happy to
 * consider code for inclusion in the official distribution, but
 * derived work must not be called official GROMACS. Details are found
 * in the README & COPYING files - if they are missing, get the
 * official version at http://www.gromacs.org.
 *
 * To help us fund GROMACS development, we humbly ask that you cite
 * the research papers on the package. Check out http://www.gromacs.org.
 */

#include "gmxpre.h"

#include "domdec.h"

#include "config.h"

#include <cassert>
#include <cinttypes>
#include <climits>
#include <cmath>
#include <cstdio>
#include <cstdlib>
#include <cstring>

#include <algorithm>

#include "gromacs/compat/make_unique.h"
#include "gromacs/domdec/collect.h"
#include "gromacs/domdec/dlb.h"
#include "gromacs/domdec/dlbtiming.h"
#include "gromacs/domdec/domdec_network.h"
#include "gromacs/domdec/ga2la.h"
#include "gromacs/domdec/partition.h"
#include "gromacs/gmxlib/network.h"
#include "gromacs/gmxlib/nrnb.h"
#include "gromacs/gpu_utils/gpu_utils.h"
#include "gromacs/hardware/hw_info.h"
#include "gromacs/listed-forces/manage-threading.h"
#include "gromacs/math/vec.h"
#include "gromacs/math/vectypes.h"
#include "gromacs/mdlib/calc_verletbuf.h"
#include "gromacs/mdlib/constr.h"
#include "gromacs/mdlib/constraintrange.h"
#include "gromacs/mdlib/mdrun.h"
#include "gromacs/mdlib/updategroups.h"
#include "gromacs/mdlib/vsite.h"
#include "gromacs/mdtypes/commrec.h"
#include "gromacs/mdtypes/inputrec.h"
#include "gromacs/mdtypes/state.h"
#include "gromacs/pbcutil/ishift.h"
#include "gromacs/pbcutil/pbc.h"
#include "gromacs/pulling/pull.h"
#include "gromacs/timing/wallcycle.h"
#include "gromacs/topology/block.h"
#include "gromacs/topology/idef.h"
#include "gromacs/topology/ifunc.h"
#include "gromacs/topology/mtop_lookup.h"
#include "gromacs/topology/mtop_util.h"
#include "gromacs/topology/topology.h"
#include "gromacs/utility/basedefinitions.h"
#include "gromacs/utility/basenetwork.h"
#include "gromacs/utility/cstringutil.h"
#include "gromacs/utility/exceptions.h"
#include "gromacs/utility/fatalerror.h"
#include "gromacs/utility/gmxmpi.h"
#include "gromacs/utility/logger.h"
#include "gromacs/utility/real.h"
#include "gromacs/utility/smalloc.h"
#include "gromacs/utility/strconvert.h"
#include "gromacs/utility/stringstream.h"
#include "gromacs/utility/stringutil.h"
#include "gromacs/utility/textwriter.h"

#include "atomdistribution.h"
#include "box.h"
#include "cellsizes.h"
#include "distribute.h"
#include "domdec_constraints.h"
#include "domdec_internal.h"
#include "domdec_vsite.h"
#include "redistribute.h"
#include "utility.h"

static const char *edlbs_names[int(DlbState::nr)] = { "off", "auto", "locked", "on", "on" };

<<<<<<< HEAD
/* The size per atom group of the cggl_flag buffer in gmx_domdec_comm_t */
=======
struct gmx_domdec_master_t
{
    /* The cell boundaries */
    real **cell_x;
    /* The global charge group division */
    int   *ncg;    /* Number of home charge groups for each node */
    int   *index;  /* Index of nnodes+1 into cg */
    int   *cg;     /* Global charge group index */
    int   *nat;    /* Number of home atoms for each node. */
    int   *ibuf;   /* Buffer for communication */
    rvec  *vbuf;   /* Buffer for state scattering and gathering */
};

#define DD_NLOAD_MAX 9

static const char *edlbs_names[edlbsNR] = { "off", "off", "off", "locked", "on", "on" };

/* The size per charge group of the cggl_flag buffer in gmx_domdec_comm_t */
>>>>>>> 21becc05
#define DD_CGIBS 2

/* The flags for the cggl_flag buffer in gmx_domdec_comm_t */
#define DD_FLAG_NRCG  65535
#define DD_FLAG_FW(d) (1<<(16+(d)*2))
#define DD_FLAG_BW(d) (1<<(16+(d)*2+1))

/* The DD zone order */
static const ivec dd_zo[DD_MAXZONE] =
{{0, 0, 0}, {1, 0, 0}, {1, 1, 0}, {0, 1, 0}, {0, 1, 1}, {0, 0, 1}, {1, 0, 1}, {1, 1, 1}};

/* The non-bonded zone-pair setup for domain decomposition
 * The first number is the i-zone, the second number the first j-zone seen by
 * this i-zone, the third number the last+1 j-zone seen by this i-zone.
 * As is, this is for 3D decomposition, where there are 4 i-zones.
 * With 2D decomposition use only the first 2 i-zones and a last+1 j-zone of 4.
 * With 1D decomposition use only the first i-zone and a last+1 j-zone of 2.
 */
static const int
    ddNonbondedZonePairRanges[DD_MAXIZONE][3] = {{0, 0, 8},
                                                 {1, 3, 6},
                                                 {2, 5, 6},
                                                 {3, 5, 7}};


/*
   #define dd_index(n,i) ((((i)[ZZ]*(n)[YY] + (i)[YY])*(n)[XX]) + (i)[XX])

   static void index2xyz(ivec nc,int ind,ivec xyz)
   {
   xyz[XX] = ind % nc[XX];
   xyz[YY] = (ind / nc[XX]) % nc[YY];
   xyz[ZZ] = ind / (nc[YY]*nc[XX]);
   }
 */

static void ddindex2xyz(const ivec nc, int ind, ivec xyz)
{
    xyz[XX] = ind / (nc[YY]*nc[ZZ]);
    xyz[YY] = (ind / nc[ZZ]) % nc[YY];
    xyz[ZZ] = ind % nc[ZZ];
}

static int ddcoord2ddnodeid(gmx_domdec_t *dd, ivec c)
{
    int ddindex;
    int ddnodeid = -1;

    ddindex = dd_index(dd->nc, c);
    if (dd->comm->bCartesianPP_PME)
    {
        ddnodeid = dd->comm->ddindex2ddnodeid[ddindex];
    }
    else if (dd->comm->bCartesianPP)
    {
#if GMX_MPI
        MPI_Cart_rank(dd->mpi_comm_all, c, &ddnodeid);
#endif
    }
    else
    {
        ddnodeid = ddindex;
    }

    return ddnodeid;
}

int ddglatnr(const gmx_domdec_t *dd, int i)
{
    int atnr;

    if (dd == nullptr)
    {
        atnr = i + 1;
    }
    else
    {
        if (i >= dd->comm->atomRanges.numAtomsTotal())
        {
            gmx_fatal(FARGS, "glatnr called with %d, which is larger than the local number of atoms (%d)", i, dd->comm->atomRanges.numAtomsTotal());
        }
        atnr = dd->globalAtomIndices[i] + 1;
    }

    return atnr;
}

t_block *dd_charge_groups_global(gmx_domdec_t *dd)
{
    return &dd->comm->cgs_gl;
}

void dd_store_state(gmx_domdec_t *dd, t_state *state)
{
    int i;

    if (state->ddp_count != dd->ddp_count)
    {
        gmx_incons("The MD state does not match the domain decomposition state");
    }

    state->cg_gl.resize(dd->ncg_home);
    for (i = 0; i < dd->ncg_home; i++)
    {
        state->cg_gl[i] = dd->globalAtomGroupIndices[i];
    }

    state->ddp_count_cg_gl = dd->ddp_count;
}

gmx_domdec_zones_t *domdec_zones(gmx_domdec_t *dd)
{
    return &dd->comm->zones;
}

void dd_get_ns_ranges(const gmx_domdec_t *dd, int icg,
                      int *jcg0, int *jcg1, ivec shift0, ivec shift1)
{
    gmx_domdec_zones_t *zones;
    int                 izone, d, dim;

    zones = &dd->comm->zones;

    izone = 0;
    while (icg >= zones->izone[izone].cg1)
    {
        izone++;
    }

    if (izone == 0)
    {
        *jcg0 = icg;
    }
    else if (izone < zones->nizone)
    {
        *jcg0 = zones->izone[izone].jcg0;
    }
    else
    {
        gmx_fatal(FARGS, "DD icg %d out of range: izone (%d) >= nizone (%d)",
                  icg, izone, zones->nizone);
    }

    *jcg1 = zones->izone[izone].jcg1;

    for (d = 0; d < dd->ndim; d++)
    {
        dim         = dd->dim[d];
        shift0[dim] = zones->izone[izone].shift0[dim];
        shift1[dim] = zones->izone[izone].shift1[dim];
        if (dd->comm->tric_dir[dim] || (isDlbOn(dd->comm) && d > 0))
        {
            /* A conservative approach, this can be optimized */
            shift0[dim] -= 1;
            shift1[dim] += 1;
        }
    }
}

int dd_numHomeAtoms(const gmx_domdec_t &dd)
{
    return dd.comm->atomRanges.numHomeAtoms();
}

int dd_natoms_mdatoms(const gmx_domdec_t *dd)
{
    /* We currently set mdatoms entries for all atoms:
     * local + non-local + communicated for vsite + constraints
     */

    return dd->comm->atomRanges.numAtomsTotal();
}

int dd_natoms_vsite(const gmx_domdec_t *dd)
{
    return dd->comm->atomRanges.end(DDAtomRanges::Type::Vsites);
}

void dd_get_constraint_range(const gmx_domdec_t *dd, int *at_start, int *at_end)
{
    *at_start = dd->comm->atomRanges.start(DDAtomRanges::Type::Constraints);
    *at_end   = dd->comm->atomRanges.end(DDAtomRanges::Type::Constraints);
}

void dd_move_x(gmx_domdec_t             *dd,
               matrix                    box,
               gmx::ArrayRef<gmx::RVec>  x,
               gmx_wallcycle            *wcycle)
{
    wallcycle_start(wcycle, ewcMOVEX);

    int                    nzone, nat_tot;
    gmx_domdec_comm_t     *comm;
    gmx_domdec_comm_dim_t *cd;
    rvec                   shift = {0, 0, 0};
    gmx_bool               bPBC, bScrew;

    comm = dd->comm;

    const gmx::RangePartitioning &atomGrouping = dd->atomGrouping();

    nzone   = 1;
    nat_tot = comm->atomRanges.numHomeAtoms();
    for (int d = 0; d < dd->ndim; d++)
    {
        bPBC   = (dd->ci[dd->dim[d]] == 0);
        bScrew = (bPBC && dd->bScrewPBC && dd->dim[d] == XX);
        if (bPBC)
        {
            copy_rvec(box[dd->dim[d]], shift);
        }
        cd = &comm->cd[d];
        for (const gmx_domdec_ind_t &ind : cd->ind)
        {
            DDBufferAccess<gmx::RVec>  sendBufferAccess(comm->rvecBuffer, ind.nsend[nzone + 1]);
            gmx::ArrayRef<gmx::RVec>  &sendBuffer = sendBufferAccess.buffer;
            int                        n          = 0;
            if (!bPBC)
            {
                for (int g : ind.index)
                {
                    for (int j : atomGrouping.block(g))
                    {
                        sendBuffer[n] = x[j];
                        n++;
                    }
                }
            }
            else if (!bScrew)
            {
                for (int g : ind.index)
                {
                    for (int j : atomGrouping.block(g))
                    {
                        /* We need to shift the coordinates */
                        for (int d = 0; d < DIM; d++)
                        {
                            sendBuffer[n][d] = x[j][d] + shift[d];
                        }
                        n++;
                    }
                }
            }
            else
            {
                for (int g : ind.index)
                {
                    for (int j : atomGrouping.block(g))
                    {
                        /* Shift x */
                        sendBuffer[n][XX] = x[j][XX] + shift[XX];
                        /* Rotate y and z.
                         * This operation requires a special shift force
                         * treatment, which is performed in calc_vir.
                         */
                        sendBuffer[n][YY] = box[YY][YY] - x[j][YY];
                        sendBuffer[n][ZZ] = box[ZZ][ZZ] - x[j][ZZ];
                        n++;
                    }
                }
            }

            DDBufferAccess<gmx::RVec>  receiveBufferAccess(comm->rvecBuffer2, cd->receiveInPlace ? 0 : ind.nrecv[nzone + 1]);

            gmx::ArrayRef<gmx::RVec>   receiveBuffer;
            if (cd->receiveInPlace)
            {
                receiveBuffer = gmx::arrayRefFromArray(x.data() + nat_tot, ind.nrecv[nzone + 1]);
            }
            else
            {
                receiveBuffer = receiveBufferAccess.buffer;
            }
            /* Send and receive the coordinates */
            ddSendrecv(dd, d, dddirBackward,
                       sendBuffer, receiveBuffer);

            if (!cd->receiveInPlace)
            {
                int j = 0;
                for (int zone = 0; zone < nzone; zone++)
                {
                    for (int i = ind.cell2at0[zone]; i < ind.cell2at1[zone]; i++)
                    {
                        x[i] = receiveBuffer[j++];
                    }
                }
            }
            nat_tot += ind.nrecv[nzone+1];
        }
        nzone += nzone;
    }

    wallcycle_stop(wcycle, ewcMOVEX);
}

void dd_move_f(gmx_domdec_t             *dd,
               gmx::ArrayRef<gmx::RVec>  f,
               rvec                     *fshift,
               gmx_wallcycle            *wcycle)
{
    wallcycle_start(wcycle, ewcMOVEF);

    int                    nzone, nat_tot;
    gmx_domdec_comm_t     *comm;
    gmx_domdec_comm_dim_t *cd;
    ivec                   vis;
    int                    is;
    gmx_bool               bShiftForcesNeedPbc, bScrew;

    comm = dd->comm;

    const gmx::RangePartitioning &atomGrouping = dd->atomGrouping();

    nzone   = comm->zones.n/2;
    nat_tot = comm->atomRanges.end(DDAtomRanges::Type::Zones);
    for (int d = dd->ndim-1; d >= 0; d--)
    {
        /* Only forces in domains near the PBC boundaries need to
           consider PBC in the treatment of fshift */
        bShiftForcesNeedPbc   = (dd->ci[dd->dim[d]] == 0);
        bScrew                = (bShiftForcesNeedPbc && dd->bScrewPBC && dd->dim[d] == XX);
        if (fshift == nullptr && !bScrew)
        {
            bShiftForcesNeedPbc = FALSE;
        }
        /* Determine which shift vector we need */
        clear_ivec(vis);
        vis[dd->dim[d]] = 1;
        is              = IVEC2IS(vis);

        cd = &comm->cd[d];
        for (int p = cd->numPulses() - 1; p >= 0; p--)
        {
            const gmx_domdec_ind_t    &ind  = cd->ind[p];
            DDBufferAccess<gmx::RVec>  receiveBufferAccess(comm->rvecBuffer, ind.nsend[nzone + 1]);
            gmx::ArrayRef<gmx::RVec>  &receiveBuffer = receiveBufferAccess.buffer;

            nat_tot                        -= ind.nrecv[nzone+1];

            DDBufferAccess<gmx::RVec>  sendBufferAccess(comm->rvecBuffer2, cd->receiveInPlace ? 0 : ind.nrecv[nzone + 1]);

            gmx::ArrayRef<gmx::RVec>   sendBuffer;
            if (cd->receiveInPlace)
            {
                sendBuffer = gmx::arrayRefFromArray(f.data() + nat_tot, ind.nrecv[nzone + 1]);
            }
            else
            {
                sendBuffer = sendBufferAccess.buffer;
                int j = 0;
                for (int zone = 0; zone < nzone; zone++)
                {
                    for (int i = ind.cell2at0[zone]; i < ind.cell2at1[zone]; i++)
                    {
                        sendBuffer[j++] = f[i];
                    }
                }
            }
            /* Communicate the forces */
            ddSendrecv(dd, d, dddirForward,
                       sendBuffer, receiveBuffer);
            /* Add the received forces */
            int n = 0;
            if (!bShiftForcesNeedPbc)
            {
                for (int g : ind.index)
                {
                    for (int j : atomGrouping.block(g))
                    {
                        for (int d = 0; d < DIM; d++)
                        {
                            f[j][d] += receiveBuffer[n][d];
                        }
                        n++;
                    }
                }
            }
            else if (!bScrew)
            {
                /* fshift should always be defined if this function is
                 * called when bShiftForcesNeedPbc is true */
                assert(nullptr != fshift);
                for (int g : ind.index)
                {
                    for (int j : atomGrouping.block(g))
                    {
                        for (int d = 0; d < DIM; d++)
                        {
                            f[j][d] += receiveBuffer[n][d];
                        }
                        /* Add this force to the shift force */
                        for (int d = 0; d < DIM; d++)
                        {
                            fshift[is][d] += receiveBuffer[n][d];
                        }
                        n++;
                    }
                }
            }
            else
            {
                for (int g : ind.index)
                {
                    for (int j : atomGrouping.block(g))
                    {
                        /* Rotate the force */
                        f[j][XX] += receiveBuffer[n][XX];
                        f[j][YY] -= receiveBuffer[n][YY];
                        f[j][ZZ] -= receiveBuffer[n][ZZ];
                        if (fshift)
                        {
                            /* Add this force to the shift force */
                            for (int d = 0; d < DIM; d++)
                            {
                                fshift[is][d] += receiveBuffer[n][d];
                            }
                        }
                        n++;
                    }
                }
            }
        }
        nzone /= 2;
    }
    wallcycle_stop(wcycle, ewcMOVEF);
}

/* Convenience function for extracting a real buffer from an rvec buffer
 *
 * To reduce the number of temporary communication buffers and avoid
 * cache polution, we reuse gmx::RVec buffers for storing reals.
 * This functions return a real buffer reference with the same number
 * of elements as the gmx::RVec buffer (so 1/3 of the size in bytes).
 */
static gmx::ArrayRef<real>
realArrayRefFromRvecArrayRef(gmx::ArrayRef<gmx::RVec> arrayRef)
{
    return gmx::arrayRefFromArray(as_rvec_array(arrayRef.data())[0],
                                  arrayRef.size());
}

void dd_atom_spread_real(gmx_domdec_t *dd, real v[])
{
    int                    nzone, nat_tot;
    gmx_domdec_comm_t     *comm;
    gmx_domdec_comm_dim_t *cd;

    comm = dd->comm;

    const gmx::RangePartitioning &atomGrouping = dd->atomGrouping();

    nzone   = 1;
    nat_tot = comm->atomRanges.numHomeAtoms();
    for (int d = 0; d < dd->ndim; d++)
    {
        cd = &comm->cd[d];
        for (const gmx_domdec_ind_t &ind : cd->ind)
        {
            /* Note: We provision for RVec instead of real, so a factor of 3
             * more than needed. The buffer actually already has this size
             * and we pass a plain pointer below, so this does not matter.
             */
            DDBufferAccess<gmx::RVec> sendBufferAccess(comm->rvecBuffer, ind.nsend[nzone + 1]);
            gmx::ArrayRef<real>       sendBuffer = realArrayRefFromRvecArrayRef(sendBufferAccess.buffer);
            int                       n          = 0;
            for (int g : ind.index)
            {
                for (int j : atomGrouping.block(g))
                {
                    sendBuffer[n++] = v[j];
                }
            }

            DDBufferAccess<gmx::RVec> receiveBufferAccess(comm->rvecBuffer2, cd->receiveInPlace ? 0 : ind.nrecv[nzone + 1]);

            gmx::ArrayRef<real>       receiveBuffer;
            if (cd->receiveInPlace)
            {
                receiveBuffer = gmx::arrayRefFromArray(v + nat_tot, ind.nrecv[nzone + 1]);
            }
            else
            {
                receiveBuffer = realArrayRefFromRvecArrayRef(receiveBufferAccess.buffer);
            }
            /* Send and receive the data */
            ddSendrecv(dd, d, dddirBackward,
                       sendBuffer, receiveBuffer);
            if (!cd->receiveInPlace)
            {
                int j = 0;
                for (int zone = 0; zone < nzone; zone++)
                {
                    for (int i = ind.cell2at0[zone]; i < ind.cell2at1[zone]; i++)
                    {
                        v[i] = receiveBuffer[j++];
                    }
                }
            }
            nat_tot += ind.nrecv[nzone+1];
        }
        nzone += nzone;
    }
}

void dd_atom_sum_real(gmx_domdec_t *dd, real v[])
{
    int                    nzone, nat_tot;
    gmx_domdec_comm_t     *comm;
    gmx_domdec_comm_dim_t *cd;

    comm = dd->comm;

    const gmx::RangePartitioning &atomGrouping = dd->atomGrouping();

    nzone   = comm->zones.n/2;
    nat_tot = comm->atomRanges.end(DDAtomRanges::Type::Zones);
    for (int d = dd->ndim-1; d >= 0; d--)
    {
        cd = &comm->cd[d];
        for (int p = cd->numPulses() - 1; p >= 0; p--)
        {
            const gmx_domdec_ind_t &ind = cd->ind[p];

            /* Note: We provision for RVec instead of real, so a factor of 3
             * more than needed. The buffer actually already has this size
             * and we typecast, so this works as intended.
             */
            DDBufferAccess<gmx::RVec> receiveBufferAccess(comm->rvecBuffer, ind.nsend[nzone + 1]);
            gmx::ArrayRef<real>       receiveBuffer = realArrayRefFromRvecArrayRef(receiveBufferAccess.buffer);
            nat_tot -= ind.nrecv[nzone + 1];

            DDBufferAccess<gmx::RVec> sendBufferAccess(comm->rvecBuffer2, cd->receiveInPlace ? 0 : ind.nrecv[nzone + 1]);

            gmx::ArrayRef<real>       sendBuffer;
            if (cd->receiveInPlace)
            {
                sendBuffer = gmx::arrayRefFromArray(v + nat_tot, ind.nrecv[nzone + 1]);
            }
            else
            {
                sendBuffer = realArrayRefFromRvecArrayRef(sendBufferAccess.buffer);
                int j = 0;
                for (int zone = 0; zone < nzone; zone++)
                {
                    for (int i = ind.cell2at0[zone]; i < ind.cell2at1[zone]; i++)
                    {
                        sendBuffer[j++] = v[i];
                    }
                }
            }
            /* Communicate the forces */
            ddSendrecv(dd, d, dddirForward,
                       sendBuffer, receiveBuffer);
            /* Add the received forces */
            int n = 0;
            for (int g : ind.index)
            {
                for (int j : atomGrouping.block(g))
                {
                    v[j] += receiveBuffer[n];
                    n++;
                }
            }
        }
        nzone /= 2;
    }
}

real dd_cutoff_multibody(const gmx_domdec_t *dd)
{
    gmx_domdec_comm_t *comm;
    int                di;
    real               r;

    comm = dd->comm;

    r = -1;
    if (comm->bInterCGBondeds)
    {
        if (comm->cutoff_mbody > 0)
        {
            r = comm->cutoff_mbody;
        }
        else
        {
            /* cutoff_mbody=0 means we do not have DLB */
            r = comm->cellsize_min[dd->dim[0]];
            for (di = 1; di < dd->ndim; di++)
            {
                r = std::min(r, comm->cellsize_min[dd->dim[di]]);
            }
            if (comm->bBondComm)
            {
                r = std::max(r, comm->cutoff_mbody);
            }
            else
            {
                r = std::min(r, comm->cutoff);
            }
        }
    }

    return r;
}

real dd_cutoff_twobody(const gmx_domdec_t *dd)
{
    real r_mb;

    r_mb = dd_cutoff_multibody(dd);

    return std::max(dd->comm->cutoff, r_mb);
}


static void dd_cart_coord2pmecoord(const gmx_domdec_t *dd, const ivec coord,
                                   ivec coord_pme)
{
    int nc, ntot;

    nc   = dd->nc[dd->comm->cartpmedim];
    ntot = dd->comm->ntot[dd->comm->cartpmedim];
    copy_ivec(coord, coord_pme);
    coord_pme[dd->comm->cartpmedim] =
        nc + (coord[dd->comm->cartpmedim]*(ntot - nc) + (ntot - nc)/2)/nc;
}

static int ddindex2pmeindex(const gmx_domdec_t *dd, int ddindex)
{
    int npp, npme;

    npp  = dd->nnodes;
    npme = dd->comm->npmenodes;

    /* Here we assign a PME node to communicate with this DD node
     * by assuming that the major index of both is x.
     * We add cr->npmenodes/2 to obtain an even distribution.
     */
    return (ddindex*npme + npme/2)/npp;
}

static int *dd_interleaved_pme_ranks(const gmx_domdec_t *dd)
{
    int *pme_rank;
    int  n, i, p0, p1;

    snew(pme_rank, dd->comm->npmenodes);
    n = 0;
    for (i = 0; i < dd->nnodes; i++)
    {
        p0 = ddindex2pmeindex(dd, i);
        p1 = ddindex2pmeindex(dd, i+1);
        if (i+1 == dd->nnodes || p1 > p0)
        {
            if (debug)
            {
                fprintf(debug, "pme_rank[%d] = %d\n", n, i+1+n);
            }
            pme_rank[n] = i + 1 + n;
            n++;
        }
    }

    return pme_rank;
}

static int gmx_ddcoord2pmeindex(const t_commrec *cr, int x, int y, int z)
{
    gmx_domdec_t *dd;
    ivec          coords;
    int           slab;

    dd = cr->dd;
    /*
       if (dd->comm->bCartesian) {
       gmx_ddindex2xyz(dd->nc,ddindex,coords);
       dd_coords2pmecoords(dd,coords,coords_pme);
       copy_ivec(dd->ntot,nc);
       nc[dd->cartpmedim]         -= dd->nc[dd->cartpmedim];
       coords_pme[dd->cartpmedim] -= dd->nc[dd->cartpmedim];

       slab = (coords_pme[XX]*nc[YY] + coords_pme[YY])*nc[ZZ] + coords_pme[ZZ];
       } else {
       slab = (ddindex*cr->npmenodes + cr->npmenodes/2)/dd->nnodes;
       }
     */
    coords[XX] = x;
    coords[YY] = y;
    coords[ZZ] = z;
    slab       = ddindex2pmeindex(dd, dd_index(dd->nc, coords));

    return slab;
}

static int ddcoord2simnodeid(const t_commrec *cr, int x, int y, int z)
{
    gmx_domdec_comm_t *comm;
    ivec               coords;
    int                ddindex, nodeid = -1;

    comm = cr->dd->comm;

    coords[XX] = x;
    coords[YY] = y;
    coords[ZZ] = z;
    if (comm->bCartesianPP_PME)
    {
#if GMX_MPI
        MPI_Cart_rank(cr->mpi_comm_mysim, coords, &nodeid);
#endif
    }
    else
    {
        ddindex = dd_index(cr->dd->nc, coords);
        if (comm->bCartesianPP)
        {
            nodeid = comm->ddindex2simnodeid[ddindex];
        }
        else
        {
            if (comm->pmenodes)
            {
                nodeid = ddindex + gmx_ddcoord2pmeindex(cr, x, y, z);
            }
            else
            {
                nodeid = ddindex;
            }
        }
    }

    return nodeid;
}

static int dd_simnode2pmenode(const gmx_domdec_t         *dd,
                              const t_commrec gmx_unused *cr,
                              int                         sim_nodeid)
{
    int pmenode = -1;

    const gmx_domdec_comm_t *comm = dd->comm;

    /* This assumes a uniform x domain decomposition grid cell size */
    if (comm->bCartesianPP_PME)
    {
#if GMX_MPI
        ivec coord, coord_pme;
        MPI_Cart_coords(cr->mpi_comm_mysim, sim_nodeid, DIM, coord);
        if (coord[comm->cartpmedim] < dd->nc[comm->cartpmedim])
        {
            /* This is a PP node */
            dd_cart_coord2pmecoord(dd, coord, coord_pme);
            MPI_Cart_rank(cr->mpi_comm_mysim, coord_pme, &pmenode);
        }
#endif
    }
    else if (comm->bCartesianPP)
    {
        if (sim_nodeid < dd->nnodes)
        {
            pmenode = dd->nnodes + ddindex2pmeindex(dd, sim_nodeid);
        }
    }
    else
    {
        /* This assumes DD cells with identical x coordinates
         * are numbered sequentially.
         */
        if (dd->comm->pmenodes == nullptr)
        {
            if (sim_nodeid < dd->nnodes)
            {
                /* The DD index equals the nodeid */
                pmenode = dd->nnodes + ddindex2pmeindex(dd, sim_nodeid);
            }
        }
        else
        {
            int i = 0;
            while (sim_nodeid > dd->comm->pmenodes[i])
            {
                i++;
            }
            if (sim_nodeid < dd->comm->pmenodes[i])
            {
                pmenode = dd->comm->pmenodes[i];
            }
        }
    }

    return pmenode;
}

NumPmeDomains getNumPmeDomains(const gmx_domdec_t *dd)
{
    if (dd != nullptr)
    {
        return {
                   dd->comm->npmenodes_x, dd->comm->npmenodes_y
        };
    }
    else
    {
        return {
                   1, 1
        };
    }
}

std::vector<int> get_pme_ddranks(const t_commrec *cr, int pmenodeid)
{
    gmx_domdec_t *dd;
    int           x, y, z;
    ivec          coord, coord_pme;

    dd = cr->dd;

    std::vector<int> ddranks;
    ddranks.reserve((dd->nnodes+cr->npmenodes-1)/cr->npmenodes);

    for (x = 0; x < dd->nc[XX]; x++)
    {
        for (y = 0; y < dd->nc[YY]; y++)
        {
            for (z = 0; z < dd->nc[ZZ]; z++)
            {
                if (dd->comm->bCartesianPP_PME)
                {
                    coord[XX] = x;
                    coord[YY] = y;
                    coord[ZZ] = z;
                    dd_cart_coord2pmecoord(dd, coord, coord_pme);
                    if (dd->ci[XX] == coord_pme[XX] &&
                        dd->ci[YY] == coord_pme[YY] &&
                        dd->ci[ZZ] == coord_pme[ZZ])
                    {
                        ddranks.push_back(ddcoord2simnodeid(cr, x, y, z));
                    }
                }
                else
                {
                    /* The slab corresponds to the nodeid in the PME group */
                    if (gmx_ddcoord2pmeindex(cr, x, y, z) == pmenodeid)
                    {
                        ddranks.push_back(ddcoord2simnodeid(cr, x, y, z));
                    }
                }
            }
        }
    }
    return ddranks;
}

static gmx_bool receive_vir_ener(const gmx_domdec_t *dd, const t_commrec *cr)
{
    gmx_bool bReceive = TRUE;

    if (cr->npmenodes < dd->nnodes)
    {
        gmx_domdec_comm_t *comm = dd->comm;
        if (comm->bCartesianPP_PME)
        {
#if GMX_MPI
            int  pmenode = dd_simnode2pmenode(dd, cr, cr->sim_nodeid);
            ivec coords;
            MPI_Cart_coords(cr->mpi_comm_mysim, cr->sim_nodeid, DIM, coords);
            coords[comm->cartpmedim]++;
            if (coords[comm->cartpmedim] < dd->nc[comm->cartpmedim])
            {
                int rank;
                MPI_Cart_rank(cr->mpi_comm_mysim, coords, &rank);
                if (dd_simnode2pmenode(dd, cr, rank) == pmenode)
                {
                    /* This is not the last PP node for pmenode */
                    bReceive = FALSE;
                }
            }
#else
            GMX_RELEASE_ASSERT(false, "Without MPI we should not have Cartesian PP-PME with #PMEnodes < #DDnodes");
#endif
        }
        else
        {
            int pmenode = dd_simnode2pmenode(dd, cr, cr->sim_nodeid);
            if (cr->sim_nodeid+1 < cr->nnodes &&
                dd_simnode2pmenode(dd, cr, cr->sim_nodeid+1) == pmenode)
            {
                /* This is not the last PP node for pmenode */
                bReceive = FALSE;
            }
        }
    }

    return bReceive;
}

static void set_slb_pme_dim_f(gmx_domdec_t *dd, int dim, real **dim_f)
{
    gmx_domdec_comm_t *comm;
    int                i;

    comm = dd->comm;

    snew(*dim_f, dd->nc[dim]+1);
    (*dim_f)[0] = 0;
    for (i = 1; i < dd->nc[dim]; i++)
    {
        if (comm->slb_frac[dim])
        {
            (*dim_f)[i] = (*dim_f)[i-1] + comm->slb_frac[dim][i-1];
        }
        else
        {
            (*dim_f)[i] = static_cast<real>(i)/static_cast<real>(dd->nc[dim]);
        }
    }
    (*dim_f)[dd->nc[dim]] = 1;
}

static void init_ddpme(gmx_domdec_t *dd, gmx_ddpme_t *ddpme, int dimind)
{
    int  pmeindex, slab, nso, i;
    ivec xyz;

    if (dimind == 0 && dd->dim[0] == YY && dd->comm->npmenodes_x == 1)
    {
        ddpme->dim = YY;
    }
    else
    {
        ddpme->dim = dimind;
    }
    ddpme->dim_match = (ddpme->dim == dd->dim[dimind]);

    ddpme->nslab = (ddpme->dim == 0 ?
                    dd->comm->npmenodes_x :
                    dd->comm->npmenodes_y);

    if (ddpme->nslab <= 1)
    {
        return;
    }

    nso = dd->comm->npmenodes/ddpme->nslab;
    /* Determine for each PME slab the PP location range for dimension dim */
    snew(ddpme->pp_min, ddpme->nslab);
    snew(ddpme->pp_max, ddpme->nslab);
    for (slab = 0; slab < ddpme->nslab; slab++)
    {
        ddpme->pp_min[slab] = dd->nc[dd->dim[dimind]] - 1;
        ddpme->pp_max[slab] = 0;
    }
    for (i = 0; i < dd->nnodes; i++)
    {
        ddindex2xyz(dd->nc, i, xyz);
        /* For y only use our y/z slab.
         * This assumes that the PME x grid size matches the DD grid size.
         */
        if (dimind == 0 || xyz[XX] == dd->ci[XX])
        {
            pmeindex = ddindex2pmeindex(dd, i);
            if (dimind == 0)
            {
                slab = pmeindex/nso;
            }
            else
            {
                slab = pmeindex % ddpme->nslab;
            }
            ddpme->pp_min[slab] = std::min(ddpme->pp_min[slab], xyz[dimind]);
            ddpme->pp_max[slab] = std::max(ddpme->pp_max[slab], xyz[dimind]);
        }
    }

    set_slb_pme_dim_f(dd, ddpme->dim, &ddpme->slb_dim_f);
}

int dd_pme_maxshift_x(const gmx_domdec_t *dd)
{
    if (dd->comm->ddpme[0].dim == XX)
    {
        return dd->comm->ddpme[0].maxshift;
    }
    else
    {
        return 0;
    }
}

int dd_pme_maxshift_y(const gmx_domdec_t *dd)
{
    if (dd->comm->ddpme[0].dim == YY)
    {
        return dd->comm->ddpme[0].maxshift;
    }
    else if (dd->comm->npmedecompdim >= 2 && dd->comm->ddpme[1].dim == YY)
    {
        return dd->comm->ddpme[1].maxshift;
    }
    else
    {
        return 0;
    }
}

void dd_cycles_add(const gmx_domdec_t *dd, float cycles, int ddCycl)
{
    /* Note that the cycles value can be incorrect, either 0 or some
     * extremely large value, when our thread migrated to another core
     * with an unsynchronized cycle counter. If this happens less often
     * that once per nstlist steps, this will not cause issues, since
     * we later subtract the maximum value from the sum over nstlist steps.
     * A zero count will slightly lower the total, but that's a small effect.
     * Note that the main purpose of the subtraction of the maximum value
     * is to avoid throwing off the load balancing when stalls occur due
     * e.g. system activity or network congestion.
     */
    dd->comm->cycl[ddCycl] += cycles;
    dd->comm->cycl_n[ddCycl]++;
    if (cycles > dd->comm->cycl_max[ddCycl])
    {
        dd->comm->cycl_max[ddCycl] = cycles;
    }
}

#if GMX_MPI
static void make_load_communicator(gmx_domdec_t *dd, int dim_ind, ivec loc)
{
    MPI_Comm           c_row;
    int                dim, i, rank;
    ivec               loc_c;
    gmx_bool           bPartOfGroup = FALSE;

    dim = dd->dim[dim_ind];
    copy_ivec(loc, loc_c);
    for (i = 0; i < dd->nc[dim]; i++)
    {
        loc_c[dim] = i;
        rank       = dd_index(dd->nc, loc_c);
        if (rank == dd->rank)
        {
            /* This process is part of the group */
            bPartOfGroup = TRUE;
        }
    }
    MPI_Comm_split(dd->mpi_comm_all, bPartOfGroup ? 0 : MPI_UNDEFINED, dd->rank,
                   &c_row);
    if (bPartOfGroup)
    {
        dd->comm->mpi_comm_load[dim_ind] = c_row;
        if (!isDlbDisabled(dd->comm))
        {
            DDCellsizesWithDlb &cellsizes = dd->comm->cellsizesWithDlb[dim_ind];

            if (dd->ci[dim] == dd->master_ci[dim])
            {
                /* This is the root process of this row */
                cellsizes.rowMaster  = gmx::compat::make_unique<RowMaster>();

                RowMaster &rowMaster = *cellsizes.rowMaster;
                rowMaster.cellFrac.resize(ddCellFractionBufferSize(dd, dim_ind));
                rowMaster.oldCellFrac.resize(dd->nc[dim] + 1);
                rowMaster.isCellMin.resize(dd->nc[dim]);
                if (dim_ind > 0)
                {
                    rowMaster.bounds.resize(dd->nc[dim]);
                }
                rowMaster.buf_ncd.resize(dd->nc[dim]);
            }
            else
            {
                /* This is not a root process, we only need to receive cell_f */
                cellsizes.fracRow.resize(ddCellFractionBufferSize(dd, dim_ind));
            }
        }
        if (dd->ci[dim] == dd->master_ci[dim])
        {
            snew(dd->comm->load[dim_ind].load, dd->nc[dim]*DD_NLOAD_MAX);
        }
    }
}
#endif

void dd_setup_dlb_resource_sharing(t_commrec            *cr,
                                   int                   gpu_id)
{
#if GMX_MPI
    int           physicalnode_id_hash;
    gmx_domdec_t *dd;
    MPI_Comm      mpi_comm_pp_physicalnode;

    if (!thisRankHasDuty(cr, DUTY_PP) || gpu_id < 0)
    {
        /* Only ranks with short-ranged tasks (currently) use GPUs.
         * If we don't have GPUs assigned, there are no resources to share.
         */
        return;
    }

    physicalnode_id_hash = gmx_physicalnode_id_hash();

    dd = cr->dd;

    if (debug)
    {
        fprintf(debug, "dd_setup_dd_dlb_gpu_sharing:\n");
        fprintf(debug, "DD PP rank %d physical node hash %d gpu_id %d\n",
                dd->rank, physicalnode_id_hash, gpu_id);
    }
    /* Split the PP communicator over the physical nodes */
    /* TODO: See if we should store this (before), as it's also used for
     * for the nodecomm summation.
     */
    // TODO PhysicalNodeCommunicator could be extended/used to handle
    // the need for per-node per-group communicators.
    MPI_Comm_split(dd->mpi_comm_all, physicalnode_id_hash, dd->rank,
                   &mpi_comm_pp_physicalnode);
    MPI_Comm_split(mpi_comm_pp_physicalnode, gpu_id, dd->rank,
                   &dd->comm->mpi_comm_gpu_shared);
    MPI_Comm_free(&mpi_comm_pp_physicalnode);
    MPI_Comm_size(dd->comm->mpi_comm_gpu_shared, &dd->comm->nrank_gpu_shared);

    if (debug)
    {
        fprintf(debug, "nrank_gpu_shared %d\n", dd->comm->nrank_gpu_shared);
    }

    /* Note that some ranks could share a GPU, while others don't */

    if (dd->comm->nrank_gpu_shared == 1)
    {
        MPI_Comm_free(&dd->comm->mpi_comm_gpu_shared);
    }
#else
    GMX_UNUSED_VALUE(cr);
    GMX_UNUSED_VALUE(gpu_id);
#endif
}

static void make_load_communicators(gmx_domdec_t gmx_unused *dd)
{
#if GMX_MPI
    int  dim0, dim1, i, j;
    ivec loc;

    if (debug)
    {
        fprintf(debug, "Making load communicators\n");
    }

    snew(dd->comm->load,          std::max(dd->ndim, 1));
    snew(dd->comm->mpi_comm_load, std::max(dd->ndim, 1));

    if (dd->ndim == 0)
    {
        return;
    }

    clear_ivec(loc);
    make_load_communicator(dd, 0, loc);
    if (dd->ndim > 1)
    {
        dim0 = dd->dim[0];
        for (i = 0; i < dd->nc[dim0]; i++)
        {
            loc[dim0] = i;
            make_load_communicator(dd, 1, loc);
        }
    }
    if (dd->ndim > 2)
    {
        dim0 = dd->dim[0];
        for (i = 0; i < dd->nc[dim0]; i++)
        {
            loc[dim0] = i;
            dim1      = dd->dim[1];
            for (j = 0; j < dd->nc[dim1]; j++)
            {
                loc[dim1] = j;
                make_load_communicator(dd, 2, loc);
            }
        }
    }

    if (debug)
    {
        fprintf(debug, "Finished making load communicators\n");
    }
#endif
}

/*! \brief Sets up the relation between neighboring domains and zones */
static void setup_neighbor_relations(gmx_domdec_t *dd)
{
    int                     d, dim, i, j, m;
    ivec                    tmp, s;
    gmx_domdec_zones_t     *zones;
    gmx_domdec_ns_ranges_t *izone;

    for (d = 0; d < dd->ndim; d++)
    {
        dim = dd->dim[d];
        copy_ivec(dd->ci, tmp);
        tmp[dim]           = (tmp[dim] + 1) % dd->nc[dim];
        dd->neighbor[d][0] = ddcoord2ddnodeid(dd, tmp);
        copy_ivec(dd->ci, tmp);
        tmp[dim]           = (tmp[dim] - 1 + dd->nc[dim]) % dd->nc[dim];
        dd->neighbor[d][1] = ddcoord2ddnodeid(dd, tmp);
        if (debug)
        {
            fprintf(debug, "DD rank %d neighbor ranks in dir %d are + %d - %d\n",
                    dd->rank, dim,
                    dd->neighbor[d][0],
                    dd->neighbor[d][1]);
        }
    }

    int nzone  = (1 << dd->ndim);
    int nizone = (1 << std::max(dd->ndim - 1, 0));
    assert(nizone >= 1 && nizone <= DD_MAXIZONE);

    zones = &dd->comm->zones;

    for (i = 0; i < nzone; i++)
    {
        m = 0;
        clear_ivec(zones->shift[i]);
        for (d = 0; d < dd->ndim; d++)
        {
            zones->shift[i][dd->dim[d]] = dd_zo[i][m++];
        }
    }

    zones->n = nzone;
    for (i = 0; i < nzone; i++)
    {
        for (d = 0; d < DIM; d++)
        {
            s[d] = dd->ci[d] - zones->shift[i][d];
            if (s[d] < 0)
            {
                s[d] += dd->nc[d];
            }
            else if (s[d] >= dd->nc[d])
            {
                s[d] -= dd->nc[d];
            }
        }
    }
    zones->nizone = nizone;
    for (i = 0; i < zones->nizone; i++)
    {
        assert(ddNonbondedZonePairRanges[i][0] == i);

        izone     = &zones->izone[i];
        /* dd_zp3 is for 3D decomposition, for fewer dimensions use only
         * j-zones up to nzone.
         */
        izone->j0 = std::min(ddNonbondedZonePairRanges[i][1], nzone);
        izone->j1 = std::min(ddNonbondedZonePairRanges[i][2], nzone);
        for (dim = 0; dim < DIM; dim++)
        {
            if (dd->nc[dim] == 1)
            {
                /* All shifts should be allowed */
                izone->shift0[dim] = -1;
                izone->shift1[dim] = 1;
            }
            else
            {
                /* Determine the min/max j-zone shift wrt the i-zone */
                izone->shift0[dim] = 1;
                izone->shift1[dim] = -1;
                for (j = izone->j0; j < izone->j1; j++)
                {
                    int shift_diff = zones->shift[j][dim] - zones->shift[i][dim];
                    if (shift_diff < izone->shift0[dim])
                    {
                        izone->shift0[dim] = shift_diff;
                    }
                    if (shift_diff > izone->shift1[dim])
                    {
                        izone->shift1[dim] = shift_diff;
                    }
                }
            }
        }
    }

    if (!isDlbDisabled(dd->comm))
    {
        dd->comm->cellsizesWithDlb.resize(dd->ndim);
    }

    if (dd->comm->bRecordLoad)
    {
        make_load_communicators(dd);
    }
}

static void make_pp_communicator(const gmx::MDLogger  &mdlog,
                                 gmx_domdec_t         *dd,
                                 t_commrec gmx_unused *cr,
                                 bool gmx_unused       reorder)
{
#if GMX_MPI
    gmx_domdec_comm_t *comm;
    int                rank, *buf;
    ivec               periods;
    MPI_Comm           comm_cart;

    comm = dd->comm;

    if (comm->bCartesianPP)
    {
        /* Set up cartesian communication for the particle-particle part */
        GMX_LOG(mdlog.info).appendTextFormatted(
                "Will use a Cartesian communicator: %d x %d x %d",
                dd->nc[XX], dd->nc[YY], dd->nc[ZZ]);

        for (int i = 0; i < DIM; i++)
        {
            periods[i] = TRUE;
        }
        MPI_Cart_create(cr->mpi_comm_mygroup, DIM, dd->nc, periods, static_cast<int>(reorder),
                        &comm_cart);
        /* We overwrite the old communicator with the new cartesian one */
        cr->mpi_comm_mygroup = comm_cart;
    }

    dd->mpi_comm_all = cr->mpi_comm_mygroup;
    MPI_Comm_rank(dd->mpi_comm_all, &dd->rank);

    if (comm->bCartesianPP_PME)
    {
        /* Since we want to use the original cartesian setup for sim,
         * and not the one after split, we need to make an index.
         */
        snew(comm->ddindex2ddnodeid, dd->nnodes);
        comm->ddindex2ddnodeid[dd_index(dd->nc, dd->ci)] = dd->rank;
        gmx_sumi(dd->nnodes, comm->ddindex2ddnodeid, cr);
        /* Get the rank of the DD master,
         * above we made sure that the master node is a PP node.
         */
        if (MASTER(cr))
        {
            rank = dd->rank;
        }
        else
        {
            rank = 0;
        }
        MPI_Allreduce(&rank, &dd->masterrank, 1, MPI_INT, MPI_SUM, dd->mpi_comm_all);
    }
    else if (comm->bCartesianPP)
    {
        if (cr->npmenodes == 0)
        {
            /* The PP communicator is also
             * the communicator for this simulation
             */
            cr->mpi_comm_mysim = cr->mpi_comm_mygroup;
        }
        cr->nodeid = dd->rank;

        MPI_Cart_coords(dd->mpi_comm_all, dd->rank, DIM, dd->ci);

        /* We need to make an index to go from the coordinates
         * to the nodeid of this simulation.
         */
        snew(comm->ddindex2simnodeid, dd->nnodes);
        snew(buf, dd->nnodes);
        if (thisRankHasDuty(cr, DUTY_PP))
        {
            buf[dd_index(dd->nc, dd->ci)] = cr->sim_nodeid;
        }
        /* Communicate the ddindex to simulation nodeid index */
        MPI_Allreduce(buf, comm->ddindex2simnodeid, dd->nnodes, MPI_INT, MPI_SUM,
                      cr->mpi_comm_mysim);
        sfree(buf);

        /* Determine the master coordinates and rank.
         * The DD master should be the same node as the master of this sim.
         */
        for (int i = 0; i < dd->nnodes; i++)
        {
            if (comm->ddindex2simnodeid[i] == 0)
            {
                ddindex2xyz(dd->nc, i, dd->master_ci);
                MPI_Cart_rank(dd->mpi_comm_all, dd->master_ci, &dd->masterrank);
            }
        }
        if (debug)
        {
            fprintf(debug, "The master rank is %d\n", dd->masterrank);
        }
    }
    else
    {
        /* No Cartesian communicators */
        /* We use the rank in dd->comm->all as DD index */
        ddindex2xyz(dd->nc, dd->rank, dd->ci);
        /* The simulation master nodeid is 0, so the DD master rank is also 0 */
        dd->masterrank = 0;
        clear_ivec(dd->master_ci);
    }
#endif

    GMX_LOG(mdlog.info).appendTextFormatted(
            "Domain decomposition rank %d, coordinates %d %d %d\n",
            dd->rank, dd->ci[XX], dd->ci[YY], dd->ci[ZZ]);
    if (debug)
    {
        fprintf(debug,
                "Domain decomposition rank %d, coordinates %d %d %d\n\n",
                dd->rank, dd->ci[XX], dd->ci[YY], dd->ci[ZZ]);
    }
}

static void receive_ddindex2simnodeid(gmx_domdec_t         *dd,
                                      t_commrec            *cr)
{
#if GMX_MPI
    gmx_domdec_comm_t *comm = dd->comm;

    if (!comm->bCartesianPP_PME && comm->bCartesianPP)
    {
        int *buf;
        snew(comm->ddindex2simnodeid, dd->nnodes);
        snew(buf, dd->nnodes);
        if (thisRankHasDuty(cr, DUTY_PP))
        {
            buf[dd_index(dd->nc, dd->ci)] = cr->sim_nodeid;
        }
        /* Communicate the ddindex to simulation nodeid index */
        MPI_Allreduce(buf, comm->ddindex2simnodeid, dd->nnodes, MPI_INT, MPI_SUM,
                      cr->mpi_comm_mysim);
        sfree(buf);
    }
#else
    GMX_UNUSED_VALUE(dd);
    GMX_UNUSED_VALUE(cr);
#endif
}

static void split_communicator(const gmx::MDLogger &mdlog,
                               t_commrec *cr, gmx_domdec_t *dd,
                               DdRankOrder gmx_unused rankOrder,
                               bool gmx_unused reorder)
{
    gmx_domdec_comm_t *comm;
    int                i;
    gmx_bool           bDiv[DIM];
#if GMX_MPI
    MPI_Comm           comm_cart;
#endif

    comm = dd->comm;

    if (comm->bCartesianPP)
    {
        for (i = 1; i < DIM; i++)
        {
            bDiv[i] = ((cr->npmenodes*dd->nc[i]) % (dd->nnodes) == 0);
        }
        if (bDiv[YY] || bDiv[ZZ])
        {
            comm->bCartesianPP_PME = TRUE;
            /* If we have 2D PME decomposition, which is always in x+y,
             * we stack the PME only nodes in z.
             * Otherwise we choose the direction that provides the thinnest slab
             * of PME only nodes as this will have the least effect
             * on the PP communication.
             * But for the PME communication the opposite might be better.
             */
            if (bDiv[ZZ] && (comm->npmenodes_y > 1 ||
                             !bDiv[YY] ||
                             dd->nc[YY] > dd->nc[ZZ]))
            {
                comm->cartpmedim = ZZ;
            }
            else
            {
                comm->cartpmedim = YY;
            }
            comm->ntot[comm->cartpmedim]
                += (cr->npmenodes*dd->nc[comm->cartpmedim])/dd->nnodes;
        }
        else
        {
            GMX_LOG(mdlog.info).appendTextFormatted(
                    "Number of PME-only ranks (%d) is not a multiple of nx*ny (%d*%d) or nx*nz (%d*%d)",
                    cr->npmenodes, dd->nc[XX], dd->nc[YY], dd->nc[XX], dd->nc[ZZ]);
            GMX_LOG(mdlog.info).appendText("Will not use a Cartesian communicator for PP <-> PME\n");
        }
    }

    if (comm->bCartesianPP_PME)
    {
#if GMX_MPI
        int  rank;
        ivec periods;

        GMX_LOG(mdlog.info).appendTextFormatted(
                "Will use a Cartesian communicator for PP <-> PME: %d x %d x %d",
                comm->ntot[XX], comm->ntot[YY], comm->ntot[ZZ]);

        for (i = 0; i < DIM; i++)
        {
            periods[i] = TRUE;
        }
        MPI_Cart_create(cr->mpi_comm_mysim, DIM, comm->ntot, periods, static_cast<int>(reorder),
                        &comm_cart);
        MPI_Comm_rank(comm_cart, &rank);
        if (MASTER(cr) && rank != 0)
        {
            gmx_fatal(FARGS, "MPI rank 0 was renumbered by MPI_Cart_create, we do not allow this");
        }

        /* With this assigment we loose the link to the original communicator
         * which will usually be MPI_COMM_WORLD, unless have multisim.
         */
        cr->mpi_comm_mysim = comm_cart;
        cr->sim_nodeid     = rank;

        MPI_Cart_coords(cr->mpi_comm_mysim, cr->sim_nodeid, DIM, dd->ci);

        GMX_LOG(mdlog.info).appendTextFormatted(
                "Cartesian rank %d, coordinates %d %d %d\n",
                cr->sim_nodeid, dd->ci[XX], dd->ci[YY], dd->ci[ZZ]);

        if (dd->ci[comm->cartpmedim] < dd->nc[comm->cartpmedim])
        {
            cr->duty = DUTY_PP;
        }
        if (cr->npmenodes == 0 ||
            dd->ci[comm->cartpmedim] >= dd->nc[comm->cartpmedim])
        {
            cr->duty = DUTY_PME;
        }

        /* Split the sim communicator into PP and PME only nodes */
        MPI_Comm_split(cr->mpi_comm_mysim,
                       getThisRankDuties(cr),
                       dd_index(comm->ntot, dd->ci),
                       &cr->mpi_comm_mygroup);
#endif
    }
    else
    {
        switch (rankOrder)
        {
            case DdRankOrder::pp_pme:
                GMX_LOG(mdlog.info).appendText("Order of the ranks: PP first, PME last");
                break;
            case DdRankOrder::interleave:
                /* Interleave the PP-only and PME-only ranks */
                GMX_LOG(mdlog.info).appendText("Interleaving PP and PME ranks");
                comm->pmenodes = dd_interleaved_pme_ranks(dd);
                break;
            case DdRankOrder::cartesian:
                break;
            default:
                gmx_fatal(FARGS, "Invalid ddRankOrder=%d", static_cast<int>(rankOrder));
        }

        if (dd_simnode2pmenode(dd, cr, cr->sim_nodeid) == -1)
        {
            cr->duty = DUTY_PME;
        }
        else
        {
            cr->duty = DUTY_PP;
        }
#if GMX_MPI
        /* Split the sim communicator into PP and PME only nodes */
        MPI_Comm_split(cr->mpi_comm_mysim,
                       getThisRankDuties(cr),
                       cr->nodeid,
                       &cr->mpi_comm_mygroup);
        MPI_Comm_rank(cr->mpi_comm_mygroup, &cr->nodeid);
#endif
    }

    GMX_LOG(mdlog.info).appendTextFormatted(
            "This rank does only %s work.\n",
            thisRankHasDuty(cr, DUTY_PP) ? "particle-particle" : "PME-mesh");
}

/*! \brief Generates the MPI communicators for domain decomposition */
static void make_dd_communicators(const gmx::MDLogger &mdlog,
                                  t_commrec *cr,
                                  gmx_domdec_t *dd, DdRankOrder ddRankOrder)
{
    gmx_domdec_comm_t *comm;
    bool               CartReorder;

    comm = dd->comm;

    copy_ivec(dd->nc, comm->ntot);

    comm->bCartesianPP     = (ddRankOrder == DdRankOrder::cartesian);
    comm->bCartesianPP_PME = FALSE;

    /* Reorder the nodes by default. This might change the MPI ranks.
     * Real reordering is only supported on very few architectures,
     * Blue Gene is one of them.
     */
    CartReorder = getenv("GMX_NO_CART_REORDER") == nullptr;

    if (cr->npmenodes > 0)
    {
        /* Split the communicator into a PP and PME part */
        split_communicator(mdlog, cr, dd, ddRankOrder, CartReorder);
        if (comm->bCartesianPP_PME)
        {
            /* We (possibly) reordered the nodes in split_communicator,
             * so it is no longer required in make_pp_communicator.
             */
            CartReorder = FALSE;
        }
    }
    else
    {
        /* All nodes do PP and PME */
#if GMX_MPI
        /* We do not require separate communicators */
        cr->mpi_comm_mygroup = cr->mpi_comm_mysim;
#endif
    }

    if (thisRankHasDuty(cr, DUTY_PP))
    {
        /* Copy or make a new PP communicator */
        make_pp_communicator(mdlog, dd, cr, CartReorder);
    }
    else
    {
        receive_ddindex2simnodeid(dd, cr);
    }

    if (!thisRankHasDuty(cr, DUTY_PME))
    {
        /* Set up the commnuication to our PME node */
        dd->pme_nodeid           = dd_simnode2pmenode(dd, cr, cr->sim_nodeid);
        dd->pme_receive_vir_ener = receive_vir_ener(dd, cr);
        if (debug)
        {
            fprintf(debug, "My pme_nodeid %d receive ener %s\n",
                    dd->pme_nodeid, gmx::boolToString(dd->pme_receive_vir_ener));
        }
    }
    else
    {
        dd->pme_nodeid = -1;
    }

    /* We can not use DDMASTER(dd), because dd->masterrank is set later */
    if (MASTER(cr))
    {
        dd->ma = gmx::compat::make_unique<AtomDistribution>(dd->nc,
                                                            comm->cgs_gl.nr,
                                                            comm->cgs_gl.index[comm->cgs_gl.nr]);
    }
}

static real *get_slb_frac(const gmx::MDLogger &mdlog,
                          const char *dir, int nc, const char *size_string)
{
    real  *slb_frac, tot;
    int    i, n;
    double dbl;

    slb_frac = nullptr;
    if (nc > 1 && size_string != nullptr)
    {
        GMX_LOG(mdlog.info).appendTextFormatted(
                "Using static load balancing for the %s direction", dir);
        snew(slb_frac, nc);
        tot = 0;
        for (i = 0; i < nc; i++)
        {
            dbl = 0;
            sscanf(size_string, "%20lf%n", &dbl, &n);
            if (dbl == 0)
            {
                gmx_fatal(FARGS, "Incorrect or not enough DD cell size entries for direction %s: '%s'", dir, size_string);
            }
            slb_frac[i]  = dbl;
            size_string += n;
            tot         += slb_frac[i];
        }
        /* Normalize */
        std::string relativeCellSizes = "Relative cell sizes:";
        for (i = 0; i < nc; i++)
        {
            slb_frac[i]       /= tot;
            relativeCellSizes += gmx::formatString(" %5.3f", slb_frac[i]);
        }
        GMX_LOG(mdlog.info).appendText(relativeCellSizes);
    }

    return slb_frac;
}

static int multi_body_bondeds_count(const gmx_mtop_t *mtop)
{
    int                  n     = 0;
    gmx_mtop_ilistloop_t iloop = gmx_mtop_ilistloop_init(mtop);
    int                  nmol;
    while (const InteractionLists *ilists = gmx_mtop_ilistloop_next(iloop, &nmol))
    {
        for (auto &ilist : extractILists(*ilists, IF_BOND))
        {
            if (NRAL(ilist.functionType) >  2)
            {
                n += nmol*(ilist.iatoms.size()/ilistStride(ilist));
            }
        }
    }

    return n;
}

static int dd_getenv(const gmx::MDLogger &mdlog,
                     const char *env_var, int def)
{
    char *val;
    int   nst;

    nst = def;
    val = getenv(env_var);
    if (val)
    {
        if (sscanf(val, "%20d", &nst) <= 0)
        {
            nst = 1;
        }
        GMX_LOG(mdlog.info).appendTextFormatted(
                "Found env.var. %s = %s, using value %d",
                env_var, val, nst);
    }

    return nst;
}

static void check_dd_restrictions(const gmx_domdec_t  *dd,
                                  const t_inputrec    *ir,
                                  const gmx::MDLogger &mdlog)
{
    if (ir->ePBC == epbcSCREW &&
        (dd->nc[XX] == 1 || dd->nc[YY] > 1 || dd->nc[ZZ] > 1))
    {
        gmx_fatal(FARGS, "With pbc=%s can only do domain decomposition in the x-direction", epbc_names[ir->ePBC]);
    }

    if (ir->ns_type == ensSIMPLE)
    {
        gmx_fatal(FARGS, "Domain decomposition does not support simple neighbor searching, use grid searching or run with one MPI rank");
    }

    if (ir->nstlist == 0)
    {
        gmx_fatal(FARGS, "Domain decomposition does not work with nstlist=0");
    }

    if (ir->comm_mode == ecmANGULAR && ir->ePBC != epbcNONE)
    {
        GMX_LOG(mdlog.warning).appendText("comm-mode angular will give incorrect results when the comm group partially crosses a periodic boundary");
    }
}

static real average_cellsize_min(gmx_domdec_t *dd, gmx_ddbox_t *ddbox)
{
    int  di, d;
    real r;

    r = ddbox->box_size[XX];
    for (di = 0; di < dd->ndim; di++)
    {
        d = dd->dim[di];
        /* Check using the initial average cell size */
        r = std::min(r, ddbox->box_size[d]*ddbox->skew_fac[d]/dd->nc[d]);
    }

    return r;
}

/*! \brief Depending on the DLB initial value return the DLB switched off state or issue an error.
 */
static DlbState forceDlbOffOrBail(DlbState             cmdlineDlbState,
                                  const std::string   &reasonStr,
                                  const gmx::MDLogger &mdlog)
{
    std::string dlbNotSupportedErr  = "Dynamic load balancing requested, but ";
    std::string dlbDisableNote      = "NOTE: disabling dynamic load balancing as ";

    if (cmdlineDlbState == DlbState::onUser)
    {
        gmx_fatal(FARGS, "%s", (dlbNotSupportedErr + reasonStr).c_str());
    }
    else if (cmdlineDlbState == DlbState::offCanTurnOn)
    {
        GMX_LOG(mdlog.info).appendText(dlbDisableNote + reasonStr);
    }
    return DlbState::offForever;
}

/*! \brief Return the dynamic load balancer's initial state based on initial conditions and user inputs.
 *
 * This function parses the parameters of "-dlb" command line option setting
 * corresponding state values. Then it checks the consistency of the determined
 * state with other run parameters and settings. As a result, the initial state
 * may be altered or an error may be thrown if incompatibility of options is detected.
 *
 * \param [in] mdlog       Logger.
 * \param [in] dlbOption   Enum value for the DLB option.
 * \param [in] bRecordLoad True if the load balancer is recording load information.
 * \param [in] mdrunOptions  Options for mdrun.
 * \param [in] ir          Pointer mdrun to input parameters.
 * \returns                DLB initial/startup state.
 */
static DlbState determineInitialDlbState(const gmx::MDLogger &mdlog,
                                         DlbOption dlbOption, gmx_bool bRecordLoad,
                                         const MdrunOptions &mdrunOptions,
                                         const t_inputrec *ir)
{
    DlbState dlbState = DlbState::offCanTurnOn;

    switch (dlbOption)
    {
        case DlbOption::turnOnWhenUseful: dlbState = DlbState::offCanTurnOn; break;
        case DlbOption::no:               dlbState = DlbState::offUser;      break;
        case DlbOption::yes:              dlbState = DlbState::onUser;       break;
        default: gmx_incons("Invalid dlbOption enum value");
    }

    /* Reruns don't support DLB: bail or override auto mode */
    if (mdrunOptions.rerun)
    {
        std::string reasonStr = "it is not supported in reruns.";
        return forceDlbOffOrBail(dlbState, reasonStr, mdlog);
    }

    /* Unsupported integrators */
    if (!EI_DYNAMICS(ir->eI))
    {
        auto reasonStr = gmx::formatString("it is only supported with dynamics, not with integrator '%s'.", EI(ir->eI));
        return forceDlbOffOrBail(dlbState, reasonStr, mdlog);
    }

    /* Without cycle counters we can't time work to balance on */
    if (!bRecordLoad)
    {
        std::string reasonStr = "cycle counters unsupported or not enabled in the operating system kernel.";
        return forceDlbOffOrBail(dlbState, reasonStr, mdlog);
    }

    if (mdrunOptions.reproducible)
    {
        std::string reasonStr = "you started a reproducible run.";
        switch (dlbState)
        {
            case DlbState::offUser:
                break;
            case DlbState::offForever:
                GMX_RELEASE_ASSERT(false, "DlbState::offForever is not a valid initial state");
                break;
            case DlbState::offCanTurnOn:
                return forceDlbOffOrBail(dlbState, reasonStr, mdlog);
            case DlbState::onCanTurnOff:
                GMX_RELEASE_ASSERT(false, "DlbState::offCanTurnOff is not a valid initial state");
                break;
            case DlbState::onUser:
                return forceDlbOffOrBail(dlbState, reasonStr + " In load balanced runs binary reproducibility cannot be ensured.", mdlog);
            default:
                gmx_fatal(FARGS, "Death horror: undefined case (%d) for load balancing choice", static_cast<int>(dlbState));
        }
    }

    return dlbState;
}

static void set_dd_dim(const gmx::MDLogger &mdlog, gmx_domdec_t *dd)
{
    dd->ndim = 0;
    if (getenv("GMX_DD_ORDER_ZYX") != nullptr)
    {
        /* Decomposition order z,y,x */
        GMX_LOG(mdlog.info).appendText("Using domain decomposition order z, y, x");
        for (int dim = DIM-1; dim >= 0; dim--)
        {
            if (dd->nc[dim] > 1)
            {
                dd->dim[dd->ndim++] = dim;
            }
        }
    }
    else
    {
        /* Decomposition order x,y,z */
        for (int dim = 0; dim < DIM; dim++)
        {
            if (dd->nc[dim] > 1)
            {
                dd->dim[dd->ndim++] = dim;
            }
        }
    }

    if (dd->ndim == 0)
    {
        /* Set dim[0] to avoid extra checks on ndim in several places */
        dd->dim[0] = XX;
    }
}

static gmx_domdec_comm_t *init_dd_comm()
{
    gmx_domdec_comm_t *comm = new gmx_domdec_comm_t;

    comm->n_load_have      = 0;
    comm->n_load_collect   = 0;

    comm->haveTurnedOffDlb = false;

    for (int i = 0; i < static_cast<int>(DDAtomRanges::Type::Number); i++)
    {
        comm->sum_nat[i] = 0;
    }
    comm->ndecomp   = 0;
    comm->nload     = 0;
    comm->load_step = 0;
    comm->load_sum  = 0;
    comm->load_max  = 0;
    clear_ivec(comm->load_lim);
    comm->load_mdf  = 0;
    comm->load_pme  = 0;

    /* This should be replaced by a unique pointer */
    comm->balanceRegion = ddBalanceRegionAllocate();

    return comm;
}

/* Returns whether mtop contains constraints and/or vsites */
static bool systemHasConstraintsOrVsites(const gmx_mtop_t &mtop)
{
    auto ilistLoop = gmx_mtop_ilistloop_init(mtop);
    int  nmol;
    while (const InteractionLists *ilists = gmx_mtop_ilistloop_next(ilistLoop, &nmol))
    {
        if (!extractILists(*ilists, IF_CONSTRAINT | IF_VSITE).empty())
        {
            return true;
        }
    }

    return false;
}

static void setupUpdateGroups(const gmx::MDLogger &mdlog,
                              const gmx_mtop_t    &mtop,
                              const t_inputrec    &inputrec,
                              real                 cutoffMargin,
                              int                  numMpiRanksTotal,
                              gmx_domdec_comm_t   *comm)
{
    /* When we have constraints and/or vsites, it is beneficial to use
     * update groups (when possible) to allow independent update of groups.
     */
    if (!systemHasConstraintsOrVsites(mtop))
    {
        /* No constraints or vsites, atoms can be updated independently */
        return;
    }

    comm->updateGroupingPerMoleculetype = gmx::makeUpdateGroups(mtop);
    comm->useUpdateGroups               = !comm->updateGroupingPerMoleculetype.empty();

    if (comm->useUpdateGroups)
    {
        int numUpdateGroups = 0;
        for (const auto &molblock : mtop.molblock)
        {
            numUpdateGroups += molblock.nmol*comm->updateGroupingPerMoleculetype[molblock.type].numBlocks();
        }

        /* Note: We would like to use dd->nnodes for the atom count estimate,
         *       but that is not yet available here. But this anyhow only
         *       affect performance up to the second dd_partition_system call.
         */
        int homeAtomCountEstimate =  mtop.natoms/numMpiRanksTotal;
        comm->updateGroupsCog =
            gmx::compat::make_unique<gmx::UpdateGroupsCog>(mtop,
                                                           comm->updateGroupingPerMoleculetype,
                                                           maxReferenceTemperature(inputrec),
                                                           homeAtomCountEstimate);

        /* To use update groups, the large domain-to-domain cutoff distance
         * should be compatible with the box size.
         */
        comm->useUpdateGroups = (atomToAtomIntoDomainToDomainCutoff(*comm, 0) < cutoffMargin);

        if (comm->useUpdateGroups)
        {
            GMX_LOG(mdlog.info).appendTextFormatted(
                    "Using update groups, nr %d, average size %.1f atoms, max. radius %.3f nm\n",
                    numUpdateGroups,
                    mtop.natoms/static_cast<double>(numUpdateGroups),
                    comm->updateGroupsCog->maxUpdateGroupRadius());
        }
        else
        {
            GMX_LOG(mdlog.info).appendTextFormatted("The combination of rlist and box size prohibits the use of update groups\n");
            comm->updateGroupingPerMoleculetype.clear();
            comm->updateGroupsCog.reset(nullptr);
        }
    }
}

/*! \brief Set the cell size and interaction limits, as well as the DD grid */
static void set_dd_limits_and_grid(const gmx::MDLogger &mdlog,
                                   t_commrec *cr, gmx_domdec_t *dd,
                                   const DomdecOptions &options,
                                   const MdrunOptions &mdrunOptions,
                                   const gmx_mtop_t *mtop,
                                   const t_inputrec *ir,
                                   const matrix box,
                                   gmx::ArrayRef<const gmx::RVec> xGlobal,
                                   gmx_ddbox_t *ddbox)
{
    real               r_bonded         = -1;
    real               r_bonded_limit   = -1;
    const real         tenPercentMargin = 1.1;
    gmx_domdec_comm_t *comm             = dd->comm;

    dd->npbcdim              = ePBC2npbcdim(ir->ePBC);
    dd->numBoundedDimensions = inputrec2nboundeddim(ir);
    dd->haveDynamicBox       = inputrecDynamicBox(ir);
    dd->bScrewPBC            = (ir->ePBC == epbcSCREW);

    dd->pme_recv_f_alloc = 0;
    dd->pme_recv_f_buf   = nullptr;

    /* Initialize to GPU share count to 0, might change later */
    comm->nrank_gpu_shared = 0;

    comm->dlbState         = determineInitialDlbState(mdlog, options.dlbOption, comm->bRecordLoad, mdrunOptions, ir);
    dd_dlb_set_should_check_whether_to_turn_dlb_on(dd, TRUE);
    /* To consider turning DLB on after 2*nstlist steps we need to check
     * at partitioning count 3. Thus we need to increase the first count by 2.
     */
    comm->ddPartioningCountFirstDlbOff += 2;

    GMX_LOG(mdlog.info).appendTextFormatted(
            "Dynamic load balancing: %s", edlbs_names[int(comm->dlbState)]);

    comm->bPMELoadBalDLBLimits = FALSE;

    /* Allocate the charge group/atom sorting struct */
    comm->sort = gmx::compat::make_unique<gmx_domdec_sort_t>();

    comm->bCGs = (ncg_mtop(mtop) < mtop->natoms);

    /* We need to decide on update groups early, as this affects communication distances */
    comm->useUpdateGroups = false;
    if (ir->cutoff_scheme == ecutsVERLET)
    {
        real cutoffMargin = std::sqrt(max_cutoff2(ir->ePBC, box)) - ir->rlist;
        setupUpdateGroups(mdlog, *mtop, *ir, cutoffMargin, cr->nnodes, comm);
    }

    comm->bInterCGBondeds = ((ncg_mtop(mtop) > gmx_mtop_num_molecules(*mtop)) ||
                             mtop->bIntermolecularInteractions);
    if (comm->bInterCGBondeds)
    {
        comm->bInterCGMultiBody = (multi_body_bondeds_count(mtop) > 0);
    }
    else
    {
        comm->bInterCGMultiBody = FALSE;
    }

    if (comm->useUpdateGroups)
    {
        dd->splitConstraints = false;
        dd->splitSettles     = false;
    }
    else
    {
        dd->splitConstraints = gmx::inter_charge_group_constraints(*mtop);
        dd->splitSettles     = gmx::inter_charge_group_settles(*mtop);
    }

    if (ir->rlist == 0)
    {
        /* Set the cut-off to some very large value,
         * so we don't need if statements everywhere in the code.
         * We use sqrt, since the cut-off is squared in some places.
         */
        comm->cutoff   = GMX_CUTOFF_INF;
    }
    else
    {
        comm->cutoff   = atomToAtomIntoDomainToDomainCutoff(*comm, ir->rlist);
    }
    comm->cutoff_mbody = 0;

    /* Determine the minimum cell size limit, affected by many factors */
    comm->cellsize_limit = 0;
    comm->bBondComm      = FALSE;

    /* We do not allow home atoms to move beyond the neighboring domain
     * between domain decomposition steps, which limits the cell size.
     * Get an estimate of cell size limit due to atom displacement.
     * In most cases this is a large overestimate, because it assumes
     * non-interaction atoms.
     * We set the chance to 1 in a trillion steps.
     */
    constexpr real c_chanceThatAtomMovesBeyondDomain = 1e-12;
    const real     limitForAtomDisplacement          =
        minCellSizeForAtomDisplacement(*mtop, *ir,
                                       comm->updateGroupingPerMoleculetype,
                                       c_chanceThatAtomMovesBeyondDomain);
    GMX_LOG(mdlog.info).appendTextFormatted(
            "Minimum cell size due to atom displacement: %.3f nm",
            limitForAtomDisplacement);

    comm->cellsize_limit = std::max(comm->cellsize_limit,
                                    limitForAtomDisplacement);

    /* TODO: PME decomposition currently requires atoms not to be more than
     *       2/3 of comm->cutoff, which is >=rlist, outside of their domain.
     *       In nearly all cases, limitForAtomDisplacement will be smaller
     *       than 2/3*rlist, so the PME requirement is satisfied.
     *       But it would be better for both correctness and performance
     *       to use limitForAtomDisplacement instead of 2/3*comm->cutoff.
     *       Note that we would need to improve the pairlist buffer case.
     */

    if (comm->bInterCGBondeds)
    {
        if (options.minimumCommunicationRange > 0)
        {
            comm->cutoff_mbody = atomToAtomIntoDomainToDomainCutoff(*comm, options.minimumCommunicationRange);
            if (options.useBondedCommunication)
            {
                comm->bBondComm = (comm->cutoff_mbody > comm->cutoff);
            }
            else
            {
                comm->cutoff = std::max(comm->cutoff, comm->cutoff_mbody);
            }
            r_bonded_limit = comm->cutoff_mbody;
        }
        else if (ir->bPeriodicMols)
        {
            /* Can not easily determine the required cut-off */
            GMX_LOG(mdlog.warning).appendText("NOTE: Periodic molecules are present in this system. Because of this, the domain decomposition algorithm cannot easily determine the minimum cell size that it requires for treating bonded interactions. Instead, domain decomposition will assume that half the non-bonded cut-off will be a suitable lower bound.");
            comm->cutoff_mbody = comm->cutoff/2;
            r_bonded_limit     = comm->cutoff_mbody;
        }
        else
        {
            real r_2b, r_mb;

            if (MASTER(cr))
            {
                dd_bonded_cg_distance(mdlog, mtop, ir, as_rvec_array(xGlobal.data()), box,
                                      options.checkBondedInteractions,
                                      &r_2b, &r_mb);
            }
            gmx_bcast(sizeof(r_2b), &r_2b, cr);
            gmx_bcast(sizeof(r_mb), &r_mb, cr);

            /* We use an initial margin of 10% for the minimum cell size,
             * except when we are just below the non-bonded cut-off.
             */
            if (options.useBondedCommunication)
            {
                if (std::max(r_2b, r_mb) > comm->cutoff)
                {
                    r_bonded        = std::max(r_2b, r_mb);
                    r_bonded_limit  = tenPercentMargin*r_bonded;
                    comm->bBondComm = TRUE;
                }
                else
                {
                    r_bonded       = r_mb;
                    r_bonded_limit = std::min(tenPercentMargin*r_bonded, comm->cutoff);
                }
                /* We determine cutoff_mbody later */
            }
            else
            {
                /* No special bonded communication,
                 * simply increase the DD cut-off.
                 */
                r_bonded_limit     = tenPercentMargin*std::max(r_2b, r_mb);
                comm->cutoff_mbody = r_bonded_limit;
                comm->cutoff       = std::max(comm->cutoff, comm->cutoff_mbody);
            }
        }
        GMX_LOG(mdlog.info).appendTextFormatted(
                "Minimum cell size due to bonded interactions: %.3f nm",
                r_bonded_limit);

        comm->cellsize_limit = std::max(comm->cellsize_limit, r_bonded_limit);
    }

    real rconstr = 0;
    if (dd->splitConstraints && options.constraintCommunicationRange <= 0)
    {
        /* There is a cell size limit due to the constraints (P-LINCS) */
        rconstr = gmx::constr_r_max(mdlog, mtop, ir);
        GMX_LOG(mdlog.info).appendTextFormatted(
                "Estimated maximum distance required for P-LINCS: %.3f nm",
                rconstr);
        if (rconstr > comm->cellsize_limit)
        {
            GMX_LOG(mdlog.info).appendText("This distance will limit the DD cell size, you can override this with -rcon");
        }
    }
    else if (options.constraintCommunicationRange > 0)
    {
        /* Here we do not check for dd->splitConstraints.
         * because one can also set a cell size limit for virtual sites only
         * and at this point we don't know yet if there are intercg v-sites.
         */
        GMX_LOG(mdlog.info).appendTextFormatted(
                "User supplied maximum distance required for P-LINCS: %.3f nm",
                options.constraintCommunicationRange);
        rconstr = options.constraintCommunicationRange;
    }
    comm->cellsize_limit = std::max(comm->cellsize_limit, rconstr);

    comm->cgs_gl = gmx_mtop_global_cgs(mtop);

    if (options.numCells[XX] > 0)
    {
        copy_ivec(options.numCells, dd->nc);
        set_dd_dim(mdlog, dd);
        set_ddbox_cr(*cr, &dd->nc, *ir, box, xGlobal, ddbox);

        if (options.numPmeRanks >= 0)
        {
            cr->npmenodes = options.numPmeRanks;
        }
        else
        {
            /* When the DD grid is set explicitly and -npme is set to auto,
             * don't use PME ranks. We check later if the DD grid is
             * compatible with the total number of ranks.
             */
            cr->npmenodes = 0;
        }

        real acs = average_cellsize_min(dd, ddbox);
        if (acs < comm->cellsize_limit)
        {
            gmx_fatal_collective(FARGS, cr->mpi_comm_mysim, MASTER(cr),
                                 "The initial cell size (%f) is smaller than the cell size limit (%f), change options -dd, -rdd or -rcon, see the log file for details",
                                 acs, comm->cellsize_limit);
        }
    }
    else
    {
        set_ddbox_cr(*cr, nullptr, *ir, box, xGlobal, ddbox);

        /* We need to choose the optimal DD grid and possibly PME nodes */
        real limit =
            dd_choose_grid(mdlog, cr, dd, ir, mtop, box, ddbox,
                           options.numPmeRanks,
                           !isDlbDisabled(comm),
                           options.dlbScaling,
                           comm->cellsize_limit, comm->cutoff,
                           comm->bInterCGBondeds);

        if (dd->nc[XX] == 0)
        {
            char     buf[STRLEN];
            gmx_bool bC = (dd->splitConstraints && rconstr > r_bonded_limit);
            sprintf(buf, "Change the number of ranks or mdrun option %s%s%s",
                    !bC ? "-rdd" : "-rcon",
                    comm->dlbState != DlbState::offUser ? " or -dds" : "",
                    bC ? " or your LINCS settings" : "");

            gmx_fatal_collective(FARGS, cr->mpi_comm_mysim, MASTER(cr),
                                 "There is no domain decomposition for %d ranks that is compatible with the given box and a minimum cell size of %g nm\n"
                                 "%s\n"
                                 "Look in the log file for details on the domain decomposition",
                                 cr->nnodes-cr->npmenodes, limit, buf);
        }
        set_dd_dim(mdlog, dd);
    }

    GMX_LOG(mdlog.info).appendTextFormatted(
            "Domain decomposition grid %d x %d x %d, separate PME ranks %d",
            dd->nc[XX], dd->nc[YY], dd->nc[ZZ], cr->npmenodes);

    dd->nnodes = dd->nc[XX]*dd->nc[YY]*dd->nc[ZZ];
    if (cr->nnodes - dd->nnodes != cr->npmenodes)
    {
        gmx_fatal_collective(FARGS, cr->mpi_comm_mysim, MASTER(cr),
                             "The size of the domain decomposition grid (%d) does not match the number of ranks (%d). The total number of ranks is %d",
                             dd->nnodes, cr->nnodes - cr->npmenodes, cr->nnodes);
    }
    if (cr->npmenodes > dd->nnodes)
    {
        gmx_fatal_collective(FARGS, cr->mpi_comm_mysim, MASTER(cr),
                             "The number of separate PME ranks (%d) is larger than the number of PP ranks (%d), this is not supported.", cr->npmenodes, dd->nnodes);
    }
    if (cr->npmenodes > 0)
    {
        comm->npmenodes = cr->npmenodes;
    }
    else
    {
        comm->npmenodes = dd->nnodes;
    }

    if (EEL_PME(ir->coulombtype) || EVDW_PME(ir->vdwtype))
    {
        /* The following choices should match those
         * in comm_cost_est in domdec_setup.c.
         * Note that here the checks have to take into account
         * that the decomposition might occur in a different order than xyz
         * (for instance through the env.var. GMX_DD_ORDER_ZYX),
         * in which case they will not match those in comm_cost_est,
         * but since that is mainly for testing purposes that's fine.
         */
        if (dd->ndim >= 2 && dd->dim[0] == XX && dd->dim[1] == YY &&
            comm->npmenodes > dd->nc[XX] && comm->npmenodes % dd->nc[XX] == 0 &&
            getenv("GMX_PMEONEDD") == nullptr)
        {
            comm->npmedecompdim = 2;
            comm->npmenodes_x   = dd->nc[XX];
            comm->npmenodes_y   = comm->npmenodes/comm->npmenodes_x;
        }
        else
        {
            /* In case nc is 1 in both x and y we could still choose to
             * decompose pme in y instead of x, but we use x for simplicity.
             */
            comm->npmedecompdim = 1;
            if (dd->dim[0] == YY)
            {
                comm->npmenodes_x = 1;
                comm->npmenodes_y = comm->npmenodes;
            }
            else
            {
                comm->npmenodes_x = comm->npmenodes;
                comm->npmenodes_y = 1;
            }
        }
        GMX_LOG(mdlog.info).appendTextFormatted(
                "PME domain decomposition: %d x %d x %d",
                comm->npmenodes_x, comm->npmenodes_y, 1);
    }
    else
    {
        comm->npmedecompdim = 0;
        comm->npmenodes_x   = 0;
        comm->npmenodes_y   = 0;
    }

    snew(comm->slb_frac, DIM);
    if (isDlbDisabled(comm))
    {
        comm->slb_frac[XX] = get_slb_frac(mdlog, "x", dd->nc[XX], options.cellSizeX);
        comm->slb_frac[YY] = get_slb_frac(mdlog, "y", dd->nc[YY], options.cellSizeY);
        comm->slb_frac[ZZ] = get_slb_frac(mdlog, "z", dd->nc[ZZ], options.cellSizeZ);
    }

    if (comm->bInterCGBondeds && comm->cutoff_mbody == 0)
    {
        if (comm->bBondComm || !isDlbDisabled(comm))
        {
            /* Set the bonded communication distance to halfway
             * the minimum and the maximum,
             * since the extra communication cost is nearly zero.
             */
            real acs           = average_cellsize_min(dd, ddbox);
            comm->cutoff_mbody = 0.5*(r_bonded + acs);
            if (!isDlbDisabled(comm))
            {
                /* Check if this does not limit the scaling */
                comm->cutoff_mbody = std::min(comm->cutoff_mbody,
                                              options.dlbScaling*acs);
            }
            if (!comm->bBondComm)
            {
                /* Without bBondComm do not go beyond the n.b. cut-off */
                comm->cutoff_mbody = std::min(comm->cutoff_mbody, comm->cutoff);
                if (comm->cellsize_limit >= comm->cutoff)
                {
                    /* We don't loose a lot of efficieny
                     * when increasing it to the n.b. cut-off.
                     * It can even be slightly faster, because we need
                     * less checks for the communication setup.
                     */
                    comm->cutoff_mbody = comm->cutoff;
                }
            }
            /* Check if we did not end up below our original limit */
            comm->cutoff_mbody = std::max(comm->cutoff_mbody, r_bonded_limit);

            if (comm->cutoff_mbody > comm->cellsize_limit)
            {
                comm->cellsize_limit = comm->cutoff_mbody;
            }
        }
        /* Without DLB and cutoff_mbody<cutoff, cutoff_mbody is dynamic */
    }

    if (debug)
    {
        fprintf(debug, "Bonded atom communication beyond the cut-off: %s\n"
                "cellsize limit %f\n",
                gmx::boolToString(comm->bBondComm), comm->cellsize_limit);
    }

    if (MASTER(cr))
    {
        check_dd_restrictions(dd, ir, mdlog);
    }
}

static char *init_bLocalCG(const gmx_mtop_t *mtop)
{
    int   ncg, cg;
    char *bLocalCG;

    ncg = ncg_mtop(mtop);
    snew(bLocalCG, ncg);
    for (cg = 0; cg < ncg; cg++)
    {
        bLocalCG[cg] = FALSE;
    }

    return bLocalCG;
}

void dd_init_bondeds(FILE *fplog,
                     gmx_domdec_t *dd,
                     const gmx_mtop_t *mtop,
                     const gmx_vsite_t *vsite,
                     const t_inputrec *ir,
                     gmx_bool bBCheck, cginfo_mb_t *cginfo_mb)
{
    gmx_domdec_comm_t *comm;

    dd_make_reverse_top(fplog, dd, mtop, vsite, ir, bBCheck);

    comm = dd->comm;

    if (comm->bBondComm)
    {
        /* Communicate atoms beyond the cut-off for bonded interactions */
        comm = dd->comm;

        comm->cglink = make_charge_group_links(mtop, dd, cginfo_mb);

        comm->bLocalCG = init_bLocalCG(mtop);
    }
    else
    {
        /* Only communicate atoms based on cut-off */
        comm->cglink   = nullptr;
        comm->bLocalCG = nullptr;
    }
}

static void writeSettings(gmx::TextWriter       *log,
                          gmx_domdec_t          *dd,
                          const gmx_mtop_t      *mtop,
                          const t_inputrec      *ir,
                          gmx_bool               bDynLoadBal,
                          real                   dlb_scale,
                          const gmx_ddbox_t     *ddbox)
{
    gmx_domdec_comm_t *comm;
    int                d;
    ivec               np;
    real               limit, shrink;

    comm = dd->comm;

    if (bDynLoadBal)
    {
        log->writeString("The maximum number of communication pulses is:");
        for (d = 0; d < dd->ndim; d++)
        {
            log->writeStringFormatted(" %c %d", dim2char(dd->dim[d]), comm->cd[d].np_dlb);
        }
        log->ensureLineBreak();
        log->writeLineFormatted("The minimum size for domain decomposition cells is %.3f nm", comm->cellsize_limit);
        log->writeLineFormatted("The requested allowed shrink of DD cells (option -dds) is: %.2f", dlb_scale);
        log->writeString("The allowed shrink of domain decomposition cells is:");
        for (d = 0; d < DIM; d++)
        {
            if (dd->nc[d] > 1)
            {
                if (d >= ddbox->npbcdim && dd->nc[d] == 2)
                {
                    shrink = 0;
                }
                else
                {
                    shrink =
                        comm->cellsize_min_dlb[d]/
                        (ddbox->box_size[d]*ddbox->skew_fac[d]/dd->nc[d]);
                }
                log->writeStringFormatted(" %c %.2f", dim2char(d), shrink);
            }
        }
        log->ensureLineBreak();
    }
    else
    {
        set_dd_cell_sizes_slb(dd, ddbox, setcellsizeslbPULSE_ONLY, np);
        log->writeString("The initial number of communication pulses is:");
        for (d = 0; d < dd->ndim; d++)
        {
            log->writeStringFormatted(" %c %d", dim2char(dd->dim[d]), np[dd->dim[d]]);
        }
        log->ensureLineBreak();
        log->writeString("The initial domain decomposition cell size is:");
        for (d = 0; d < DIM; d++)
        {
            if (dd->nc[d] > 1)
            {
                log->writeStringFormatted(" %c %.2f nm",
                                          dim2char(d), dd->comm->cellsize_min[d]);
            }
        }
        log->ensureLineBreak();
        log->writeLine();
    }

    gmx_bool bInterCGVsites = count_intercg_vsites(mtop) != 0;

    if (comm->bInterCGBondeds ||
        bInterCGVsites ||
        dd->splitConstraints || dd->splitSettles)
    {
        std::string decompUnits;
        if (comm->bCGs)
        {
            decompUnits = "charge groups";
        }
        else if (comm->useUpdateGroups)
        {
            decompUnits = "atom groups";
        }
        else
        {
            decompUnits = "atoms";
        }

        log->writeLineFormatted("The maximum allowed distance for %s involved in interactions is:", decompUnits.c_str());
        log->writeLineFormatted("%40s  %-7s %6.3f nm", "non-bonded interactions", "", comm->cutoff);

        if (bDynLoadBal)
        {
            limit = dd->comm->cellsize_limit;
        }
        else
        {
            if (dynamic_dd_box(*dd))
            {
                log->writeLine("(the following are initial values, they could change due to box deformation)");
            }
            limit = dd->comm->cellsize_min[XX];
            for (d = 1; d < DIM; d++)
            {
                limit = std::min(limit, dd->comm->cellsize_min[d]);
            }
        }

        if (comm->bInterCGBondeds)
        {
            log->writeLineFormatted("%40s  %-7s %6.3f nm",
                                    "two-body bonded interactions", "(-rdd)",
                                    std::max(comm->cutoff, comm->cutoff_mbody));
            log->writeLineFormatted("%40s  %-7s %6.3f nm",
                                    "multi-body bonded interactions", "(-rdd)",
                                    (comm->bBondComm || isDlbOn(dd->comm)) ? comm->cutoff_mbody : std::min(comm->cutoff, limit));
        }
        if (bInterCGVsites)
        {
            log->writeLineFormatted("%40s  %-7s %6.3f nm",
                                    "virtual site constructions", "(-rcon)", limit);
        }
        if (dd->splitConstraints || dd->splitSettles)
        {
            std::string separation = gmx::formatString("atoms separated by up to %d constraints",
                                                       1+ir->nProjOrder);
            log->writeLineFormatted("%40s  %-7s %6.3f nm\n",
                                    separation.c_str(), "(-rcon)", limit);
        }
        log->ensureLineBreak();
    }
}

static void logSettings(const gmx::MDLogger &mdlog,
                        gmx_domdec_t        *dd,
                        const gmx_mtop_t    *mtop,
                        const t_inputrec    *ir,
                        real                 dlb_scale,
                        const gmx_ddbox_t   *ddbox)
{
    gmx::StringOutputStream stream;
    gmx::TextWriter         log(&stream);
    writeSettings(&log, dd, mtop, ir, isDlbOn(dd->comm), dlb_scale, ddbox);
    if (dd->comm->dlbState == DlbState::offCanTurnOn)
    {
        {
            log.ensureEmptyLine();
            log.writeLine("When dynamic load balancing gets turned on, these settings will change to:");
        }
        writeSettings(&log, dd, mtop, ir, true, dlb_scale, ddbox);
    }
    GMX_LOG(mdlog.info).asParagraph().appendText(stream.toString());
}

static void set_cell_limits_dlb(const gmx::MDLogger &mdlog,
                                gmx_domdec_t        *dd,
                                real                 dlb_scale,
                                const t_inputrec    *ir,
                                const gmx_ddbox_t   *ddbox)
{
    gmx_domdec_comm_t *comm;
    int                d, dim, npulse, npulse_d_max, npulse_d;
    gmx_bool           bNoCutOff;

    comm = dd->comm;

    bNoCutOff = (ir->rvdw == 0 || ir->rcoulomb == 0);

    /* Determine the maximum number of comm. pulses in one dimension */

    comm->cellsize_limit = std::max(comm->cellsize_limit, comm->cutoff_mbody);

    /* Determine the maximum required number of grid pulses */
    if (comm->cellsize_limit >= comm->cutoff)
    {
        /* Only a single pulse is required */
        npulse = 1;
    }
    else if (!bNoCutOff && comm->cellsize_limit > 0)
    {
        /* We round down slightly here to avoid overhead due to the latency
         * of extra communication calls when the cut-off
         * would be only slightly longer than the cell size.
         * Later cellsize_limit is redetermined,
         * so we can not miss interactions due to this rounding.
         */
        npulse = static_cast<int>(0.96 + comm->cutoff/comm->cellsize_limit);
    }
    else
    {
        /* There is no cell size limit */
        npulse = std::max(dd->nc[XX]-1, std::max(dd->nc[YY]-1, dd->nc[ZZ]-1));
    }

    if (!bNoCutOff && npulse > 1)
    {
        /* See if we can do with less pulses, based on dlb_scale */
        npulse_d_max = 0;
        for (d = 0; d < dd->ndim; d++)
        {
            dim      = dd->dim[d];
            npulse_d = static_cast<int>(1 + dd->nc[dim]*comm->cutoff
                                        /(ddbox->box_size[dim]*ddbox->skew_fac[dim]*dlb_scale));
            npulse_d_max = std::max(npulse_d_max, npulse_d);
        }
        npulse = std::min(npulse, npulse_d_max);
    }

    /* This env var can override npulse */
    d = dd_getenv(mdlog, "GMX_DD_NPULSE", 0);
    if (d > 0)
    {
        npulse = d;
    }

    comm->maxpulse       = 1;
    comm->bVacDLBNoLimit = (ir->ePBC == epbcNONE);
    for (d = 0; d < dd->ndim; d++)
    {
        comm->cd[d].np_dlb    = std::min(npulse, dd->nc[dd->dim[d]]-1);
        comm->maxpulse        = std::max(comm->maxpulse, comm->cd[d].np_dlb);
        if (comm->cd[d].np_dlb < dd->nc[dd->dim[d]]-1)
        {
            comm->bVacDLBNoLimit = FALSE;
        }
    }

    /* cellsize_limit is set for LINCS in init_domain_decomposition */
    if (!comm->bVacDLBNoLimit)
    {
        comm->cellsize_limit = std::max(comm->cellsize_limit,
                                        comm->cutoff/comm->maxpulse);
    }
    comm->cellsize_limit = std::max(comm->cellsize_limit, comm->cutoff_mbody);
    /* Set the minimum cell size for each DD dimension */
    for (d = 0; d < dd->ndim; d++)
    {
        if (comm->bVacDLBNoLimit ||
            comm->cd[d].np_dlb*comm->cellsize_limit >= comm->cutoff)
        {
            comm->cellsize_min_dlb[dd->dim[d]] = comm->cellsize_limit;
        }
        else
        {
            comm->cellsize_min_dlb[dd->dim[d]] =
                comm->cutoff/comm->cd[d].np_dlb;
        }
    }
    if (comm->cutoff_mbody <= 0)
    {
        comm->cutoff_mbody = std::min(comm->cutoff, comm->cellsize_limit);
    }
    if (isDlbOn(comm))
    {
        set_dlb_limits(dd);
    }
}

gmx_bool dd_bonded_molpbc(const gmx_domdec_t *dd, int ePBC)
{
    /* If each molecule is a single charge group
     * or we use domain decomposition for each periodic dimension,
     * we do not need to take pbc into account for the bonded interactions.
     */
    return (ePBC != epbcNONE && dd->comm->bInterCGBondeds &&
            !(dd->nc[XX] > 1 &&
              dd->nc[YY] > 1 &&
              (dd->nc[ZZ] > 1 || ePBC == epbcXY)));
}

/*! \brief Sets grid size limits and PP-PME setup, prints settings to log */
static void set_ddgrid_parameters(const gmx::MDLogger &mdlog,
                                  gmx_domdec_t *dd, real dlb_scale,
                                  const gmx_mtop_t *mtop, const t_inputrec *ir,
                                  const gmx_ddbox_t *ddbox)
{
    gmx_domdec_comm_t *comm;
    int                natoms_tot;
    real               vol_frac;

    comm = dd->comm;

    if (EEL_PME(ir->coulombtype) || EVDW_PME(ir->vdwtype))
    {
        init_ddpme(dd, &comm->ddpme[0], 0);
        if (comm->npmedecompdim >= 2)
        {
            init_ddpme(dd, &comm->ddpme[1], 1);
        }
    }
    else
    {
        comm->npmenodes = 0;
        if (dd->pme_nodeid >= 0)
        {
            gmx_fatal_collective(FARGS, dd->mpi_comm_all, DDMASTER(dd),
                                 "Can not have separate PME ranks without PME electrostatics");
        }
    }

    if (debug)
    {
        fprintf(debug, "The DD cut-off is %f\n", comm->cutoff);
    }
    if (!isDlbDisabled(comm))
    {
        set_cell_limits_dlb(mdlog, dd, dlb_scale, ir, ddbox);
    }

    logSettings(mdlog, dd, mtop, ir, dlb_scale, ddbox);

    if (ir->ePBC == epbcNONE)
    {
        vol_frac = 1 - 1/static_cast<double>(dd->nnodes);
    }
    else
    {
        vol_frac =
            (1 + comm_box_frac(dd->nc, comm->cutoff, ddbox))/static_cast<double>(dd->nnodes);
    }
    if (debug)
    {
        fprintf(debug, "Volume fraction for all DD zones: %f\n", vol_frac);
    }
    natoms_tot = comm->cgs_gl.index[comm->cgs_gl.nr];

    dd->ga2la  = new gmx_ga2la_t(natoms_tot,
                                 static_cast<int>(vol_frac*natoms_tot));
}

/*! \brief Set some important DD parameters that can be modified by env.vars */
static void set_dd_envvar_options(const gmx::MDLogger &mdlog,
                                  gmx_domdec_t *dd, int rank_mysim)
{
    gmx_domdec_comm_t *comm = dd->comm;

    dd->bSendRecv2      = (dd_getenv(mdlog, "GMX_DD_USE_SENDRECV2", 0) != 0);
    comm->dlb_scale_lim = dd_getenv(mdlog, "GMX_DLB_MAX_BOX_SCALING", 10);
    comm->eFlop         = dd_getenv(mdlog, "GMX_DLB_BASED_ON_FLOPS", 0);
    int recload         = dd_getenv(mdlog, "GMX_DD_RECORD_LOAD", 1);
    comm->nstDDDump     = dd_getenv(mdlog, "GMX_DD_NST_DUMP", 0);
    comm->nstDDDumpGrid = dd_getenv(mdlog, "GMX_DD_NST_DUMP_GRID", 0);
    comm->DD_debug      = dd_getenv(mdlog, "GMX_DD_DEBUG", 0);

    if (dd->bSendRecv2)
    {
        GMX_LOG(mdlog.info).appendText("Will use two sequential MPI_Sendrecv calls instead of two simultaneous non-blocking MPI_Irecv and MPI_Isend pairs for constraint and vsite communication");
    }

    if (comm->eFlop)
    {
        GMX_LOG(mdlog.info).appendText("Will load balance based on FLOP count");
        if (comm->eFlop > 1)
        {
            srand(1 + rank_mysim);
        }
        comm->bRecordLoad = TRUE;
    }
    else
    {
        comm->bRecordLoad = (wallcycle_have_counter() && recload > 0);
    }
}

gmx_domdec_t *init_domain_decomposition(const gmx::MDLogger           &mdlog,
                                        t_commrec                     *cr,
                                        const DomdecOptions           &options,
                                        const MdrunOptions            &mdrunOptions,
                                        const gmx_mtop_t              *mtop,
                                        const t_inputrec              *ir,
                                        const matrix                   box,
                                        gmx::ArrayRef<const gmx::RVec> xGlobal,
                                        gmx::LocalAtomSetManager      *atomSets)
{
    gmx_domdec_t      *dd;

    GMX_LOG(mdlog.info).appendTextFormatted(
            "\nInitializing Domain Decomposition on %d ranks", cr->nnodes);

    dd = new gmx_domdec_t;

    dd->comm = init_dd_comm();

    /* Initialize DD paritioning counters */
    dd->comm->partition_step = INT_MIN;
    dd->ddp_count            = 0;

    set_dd_envvar_options(mdlog, dd, cr->nodeid);

    gmx_ddbox_t ddbox = {0};
    set_dd_limits_and_grid(mdlog, cr, dd, options, mdrunOptions,
                           mtop, ir,
                           box, xGlobal,
                           &ddbox);

    make_dd_communicators(mdlog, cr, dd, options.rankOrder);

    if (thisRankHasDuty(cr, DUTY_PP))
    {
        set_ddgrid_parameters(mdlog, dd, options.dlbScaling, mtop, ir, &ddbox);

        setup_neighbor_relations(dd);
    }

    /* Set overallocation to avoid frequent reallocation of arrays */
    set_over_alloc_dd(TRUE);

    clear_dd_cycle_counts(dd);

    dd->atomSets = atomSets;

    return dd;
}

static gmx_bool test_dd_cutoff(t_commrec     *cr,
                               const t_state &state,
                               real           cutoffRequested)
{
    gmx_domdec_t *dd;
    gmx_ddbox_t   ddbox;
    int           d, dim, np;
    real          inv_cell_size;
    int           LocallyLimited;

    dd = cr->dd;

    set_ddbox(*dd, false, state.box, true, state.x, &ddbox);

    LocallyLimited = 0;

    for (d = 0; d < dd->ndim; d++)
    {
        dim = dd->dim[d];

        inv_cell_size = DD_CELL_MARGIN*dd->nc[dim]/ddbox.box_size[dim];
        if (dynamic_dd_box(*dd))
        {
            inv_cell_size *= DD_PRES_SCALE_MARGIN;
        }

        np = 1 + static_cast<int>(cutoffRequested*inv_cell_size*ddbox.skew_fac[dim]);

        if (!isDlbDisabled(dd->comm) && (dim < ddbox.npbcdim) && (dd->comm->cd[d].np_dlb > 0))
        {
            if (np > dd->comm->cd[d].np_dlb)
            {
                return FALSE;
            }

            /* If a current local cell size is smaller than the requested
             * cut-off, we could still fix it, but this gets very complicated.
             * Without fixing here, we might actually need more checks.
             */
            real cellSizeAlongDim = (dd->comm->cell_x1[dim] - dd->comm->cell_x0[dim])*ddbox.skew_fac[dim];
            if (cellSizeAlongDim*dd->comm->cd[d].np_dlb < cutoffRequested)
            {
                LocallyLimited = 1;
            }
        }
    }

    if (!isDlbDisabled(dd->comm))
    {
        /* If DLB is not active yet, we don't need to check the grid jumps.
         * Actually we shouldn't, because then the grid jump data is not set.
         */
        if (isDlbOn(dd->comm) &&
            check_grid_jump(0, dd, cutoffRequested, &ddbox, FALSE))
        {
            LocallyLimited = 1;
        }

        gmx_sumi(1, &LocallyLimited, cr);

        if (LocallyLimited > 0)
        {
            return FALSE;
        }
    }

    return TRUE;
}

gmx_bool change_dd_cutoff(t_commrec     *cr,
                          const t_state &state,
                          real           cutoffRequested)
{
    gmx_bool bCutoffAllowed;

    bCutoffAllowed = test_dd_cutoff(cr, state, cutoffRequested);

    if (bCutoffAllowed)
    {
        cr->dd->comm->cutoff = cutoffRequested;
    }

    return bCutoffAllowed;
}<|MERGE_RESOLUTION|>--- conflicted
+++ resolved
@@ -106,30 +106,11 @@
 #include "redistribute.h"
 #include "utility.h"
 
-static const char *edlbs_names[int(DlbState::nr)] = { "off", "auto", "locked", "on", "on" };
-
-<<<<<<< HEAD
-/* The size per atom group of the cggl_flag buffer in gmx_domdec_comm_t */
-=======
-struct gmx_domdec_master_t
-{
-    /* The cell boundaries */
-    real **cell_x;
-    /* The global charge group division */
-    int   *ncg;    /* Number of home charge groups for each node */
-    int   *index;  /* Index of nnodes+1 into cg */
-    int   *cg;     /* Global charge group index */
-    int   *nat;    /* Number of home atoms for each node. */
-    int   *ibuf;   /* Buffer for communication */
-    rvec  *vbuf;   /* Buffer for state scattering and gathering */
-};
-
 #define DD_NLOAD_MAX 9
 
-static const char *edlbs_names[edlbsNR] = { "off", "off", "off", "locked", "on", "on" };
+static const char *edlbs_names[int(DlbState::nr)] = { "off", "off", "off", "locked", "on", "on" };
 
 /* The size per charge group of the cggl_flag buffer in gmx_domdec_comm_t */
->>>>>>> 21becc05
 #define DD_CGIBS 2
 
 /* The flags for the cggl_flag buffer in gmx_domdec_comm_t */
