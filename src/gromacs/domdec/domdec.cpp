--- conflicted
+++ resolved
@@ -10048,13 +10048,5 @@
                                 "after partitioning");
     }
 
-<<<<<<< HEAD
-    /* TODO: remove */
-    if (debug)
-    {
-        fprintf(debug, "PARTITION: end of DD partition, nshell = %d\n", shellfc->nshell);
-    }
-=======
     wallcycle_stop(wcycle, ewcDOMDEC);
->>>>>>> 21289a12
 }