/*
 * This file is part of the GROMACS molecular simulation package.
 *
 * Copyright 2008- The GROMACS Authors
 * and the project initiators Erik Lindahl, Berk Hess and David van der Spoel.
 * Consult the AUTHORS/COPYING files and https://www.gromacs.org for details.
 *
 * GROMACS is free software; you can redistribute it and/or
 * modify it under the terms of the GNU Lesser General Public License
 * as published by the Free Software Foundation; either version 2.1
 * of the License, or (at your option) any later version.
 *
 * GROMACS is distributed in the hope that it will be useful,
 * but WITHOUT ANY WARRANTY; without even the implied warranty of
 * MERCHANTABILITY or FITNESS FOR A PARTICULAR PURPOSE.  See the GNU
 * Lesser General Public License for more details.
 *
 * You should have received a copy of the GNU Lesser General Public
 * License along with GROMACS; if not, see
 * https://www.gnu.org/licenses, or write to the Free Software Foundation,
 * Inc., 51 Franklin Street, Fifth Floor, Boston, MA  02110-1301  USA.
 *
 * If you want to redistribute modifications to GROMACS, please
 * consider that scientific software is very special. Version
 * control is crucial - bugs must be traceable. We will be happy to
 * consider code for inclusion in the official distribution, but
 * derived work must not be called official GROMACS. Details are found
 * in the README & COPYING files - if they are missing, get the
 * official version at https://www.gromacs.org.
 *
 * To help us fund GROMACS development, we humbly ask that you cite
 * the research papers on the package. Check out https://www.gromacs.org.
 */

/* The source code in this file should be thread-safe.
   Please keep it that way. */
#include "gmxpre.h"

#include "checkpoint.h"

#include <cerrno>
#include <cstdlib>
#include <cstring>

#include <array>
#include <memory>

#include "gromacs/fileio/filetypes.h"
#include "gromacs/fileio/gmxfio.h"
#include "gromacs/fileio/gmxfio_xdr.h"
#include "gromacs/fileio/xdr_datatype.h"
#include "gromacs/fileio/xdrf.h"
#include "gromacs/gmxlib/network.h"
#include "gromacs/math/vec.h"
#include "gromacs/math/vecdump.h"
#include "gromacs/math/vectypes.h"
#include "gromacs/mdrunutility/mdmodulesnotifiers.h"
#include "gromacs/mdtypes/awh_correlation_history.h"
#include "gromacs/mdtypes/awh_history.h"
#include "gromacs/mdtypes/checkpointdata.h"
#include "gromacs/mdtypes/commrec.h"
#include "gromacs/mdtypes/df_history.h"
#include "gromacs/mdtypes/edsamhistory.h"
#include "gromacs/mdtypes/energyhistory.h"
#include "gromacs/mdtypes/inputrec.h"
#include "gromacs/mdtypes/md_enums.h"
#include "gromacs/mdtypes/mdrunoptions.h"
#include "gromacs/mdtypes/observableshistory.h"
#include "gromacs/mdtypes/pullhistory.h"
#include "gromacs/mdtypes/state.h"
#include "gromacs/mdtypes/swaphistory.h"
#include "gromacs/modularsimulator/modularsimulator.h"
#include "gromacs/trajectory/trajectoryframe.h"
#include "gromacs/utility/arrayref.h"
#include "gromacs/utility/baseversion.h"
#include "gromacs/utility/cstringutil.h"
#include "gromacs/utility/enumerationhelpers.h"
#include "gromacs/utility/fatalerror.h"
#include "gromacs/utility/futil.h"
#include "gromacs/utility/gmxassert.h"
#include "gromacs/utility/int64_to_int.h"
#include "gromacs/utility/keyvaluetree.h"
#include "gromacs/utility/keyvaluetreebuilder.h"
#include "gromacs/utility/keyvaluetreeserializer.h"
#include "gromacs/utility/programcontext.h"
#include "gromacs/utility/smalloc.h"
#include "gromacs/utility/sysinfo.h"
#include "gromacs/utility/textwriter.h"
#include "gromacs/utility/txtdump.h"

#include "buildinfo.h"

#define CPT_MAGIC1 171817
#define CPT_MAGIC2 171819

namespace gmx
{

template<typename ValueType>
void readKvtCheckpointValue(compat::not_null<ValueType*> value,
                            const std::string&           name,
                            const std::string&           identifier,
                            const KeyValueTreeObject&    kvt)
{
    const std::string key = identifier + "-" + name;
    if (!kvt.keyExists(key))
    {
        std::string errorMessage = "Cannot read requested checkpoint value " + key + " .";
        GMX_THROW(InternalError(errorMessage));
    }
    *value = kvt[key].cast<ValueType>();
}

template void readKvtCheckpointValue(compat::not_null<std::int64_t*> value,
                                     const std::string&              name,
                                     const std::string&              identifier,
                                     const KeyValueTreeObject&       kvt);
template void readKvtCheckpointValue(compat::not_null<real*>   value,
                                     const std::string&        name,
                                     const std::string&        identifier,
                                     const KeyValueTreeObject& kvt);

template<typename ValueType>
void writeKvtCheckpointValue(const ValueType&          value,
                             const std::string&        name,
                             const std::string&        identifier,
                             KeyValueTreeObjectBuilder kvtBuilder)
{
    kvtBuilder.addValue<ValueType>(identifier + "-" + name, value);
}

template void writeKvtCheckpointValue(const std::int64_t&       value,
                                      const std::string&        name,
                                      const std::string&        identifier,
                                      KeyValueTreeObjectBuilder kvtBuilder);
template void writeKvtCheckpointValue(const real&               value,
                                      const std::string&        name,
                                      const std::string&        identifier,
                                      KeyValueTreeObjectBuilder kvtBuilder);


} // namespace gmx

/*! \brief Version number of the file format written to checkpoint
 * files by this version of the code.
 *
 * cpt_version should normally only be changed, via adding a new field
 * to cptv enumeration, when the header or footer format changes.
 *
 * The state data format itself is backward and forward compatible.
 * But old code can not read a new entry that is present in the file
 * (but can read a new format when new entries are not present).
 *
 * The cpt_version increases whenever the file format in the main
 * development branch changes, due to an extension of the CheckPointVersion
 * enum (see src/gromacs/fileio/checkpoint.h).
 * Backward compatibility for reading old run input files is maintained
 * by checking this version number against that of the file and then using
 * the correct code path. */
static constexpr CheckPointVersion cpt_version = CheckPointVersion::CurrentVersion;

const char* enumValueToString(StateEntry enumValue)
{
    static constexpr gmx::EnumerationArray<StateEntry, const char*> stateEntryNames = {
        "FE-lambda",
        "box",
        "box-rel",
        "box-v",
        "pres_prev",
        "nosehoover-xi",
        "thermostat-integral",
        "x",
        "v",
        "sdx-unsupported",
        "CGp",
        "LD-rng-unsupported",
        "LD-rng-i-unsupported",
        "disre_initf",
        "disre_rm3tav",
        "orire_initf",
        "orire_Dtav",
        "svir_prev",
        "nosehoover-vxi",
        "v_eta",
        "vol0",
        "nhpres_xi",
        "nhpres_vxi",
        "fvir_prev",
        "fep_state",
        "MC-rng-unsupported",
        "MC-rng-i-unsupported",
        "barostat-integral"
    };
    return stateEntryNames[enumValue];
}

enum class StateKineticEntry : int
{
    EkinNumber,
    EkinHalfStep,
    DEkinDLambda,
    Mvcos,
    EkinFullStep,
    EkinHalfStepOld,
    EkinNoseHooverScaleFullStep,
    EkinNoseHooverScaleHalfStep,
    VelocityScale,
    EkinTotal,
    Count
};

static const char* enumValueToString(StateKineticEntry enumValue)
{
    static constexpr gmx::EnumerationArray<StateKineticEntry, const char*> stateKineticEntryNames = {
        "Ekin_n",    "Ekinh",          "dEkindlambda",   "mv_cos",     "Ekinf",
        "Ekinh_old", "EkinScaleF_NHC", "EkinScaleH_NHC", "Vscale_NHC", "Ekin_Total"
    };
    return stateKineticEntryNames[enumValue];
}

enum class StateEnergyEntry : int
{
    N,
    Aver,
    Sum,
    NumSum,
    SumSim,
    NumSumSim,
    NumSteps,
    NumStepsSim,
    DeltaHNN,
    DeltaHList,
    DeltaHStartTime,
    DeltaHStartLambda,
    Count
};

enum class StatePullEntry : int
{
    NumCoordinates,
    NumGroups,
    NumValuesInXSum,
    NumValuesInFSum,
    Count
};

enum class StatePullCoordEntry : int
{
    ValueReferenceSum,
    ValueSum,
    DR01Sum,
    DR23Sum,
    DR45Sum,
    FScalarSum,
    DynaxSum,
    Count
};

static const char* enumValueToString(StatePullCoordEntry enumValue)
{
    static constexpr gmx::EnumerationArray<StatePullCoordEntry, const char*> statePullCoordEntryNames = {
        "reference-sum", "sum", "dr01-sum", "dr23-sum", "dr45-sum", "fscal-sum", "dynax-sum"
    };
    return statePullCoordEntryNames[enumValue];
}

enum class StatePullGroupEntry : int
{
    XSum,
    Count
};

static const char* enumValueToString(StatePullGroupEntry enumValue)
{
    static constexpr gmx::EnumerationArray<StatePullGroupEntry, const char*> statePullGroupEntryNames = {
        "coordinate-sum"
    };
    return statePullGroupEntryNames[enumValue];
}

static const char* enumValueToString(StateEnergyEntry enumValue)
{
    static constexpr gmx::EnumerationArray<StateEnergyEntry, const char*> stateEnergyEntryNames = {
        "energy_n",
        "energy_aver",
        "energy_sum",
        "energy_nsum",
        "energy_sum_sim",
        "energy_nsum_sim",
        "energy_nsteps",
        "energy_nsteps_sim",
        "energy_delta_h_nn",
        "energy_delta_h_list",
        "energy_delta_h_start_time",
        "energy_delta_h_start_lambda"
    };
    return stateEnergyEntryNames[enumValue];
}

static const char* enumValueToString(StatePullEntry enumValue)
{
    static constexpr gmx::EnumerationArray<StatePullEntry, const char*> statePullEntryNames = {
        "pullhistory_numcoordinates",
        "pullhistory_numgroups",
        "pullhistory_numvaluesinxsum",
        "pullhistory_numvaluesinfsum"
    };
    return statePullEntryNames[enumValue];
}

/* free energy history variables -- need to be preserved over checkpoint */
enum class StateFepEntry : int
{
    IsEquilibrated,
    NumAtLambda,
    WangLandauHistogram,
    WangLandauDelta,
    SumWeights,
    SumDG,
    SumMinVar,
    SumVar,
    Accump,
    Accumm,
    Accump2,
    Accumm2,
    Tij,
    TijEmp,
    Count
};

//! free energy history names
static const char* enumValueToString(StateFepEntry enumValue)
{
    static constexpr gmx::EnumerationArray<StateFepEntry, const char*> stateFepEntryNames = {
        "bEquilibrated",
        "N_at_state",
        "Wang-Landau Histogram",
        "Wang-Landau Delta",
        "Weights",
        "Free Energies",
        "minvar",
        "variance",
        "accumulated_plus",
        "accumulated_minus",
        "accumulated_plus_2",
        "accumulated_minus_2",
        "Tij",
        "Tij_empirical"
    };
    return stateFepEntryNames[enumValue];
}

//! AWH biasing history variables
enum class StateAwhEntry : int
{
    InInitial,
    EquilibrateHistogram,
    HistogramSize,
    NumPoints,
    CoordPoint,
    UmbrellaGridPoint,
    UpdateList,
    LogScaledSampleWeight,
    NumUpdates,
    ForceCorrelationGrid,
    Count
};

static const char* enumValueToString(StateAwhEntry enumValue)
{
    static constexpr gmx::EnumerationArray<StateAwhEntry, const char*> stateAwhEntryNames = {
        "awh_in_initial", "awh_equilibrateHistogram", "awh_histsize",   "awh_npoints",
        "awh_coordpoint", "awh_umbrellaGridpoint",    "awh_updatelist", "awh_logScaledSampleWeight",
        "awh_numupdates", "awh_forceCorrelationGrid"
    };
    return stateAwhEntryNames[enumValue];
}

enum class StatePullCommunicationEntry : int
{
    PreviousStepCom,
    Count
};

//! Higher level vector element type, only used for formatting checkpoint dumps
enum class CptElementType
{
    integer,  //!< integer
    realnum,  //!< float or double, not linked to precision of type real
    real3,    //!< float[3] or double[3], not linked to precision of type real
    matrix3x3 //!< float[3][3] or double[3][3], not linked to precision of type real
};

static void cp_warning(FILE* fp)
{
    fprintf(fp, "\nWARNING: Checkpoint file is corrupted or truncated\n\n");
}

[[noreturn]] static void cp_error()
{
    gmx_fatal(FARGS, "Checkpoint file corrupted/truncated, or maybe you are out of disk space?");
}

static void do_cpt_string_err(XDR* xd, const char* desc, gmx::ArrayRef<char> s, FILE* list)
{
    char* data = s.data();
    if (xdr_string(xd, &data, s.size()) == 0)
    {
        cp_error();
    }
    if (list)
    {
        fprintf(list, "%s = %s\n", desc, data);
    }
}

static int do_cpt_int(XDR* xd, const char* desc, int* i, FILE* list)
{
    if (xdr_int(xd, i) == 0)
    {
        return -1;
    }
    if (list)
    {
        fprintf(list, "%s = %d\n", desc, *i);
    }
    return 0;
}

static int do_cpt_u_chars(XDR* xd, const char* desc, int n, unsigned char* i, FILE* list)
{
    if (list)
    {
        fprintf(list, "%s = ", desc);
    }
    bool_t res = 1;
    for (int j = 0; j < n && res; j++)
    {
        res &= xdr_u_char(xd, &i[j]);
        if (list)
        {
            fprintf(list, "%02x", i[j]);
        }
    }
    if (list)
    {
        fprintf(list, "\n");
    }
    if (res == 0)
    {
        return -1;
    }

    return 0;
}

template<typename EnumType>
static int do_cpt_enum_as_int(XDR* xd, const char* desc, EnumType* enumValue, FILE* list)
{
    static_assert(std::is_same<std::underlying_type_t<EnumType>, int>::value,
                  "Only enums with underlying type int are supported.");
    auto castedValue = static_cast<int>(*enumValue);
    if (xdr_int(xd, &castedValue) == 0)
    {
        return -1;
    }
    *enumValue = static_cast<EnumType>(castedValue);
    if (list)
    {
        fprintf(list, "%s = %d\n", desc, castedValue);
    }
    return 0;
}

template<typename EnumType>
static int do_cpt_n_enum_as_int(XDR* xd, const char* desc, int n, EnumType* enumValue, FILE* list)
{
    bool_t res = 1;
    for (int j = 0; j < n && res; j++)
    {
        res &= do_cpt_enum_as_int<EnumType>(xd, desc, &enumValue[j], list);
    }
    if (res == 0)
    {
        return -1;
    }

    return 0;
}

static void do_cpt_int_err(XDR* xd, const char* desc, int* i, FILE* list)
{
    if (do_cpt_int(xd, desc, i, list) < 0)
    {
        cp_error();
    }
}

static void do_cpt_bool_err(XDR* xd, const char* desc, bool* b, FILE* list)
{
    int i = static_cast<int>(*b);

    if (do_cpt_int(xd, desc, &i, list) < 0)
    {
        cp_error();
    }

    *b = (i != 0);
}

static void do_cpt_step_err(XDR* xd, const char* desc, int64_t* i, FILE* list)
{
    char buf[STEPSTRSIZE];

    if (xdr_int64(xd, i) == 0)
    {
        cp_error();
    }
    if (list)
    {
        fprintf(list, "%s = %s\n", desc, gmx_step_str(*i, buf));
    }
}

static void do_cpt_double_err(XDR* xd, const char* desc, double* f, FILE* list)
{
    if (xdr_double(xd, f) == 0)
    {
        cp_error();
    }
    if (list)
    {
        fprintf(list, "%s = %f\n", desc, *f);
    }
}

static void do_cpt_real_err(XDR* xd, real* f)
{
#if GMX_DOUBLE
    bool_t res = xdr_double(xd, f);
#else
    bool_t res = xdr_float(xd, f);
#endif
    if (res == 0)
    {
        cp_error();
    }
}

static void do_cpt_n_rvecs_err(XDR* xd, const char* desc, int n, rvec f[], FILE* list)
{
    for (int i = 0; i < n; i++)
    {
        for (int j = 0; j < DIM; j++)
        {
            do_cpt_real_err(xd, &f[i][j]);
        }
    }

    if (list)
    {
        pr_rvecs(list, 0, desc, f, n);
    }
}

template<typename T>
struct xdr_type
{
};

template<>
struct xdr_type<int>
{
    static const XdrDataType value = XdrDataType::Int;
};

template<>
struct xdr_type<float>
{
    static const XdrDataType value = XdrDataType::Float;
};

template<>
struct xdr_type<double>
{
    static const XdrDataType value = XdrDataType::Double;
};

//! \brief Returns size in byte of an XdrDataType
static inline unsigned int sizeOfXdrType(XdrDataType xdrType)
{
    switch (xdrType)
    {
        case XdrDataType::Int: return sizeof(int);
        case XdrDataType::Float: return sizeof(float);
        case XdrDataType::Double: return sizeof(double);
        default: GMX_RELEASE_ASSERT(false, "XDR data type not implemented");
    }

    return 0;
}

//! \brief Returns the XDR process function for i/o of an XDR type
static inline xdrproc_t xdrProc(XdrDataType xdrType)
{
    switch (xdrType)
    {
        case XdrDataType::Int: return reinterpret_cast<xdrproc_t>(xdr_int);
        case XdrDataType::Float: return reinterpret_cast<xdrproc_t>(xdr_float);
        case XdrDataType::Double: return reinterpret_cast<xdrproc_t>(xdr_double);
        default: GMX_RELEASE_ASSERT(false, "XDR data type not implemented");
    }

    return nullptr;
}

/*! \brief Lists or only reads an xdr vector from checkpoint file
 *
 * When list!=NULL reads and lists the \p nf vector elements of type \p xdrType.
 * The header for the print is set by \p part and \p ecpt.
 * The formatting of the printing is set by \p cptElementType.
 * When list==NULL only reads the elements.
 */
template<typename Enum>
static bool_t listXdrVector(XDR* xd, Enum ecpt, int nf, XdrDataType xdrType, FILE* list, CptElementType cptElementType)
{
    bool_t res = 0;

    const unsigned int elemSize = sizeOfXdrType(xdrType);
    std::vector<char>  data(nf * elemSize);
    res = xdr_vector(xd, data.data(), nf, elemSize, xdrProc(xdrType));

    if (list != nullptr)
    {
        switch (xdrType)
        {
            case XdrDataType::Int:
                pr_ivec(list, 0, enumValueToString(ecpt), reinterpret_cast<const int*>(data.data()), nf, TRUE);
                break;
            case XdrDataType::Float:
#if !GMX_DOUBLE
                if (cptElementType == CptElementType::real3)
                {
                    pr_rvecs(list, 0, enumValueToString(ecpt), reinterpret_cast<const rvec*>(data.data()), nf / 3);
                }
                else
#endif
                {
                    /* Note: With double precision code dumping a single precision rvec will produce float iso rvec print, but that's a minor annoyance */
                    pr_fvec(list, 0, enumValueToString(ecpt), reinterpret_cast<const float*>(data.data()), nf, TRUE);
                }
                break;
            case XdrDataType::Double:
#if GMX_DOUBLE
                if (cptElementType == CptElementType::real3)
                {
                    pr_rvecs(list, 0, enumValueToString(ecpt), reinterpret_cast<const rvec*>(data.data()), nf / 3);
                }
                else
#endif
                {
                    /* Note: With single precision code dumping a double precision rvec will produce float iso rvec print, but that's a minor annoyance */
                    pr_dvec(list, 0, enumValueToString(ecpt), reinterpret_cast<const double*>(data.data()), nf, TRUE);
                }
                break;
            default: GMX_RELEASE_ASSERT(false, "Data type not implemented for listing");
        }
    }

    return res;
}

//! \brief Convert a double array, typed char*, to float
gmx_unused static void convertArrayRealPrecision(const char* c, float* v, int n)
{
    const double* d = reinterpret_cast<const double*>(c);
    for (int i = 0; i < n; i++)
    {
        v[i] = static_cast<float>(d[i]);
    }
}

//! \brief Convert a float array, typed char*, to double
static void convertArrayRealPrecision(const char* c, double* v, int n)
{
    const float* f = reinterpret_cast<const float*>(c);
    for (int i = 0; i < n; i++)
    {
        v[i] = static_cast<double>(f[i]);
    }
}

//! \brief Generate an error for trying to convert to integer
static void convertArrayRealPrecision(const char gmx_unused* c, int gmx_unused* v, int gmx_unused n)
{
    GMX_RELEASE_ASSERT(false,
                       "We only expect type mismatches between float and double, not integer");
}

/*! \brief Low-level routine for reading/writing a vector of reals from/to file.
 *
 * This is the only routine that does the actually i/o of real vector,
 * all other routines are intermediate level routines for specific real
 * data types, calling this routine.
 * Currently this routine is (too) complex, since it handles both real *
 * and std::vector<real>. Using real * is deprecated and this routine
 * will simplify a lot when only std::vector needs to be supported.
 *
 * The routine is generic to vectors with different allocators,
 * because as part of reading a checkpoint there are vectors whose
 * size is not known until reading has progressed far enough, so a
 * resize method must be called.
 *
 * When not listing, we use either v or vector, depending on which is !=NULL.
 * If nval >= 0, nval is used; on read this should match the passed value.
 * If nval n<0, vector->size() is used.
 */
template<typename T, typename AllocatorType, typename Enum>
static int doVectorLow(XDR*                           xd,
                       Enum                           ecpt,
                       int                            sflags,
                       const int64_t                  nval,
                       T**                            v,
                       std::vector<T, AllocatorType>* vector,
                       FILE*                          list,
                       CptElementType                 cptElementType)
{
    GMX_RELEASE_ASSERT(list != nullptr || (v != nullptr && vector == nullptr)
                               || (v == nullptr && vector != nullptr),
                       "Without list, we should have exactly one of v and vector != NULL");

    bool_t res = 0;

    unsigned int numElemInTheFile;
    if (list == nullptr)
    {
        if (nval >= 0)
        {
            // Remove this check when we store int64_t in the file
            GMX_RELEASE_ASSERT(nval <= gmx::sc_checkpointMaxAtomCount,
                               "Vector size in checkpoint beyond max uint");

            numElemInTheFile = nval;
        }
        else
        {
            GMX_RELEASE_ASSERT(v == nullptr, "With nval<0 we should have v=nullptr");
            // Remove this check when we store int64_t in the file
            GMX_RELEASE_ASSERT(
                    vector->size() <= static_cast<std::size_t>(std::numeric_limits<unsigned int>::max()),
                    "Vector size in checkpoint beyond max uint");

            numElemInTheFile = vector->size();
        }
    }
    /* Read/write the vector element count */
    /* We store an unsigned int as a signed int to avoid changing the file format */
    int* numElemInTheFileIntPtr = reinterpret_cast<int*>(&numElemInTheFile);
    res                         = xdr_int(xd, numElemInTheFileIntPtr);
    if (res == 0)
    {
        return -1;
    }
    /* Read/write the element data type */
    constexpr XdrDataType xdrTypeInTheCode      = xdr_type<T>::value;
    XdrDataType           xdrTypeInTheFile      = xdrTypeInTheCode;
    int                   xdrTypeInTheFileAsInt = static_cast<int>(xdrTypeInTheFile);
    res                                         = xdr_int(xd, &xdrTypeInTheFileAsInt);
    xdrTypeInTheFile                            = static_cast<XdrDataType>(xdrTypeInTheFileAsInt);
    if (res == 0)
    {
        return -1;
    }

    if (list == nullptr)
    {
        GMX_RELEASE_ASSERT(
                sflags & enumValueToBitMask(ecpt),
                "When not listing, the flag for the entry should be set when requesting i/o");
        if (nval >= 0)
        {
            if (numElemInTheFile != nval)
            {
                gmx_fatal(FARGS,
                          "Count mismatch for state entry %s, code count is %" PRId64
                          ", file count is %d\n",
                          enumValueToString(ecpt),
                          nval,
                          numElemInTheFile);
            }
        }

        bool typesMatch = (xdrTypeInTheFile == xdrTypeInTheCode);
        if (!typesMatch)
        {
            char buf[STRLEN];
            sprintf(buf,
                    "mismatch for state entry %s, code precision is %s, file precision is %s",
                    enumValueToString(ecpt),
                    enumValueToString(xdrTypeInTheCode),
                    enumValueToString(xdrTypeInTheFile));

            /* Matching int and real should never occur, but check anyhow */
            if (xdrTypeInTheFile == XdrDataType::Int || xdrTypeInTheCode == XdrDataType::Int)
            {
                gmx_fatal(FARGS,
                          "Type %s: incompatible checkpoint formats or corrupted checkpoint file.",
                          buf);
            }
        }

        T* vp;
        if (v != nullptr)
        {
            if (*v == nullptr)
            {
                snew(*v, numElemInTheFile);
            }
            vp = *v;
        }
        else
        {
            GMX_RELEASE_ASSERT(vector != nullptr, "Without list or v, vector should be supplied");
            /* This conditional ensures that we don't resize on write.
             * In particular in the state where this code was written
             * vector has a size of numElemInThefile and we
             * don't want to lose that padding here.
             */
            if (vector->size() < static_cast<unsigned int>(numElemInTheFile))
            {
                vector->resize(numElemInTheFile);
            }
            vp = vector->data();
        }

        char* vChar;
        if (typesMatch)
        {
            vChar = reinterpret_cast<char*>(vp);
        }
        else
        {
            snew(vChar, numElemInTheFile * sizeOfXdrType(xdrTypeInTheFile));
        }
        res = xdr_vector(
                xd, vChar, numElemInTheFile, sizeOfXdrType(xdrTypeInTheFile), xdrProc(xdrTypeInTheFile));
        if (res == 0)
        {
            return -1;
        }

        if (!typesMatch)
        {
            /* In the old code float-double conversion came for free.
             * In the new code we still support it, mainly because
             * the tip4p_continue regression test makes use of this.
             * It's an open question if we do or don't want to allow this.
             */
            convertArrayRealPrecision(vChar, vp, numElemInTheFile);
            sfree(vChar);
        }
    }
    else
    {
        res = listXdrVector(xd, ecpt, numElemInTheFile, xdrTypeInTheFile, list, cptElementType);
    }

    return 0;
}

//! \brief Read/Write a std::vector, on read checks the number of elements matches \p numElements, if specified.
template<typename T, typename Enum>
static int doVector(XDR* xd, Enum ecpt, int sflags, std::vector<T>* vector, FILE* list, int numElements = -1)
{
<<<<<<< HEAD
    return doVectorLow<T>(
            xd, ecpt, sflags, numElements, nullptr, nullptr, vector, list, CptElementType::realnum);
=======
    return doVectorLow<T>(xd, ecpt, sflags, numElements, nullptr, vector, list, CptElementType::real);
>>>>>>> d7f37892
}

//! \brief Read/Write an ArrayRef<real>.
template<typename Enum>
static int doRealArrayRef(XDR* xd, Enum ecpt, int sflags, gmx::ArrayRef<real> vector, FILE* list)
{
    real* v_real = vector.data();
    return doVectorLow<real, std::allocator<real>>(
<<<<<<< HEAD
            xd, ecpt, sflags, vector.size(), nullptr, &v_real, nullptr, list, CptElementType::realnum);
=======
            xd, ecpt, sflags, vector.size(), &v_real, nullptr, list, CptElementType::real);
>>>>>>> d7f37892
}

//! Convert from view of RVec to view of real.
static gmx::ArrayRef<real> realArrayRefFromRVecArrayRef(gmx::ArrayRef<gmx::RVec> ofRVecs)
{
    return gmx::arrayRefFromArray<real>(reinterpret_cast<real*>(ofRVecs.data()), ofRVecs.size() * DIM);
}

//! \brief Read/Write a PaddedVector whose value_type is RVec.
template<typename PaddedVectorOfRVecType, typename Enum>
static int doRvecVector(XDR* xd, Enum ecpt, int sflags, PaddedVectorOfRVecType* v, int numAtoms, FILE* list)
{
    const int numReals = numAtoms * DIM;

    if (list == nullptr)
    {
        GMX_RELEASE_ASSERT(
                sflags & enumValueToBitMask(ecpt),
                "When not listing, the flag for the entry should be set when requesting i/o");
        GMX_RELEASE_ASSERT(v->size() == numAtoms, "v should have sufficient size for numAtoms");

        return doRealArrayRef(xd, ecpt, sflags, realArrayRefFromRVecArrayRef(makeArrayRef(*v)), list);
    }
    else
    {
        // Use the rebind facility to change the value_type of the
        // allocator from RVec to real.
        using realAllocator =
                typename std::allocator_traits<typename PaddedVectorOfRVecType::allocator_type>::template rebind_alloc<real>;
        return doVectorLow<real, realAllocator>(
<<<<<<< HEAD
                xd, ecpt, sflags, numReals, nullptr, nullptr, nullptr, list, CptElementType::realnum);
=======
                xd, ecpt, sflags, numReals, nullptr, nullptr, list, CptElementType::real);
>>>>>>> d7f37892
    }
}

/* This function stores n along with the reals for reading,
 * but on reading it assumes that n matches the value in the checkpoint file,
 * a fatal error is generated when this is not the case.
 */
template<typename Enum>
static int do_cpte_reals(XDR* xd, Enum ecpt, int sflags, int n, real** v, FILE* list)
{
    return doVectorLow<real, std::allocator<real>>(
<<<<<<< HEAD
            xd, ecpt, sflags, n, nullptr, v, nullptr, list, CptElementType::realnum);
=======
            xd, ecpt, sflags, n, v, nullptr, list, CptElementType::real);
>>>>>>> d7f37892
}

template<typename Enum>
static int do_cpte_real(XDR* xd, Enum ecpt, int sflags, real* r, FILE* list)
{
    return doVectorLow<real, std::allocator<real>>(
<<<<<<< HEAD
            xd, ecpt, sflags, 1, nullptr, &r, nullptr, list, CptElementType::realnum);
=======
            xd, ecpt, sflags, 1, &r, nullptr, list, CptElementType::real);
>>>>>>> d7f37892
}

template<typename Enum>
static int do_cpte_ints(XDR* xd, Enum ecpt, int sflags, int n, int** v, FILE* list)
{
    return doVectorLow<int, std::allocator<int>>(
            xd, ecpt, sflags, n, v, nullptr, list, CptElementType::integer);
}

template<typename Enum>
static int do_cpte_int(XDR* xd, Enum ecpt, int sflags, int* i, FILE* list)
{
    return do_cpte_ints(xd, ecpt, sflags, 1, &i, list);
}

template<typename Enum>
static int do_cpte_bool(XDR* xd, Enum ecpt, int sflags, bool* b, FILE* list)
{
    int i   = static_cast<int>(*b);
    int ret = do_cpte_int(xd, ecpt, sflags, &i, list);
    *b      = (i != 0);
    return ret;
}

template<typename Enum>
static int do_cpte_doubles(XDR* xd, Enum ecpt, int sflags, int n, double** v, FILE* list)
{
    return doVectorLow<double, std::allocator<double>>(
<<<<<<< HEAD
            xd, ecpt, sflags, n, nullptr, v, nullptr, list, CptElementType::realnum);
=======
            xd, ecpt, sflags, n, v, nullptr, list, CptElementType::real);
>>>>>>> d7f37892
}

template<typename Enum>
static int do_cpte_double(XDR* xd, Enum ecpt, int sflags, double* r, FILE* list)
{
    return do_cpte_doubles(xd, ecpt, sflags, 1, &r, list);
}

template<typename Enum>
static int do_cpte_matrix(XDR* xd, Enum ecpt, int sflags, matrix v, FILE* list)
{
    real* vr;
    int   ret;

    vr  = &(v[0][0]);
    ret = doVectorLow<real, std::allocator<real>>(
            xd, ecpt, sflags, DIM * DIM, &vr, nullptr, nullptr, CptElementType::matrix3x3);

    if (list && ret == 0)
    {
        pr_rvecs(list, 0, enumValueToString(ecpt), v, DIM);
    }

    return ret;
}

template<typename Enum>
static int do_cpte_nmatrix(XDR* xd, Enum ecpt, int sflags, int n, real** v, FILE* list)
{
    int  i;
    int  ret, reti;
    char name[CPTSTRLEN];

    ret = 0;
    if (v == nullptr)
    {
        snew(v, n);
    }
    for (i = 0; i < n; i++)
    {
        reti = doVectorLow<real, std::allocator<real>>(
                xd, ecpt, sflags, n, &(v[i]), nullptr, nullptr, CptElementType::matrix3x3);
        if (list && reti == 0)
        {
            sprintf(name, "%s[%d]", enumValueToString(ecpt), i);
            pr_reals(list, 0, name, v[i], n);
        }
        if (reti != 0)
        {
            ret = reti;
        }
    }
    return ret;
}

template<typename Enum>
static int do_cpte_matrices(XDR* xd, Enum ecpt, int sflags, int n, matrix** v, FILE* list)
{
    bool_t  res = 0;
    matrix *vp, *va = nullptr;
    real*   vr;
    int     nf, i, j, k;
    int     ret;

    nf  = n;
    res = xdr_int(xd, &nf);
    if (res == 0)
    {
        return -1;
    }
    if (list == nullptr && nf != n)
    {
        gmx_fatal(FARGS,
                  "Count mismatch for state entry %s, code count is %d, file count is %d\n",
                  enumValueToString(ecpt),
                  n,
                  nf);
    }
    if (list || !(sflags & enumValueToBitMask(ecpt)))
    {
        snew(va, nf);
        vp = va;
    }
    else
    {
        if (*v == nullptr)
        {
            snew(*v, nf);
        }
        vp = *v;
    }
    snew(vr, nf * DIM * DIM);
    for (i = 0; i < nf; i++)
    {
        for (j = 0; j < DIM; j++)
        {
            for (k = 0; k < DIM; k++)
            {
                vr[(i * DIM + j) * DIM + k] = vp[i][j][k];
            }
        }
    }
    ret = doVectorLow<real, std::allocator<real>>(
            xd, ecpt, sflags, nf * DIM * DIM, &vr, nullptr, nullptr, CptElementType::matrix3x3);
    for (i = 0; i < nf; i++)
    {
        for (j = 0; j < DIM; j++)
        {
            for (k = 0; k < DIM; k++)
            {
                vp[i][j][k] = vr[(i * DIM + j) * DIM + k];
            }
        }
    }
    sfree(vr);

    if (list && ret == 0)
    {
        for (i = 0; i < nf; i++)
        {
            pr_rvecs(list, 0, enumValueToString(ecpt), vp[i], DIM);
        }
    }
    if (va)
    {
        sfree(va);
    }

    return ret;
}

static void do_cpt_header(XDR* xd, gmx_bool bRead, FILE* list, CheckpointHeaderContents* contents)
{
    bool_t res = 0;
    int    magic;

    if (bRead)
    {
        magic = -1;
    }
    else
    {
        magic = CPT_MAGIC1;
    }
    res = xdr_int(xd, &magic);
    if (res == 0)
    {
        gmx_fatal(FARGS,
                  "The checkpoint file is empty/corrupted, or maybe you are out of disk space?");
    }
    if (magic != CPT_MAGIC1)
    {
        gmx_fatal(FARGS,
                  "Start of file magic number mismatch, checkpoint file has %d, should be %d\n"
                  "The checkpoint file is corrupted or not a checkpoint file",
                  magic,
                  CPT_MAGIC1);
    }
    char fhost[255];
    if (!bRead)
    {
        gmx_gethostname(fhost, 255);
    }
    do_cpt_string_err(xd, "GROMACS version", contents->version, list);
    // The following fields are no longer ever written with meaningful
    // content, but because they precede the file version, there is no
    // good way for new code to read the old and new formats, nor a
    // good way for old code to avoid giving an error while reading a
    // new format. So we read and write a field that no longer has a
    // purpose.
    do_cpt_string_err(xd, "GROMACS build time UNUSED", contents->btime_UNUSED, list);
    do_cpt_string_err(xd, "GROMACS build user UNUSED", contents->buser_UNUSED, list);
    do_cpt_string_err(xd, "GROMACS build host UNUSED", contents->bhost_UNUSED, list);
    do_cpt_string_err(xd, "generating program", contents->fprog, list);
    do_cpt_string_err(xd, "generation time", contents->ftime, list);
    contents->file_version = cpt_version;
    do_cpt_enum_as_int<CheckPointVersion>(xd, "checkpoint file version", &contents->file_version, list);
    if (contents->file_version > cpt_version)
    {
        gmx_fatal(FARGS,
                  "Attempting to read a checkpoint file of version %d with code of version %d\n",
                  static_cast<int>(contents->file_version),
                  static_cast<int>(cpt_version));
    }
    if (contents->file_version >= CheckPointVersion::DoublePrecisionBuild)
    {
        do_cpt_int_err(xd, "GROMACS double precision", &contents->double_prec, list);
    }
    else
    {
        contents->double_prec = -1;
    }
    if (contents->file_version >= CheckPointVersion::HostInformation)
    {
        do_cpt_string_err(xd, "generating host", fhost, list);
    }
    do_cpt_int_err(xd, "#atoms", &contents->natoms, list);
    do_cpt_int_err(xd, "#T-coupling groups", &contents->ngtc, list);
    if (contents->file_version >= CheckPointVersion::NoseHooverThermostat)
    {
        do_cpt_int_err(xd, "#Nose-Hoover T-chains", &contents->nhchainlength, list);
    }
    else
    {
        contents->nhchainlength = 1;
    }
    if (contents->file_version >= CheckPointVersion::NoseHooverBarostat)
    {
        do_cpt_int_err(xd, "#Nose-Hoover T-chains for barostat ", &contents->nnhpres, list);
    }
    else
    {
        contents->nnhpres = 0;
    }
    if (contents->file_version >= CheckPointVersion::LambdaStateAndHistory)
    {
        do_cpt_int_err(xd, "# of total lambda states ", &contents->nlambda, list);
    }
    else
    {
        contents->nlambda = 0;
    }
    {
        int integrator = static_cast<int>(contents->eIntegrator);
        do_cpt_int_err(xd, "integrator", &integrator, list);
        if (bRead)
        {
            contents->eIntegrator = static_cast<IntegrationAlgorithm>(integrator);
        }
    }
    if (contents->file_version >= CheckPointVersion::SafeSimulationPart)
    {
        do_cpt_int_err(xd, "simulation part #", &contents->simulation_part, list);
    }
    else
    {
        contents->simulation_part = 1;
    }
    if (contents->file_version >= CheckPointVersion::SafeSteps)
    {
        do_cpt_step_err(xd, "step", &contents->step, list);
    }
    else
    {
        int idum = 0;
        do_cpt_int_err(xd, "step", &idum, list);
        contents->step = static_cast<int64_t>(idum);
    }
    do_cpt_double_err(xd, "t", &contents->t, list);
    do_cpt_int_err(xd, "#PP-ranks", &contents->nnodes, list);
    do_cpt_int_err(xd, "dd_nc[x]", &contents->dd_nc[XX], list);
    do_cpt_int_err(xd, "dd_nc[y]", &contents->dd_nc[YY], list);
    do_cpt_int_err(xd, "dd_nc[z]", &contents->dd_nc[ZZ], list);
    do_cpt_int_err(xd, "#PME-only ranks", &contents->npme, list);
    do_cpt_int_err(xd, "state flags", &contents->flags_state, list);
    if (contents->file_version >= CheckPointVersion::EkinDataAndFlags)
    {
        do_cpt_int_err(xd, "ekin data flags", &contents->flags_eks, list);
        do_cpt_int_err(xd, "energy history flags", &contents->flags_enh, list);
    }
    else
    {
        contents->flags_eks = 0;
        contents->flags_enh = (contents->flags_state >> (static_cast<int>(StateEntry::OrireDtav) + 1));
        contents->flags_state = (contents->flags_state
                                 & ~((1 << (static_cast<int>(StateEntry::OrireDtav) + 1))
                                     | (1 << (static_cast<int>(StateEntry::OrireDtav) + 2))
                                     | (1 << (static_cast<int>(StateEntry::OrireDtav) + 3))));
    }
    if (contents->file_version >= CheckPointVersion::LambdaStateAndHistory)
    {
        do_cpt_int_err(xd, "df history flags", &contents->flags_dfh, list);
    }
    else
    {
        contents->flags_dfh = 0;
    }

    if (contents->file_version >= CheckPointVersion::EssentialDynamics)
    {
        do_cpt_int_err(xd, "ED data sets", &contents->nED, list);
    }
    else
    {
        contents->nED = 0;
    }

    if (contents->file_version >= CheckPointVersion::SwapState)
    {
        int swapState = static_cast<int>(contents->eSwapCoords);
        do_cpt_int_err(xd, "swap", &swapState, list);
        if (bRead)
        {
            contents->eSwapCoords = static_cast<SwapType>(swapState);
        }
    }
    else
    {
        contents->eSwapCoords = SwapType::No;
    }

    if (contents->file_version >= CheckPointVersion::AwhHistoryFlags)
    {
        do_cpt_int_err(xd, "AWH history flags", &contents->flags_awhh, list);
    }
    else
    {
        contents->flags_awhh = 0;
    }

    if (contents->file_version >= CheckPointVersion::RemoveBuildMachineInformation)
    {
        do_cpt_int_err(xd, "pull history flags", &contents->flagsPullHistory, list);
    }
    else
    {
        contents->flagsPullHistory = 0;
    }

    if (contents->file_version >= CheckPointVersion::ModularSimulator)
    {
        do_cpt_bool_err(
                xd, "Is modular simulator checkpoint", &contents->isModularSimulatorCheckpoint, list);
    }
    else
    {
        contents->isModularSimulatorCheckpoint = false;
    }
}

static int do_cpt_footer(XDR* xd, CheckPointVersion file_version)
{
    bool_t res = 0;
    int    magic;

    if (file_version >= CheckPointVersion::AddMagicNumber)
    {
        magic = CPT_MAGIC2;
        res   = xdr_int(xd, &magic);
        if (res == 0)
        {
            cp_error();
        }
        if (magic != CPT_MAGIC2)
        {
            return -1;
        }
    }

    return 0;
}

static int do_cpt_state(XDR* xd, int fflags, t_state* state, FILE* list)
{
    GMX_RELEASE_ASSERT(
            static_cast<unsigned int>(state->natoms) <= std::numeric_limits<unsigned int>::max() / 3,
            "Can not write more than max_int/3 atoms to checkpoint");

    int       ret    = 0;
    const int sflags = state->flags();
    using StateFlags = gmx::EnumerationArray<StateEntry, bool>;
    for (auto i = StateFlags::keys().begin(); (i != StateFlags::keys().end() && ret == 0); i++)
    {
        if (fflags & enumValueToBitMask(*i))
        {
            switch (*i)
            {
                case StateEntry::Lambda:
                    ret = doRealArrayRef(xd, *i, sflags, state->lambda, list);
                    break;
                case StateEntry::FepState:
                    ret = do_cpte_int(xd, *i, sflags, &state->fep_state, list);
                    break;
                case StateEntry::Box: ret = do_cpte_matrix(xd, *i, sflags, state->box, list); break;
                case StateEntry::BoxRel:
                    ret = do_cpte_matrix(xd, *i, sflags, state->box_rel, list);
                    break;
                case StateEntry::BoxV:
                    ret = do_cpte_matrix(xd, *i, sflags, state->boxv, list);
                    break;
                case StateEntry::PressurePrevious:
                    ret = do_cpte_matrix(xd, *i, sflags, state->pres_prev, list);
                    break;
                case StateEntry::SVirPrev:
                    ret = do_cpte_matrix(xd, *i, sflags, state->svir_prev, list);
                    break;
                case StateEntry::FVirPrev:
                    ret = do_cpte_matrix(xd, *i, sflags, state->fvir_prev, list);
                    break;
                case StateEntry::Nhxi:
                    ret = doVector<double>(xd, *i, sflags, &state->nosehoover_xi, list);
                    break;
                case StateEntry::Nhvxi:
                    ret = doVector<double>(xd, *i, sflags, &state->nosehoover_vxi, list);
                    break;
                case StateEntry::Nhpresxi:
                    ret = doVector<double>(xd, *i, sflags, &state->nhpres_xi, list);
                    break;
                case StateEntry::Nhpresvxi:
                    ret = doVector<double>(xd, *i, sflags, &state->nhpres_vxi, list);
                    break;
                case StateEntry::ThermInt:
                    ret = doVector<double>(xd, *i, sflags, &state->therm_integral, list);
                    break;
                case StateEntry::BarosInt:
                    ret = do_cpte_double(xd, *i, sflags, &state->baros_integral, list);
                    break;
                case StateEntry::Veta:
                    ret = do_cpte_real(xd, *i, sflags, &state->veta, list);
                    break;
                case StateEntry::Vol0:
                    ret = do_cpte_real(xd, *i, sflags, &state->vol0, list);
                    break;
                case StateEntry::X:
                    ret = doRvecVector(xd, *i, sflags, &state->x, state->numAtoms(), list);
                    break;
                case StateEntry::V:
                    ret = doRvecVector(xd, *i, sflags, &state->v, state->numAtoms(), list);
                    break;
                /* The RNG entries are no longer written,
                 * the next 4 lines are only for reading old files.
                 * It's OK that three case statements fall through.
                 */
                case StateEntry::LDRngNotSupported:
                case StateEntry::LDRngINotSupported:
                case StateEntry::MCRngNotSupported:
                case StateEntry::MCRngINotSupported:
                    ret = do_cpte_ints(xd, *i, sflags, 0, nullptr, list);
                    break;
                case StateEntry::DisreInitF:
                    ret = do_cpte_real(xd, *i, sflags, &state->hist.disre_initf, list);
                    break;
                case StateEntry::DisreRm3Tav:
                    ret = doVector<real>(xd, *i, sflags, &state->hist.disre_rm3tav, list);
                    break;
                case StateEntry::OrireInitF:
                    ret = do_cpte_real(xd, *i, sflags, &state->hist.orire_initf, list);
                    break;
                case StateEntry::OrireDtav:
                    ret = doVector<real>(xd, *i, sflags, &state->hist.orire_Dtav, list);
                    break;
                case StateEntry::PullComPrevStep:
                    ret = doVector<double>(xd, *i, sflags, &state->pull_com_prev_step, list);
                    break;
                default:
                    gmx_fatal(FARGS,
                              "Unknown state entry %d\n"
                              "You are reading a checkpoint file written by different code, which "
                              "is not supported",
                              enumValueToBitMask(*i));
            }
        }
    }
    return ret;
}

static int do_cpt_ekinstate(XDR* xd, int fflags, ekinstate_t* ekins, FILE* list)
{
    int ret = 0;

    using StateFlags = gmx::EnumerationArray<StateKineticEntry, bool>;
    for (auto i = StateFlags::keys().begin(); (i != StateFlags::keys().end() && ret == 0); i++)
    {
        if (fflags & enumValueToBitMask(*i))
        {
            switch (*i)
            {

                case StateKineticEntry::EkinNumber:
                    ret = do_cpte_int(xd, *i, fflags, &ekins->ekin_n, list);
                    break;
                case StateKineticEntry::EkinHalfStep:
                    ret = do_cpte_matrices(xd, *i, fflags, ekins->ekin_n, &ekins->ekinh, list);
                    break;
                case StateKineticEntry::EkinFullStep:
                    ret = do_cpte_matrices(xd, *i, fflags, ekins->ekin_n, &ekins->ekinf, list);
                    break;
                case StateKineticEntry::EkinHalfStepOld:
                    ret = do_cpte_matrices(xd, *i, fflags, ekins->ekin_n, &ekins->ekinh_old, list);
                    break;
                case StateKineticEntry::EkinTotal:
                    ret = do_cpte_matrix(xd, *i, fflags, ekins->ekin_total, list);
                    break;
                case StateKineticEntry::EkinNoseHooverScaleFullStep:
                    ret = doVector<double>(xd, *i, fflags, &ekins->ekinscalef_nhc, list);
                    break;
                case StateKineticEntry::VelocityScale:
                    ret = doVector<double>(xd, *i, fflags, &ekins->vscale_nhc, list);
                    break;
                case StateKineticEntry::EkinNoseHooverScaleHalfStep:
                    ret = doVector<double>(xd, *i, fflags, &ekins->ekinscaleh_nhc, list);
                    break;
                case StateKineticEntry::DEkinDLambda:
                    ret = do_cpte_real(xd, *i, fflags, &ekins->dekindl, list);
                    break;
                case StateKineticEntry::Mvcos:
                    ret = do_cpte_real(xd, *i, fflags, &ekins->mvcos, list);
                    break;
                default:
                    gmx_fatal(FARGS,
                              "Unknown ekin data state entry %d\n"
                              "You are probably reading a new checkpoint file with old code",
                              enumValueToBitMask(*i));
            }
        }
    }

    return ret;
}


static int do_cpt_swapstate(XDR* xd, gmx_bool bRead, SwapType eSwapCoords, swaphistory_t* swapstate, FILE* list)
{
    int swap_cpt_version = 2;

    if (eSwapCoords == SwapType::No)
    {
        return 0;
    }

    swapstate->bFromCpt    = bRead;
    swapstate->eSwapCoords = eSwapCoords;

    do_cpt_int_err(xd, "swap checkpoint version", &swap_cpt_version, list);
    if (bRead && swap_cpt_version < 2)
    {
        gmx_fatal(FARGS,
                  "Cannot read checkpoint files that were written with old versions"
                  "of the ion/water position swapping protocol.\n");
    }

    do_cpt_int_err(xd, "swap coupling steps", &swapstate->nAverage, list);

    /* When reading, init_swapcoords has not been called yet,
     * so we have to allocate memory first. */
    do_cpt_int_err(xd, "number of ion types", &swapstate->nIonTypes, list);
    if (bRead)
    {
        snew(swapstate->ionType, swapstate->nIonTypes);
    }

    for (auto ic : gmx::EnumerationWrapper<Compartment>{})
    {
        for (int ii = 0; ii < swapstate->nIonTypes; ii++)
        {
            swapstateIons_t* gs = &swapstate->ionType[ii];

            if (bRead)
            {
                do_cpt_int_err(xd, "swap requested atoms", &gs->nMolReq[ic], list);
            }
            else
            {
                do_cpt_int_err(xd, "swap requested atoms p", gs->nMolReq_p[ic], list);
            }

            if (bRead)
            {
                do_cpt_int_err(xd, "swap influx net", &gs->inflow_net[ic], list);
            }
            else
            {
                do_cpt_int_err(xd, "swap influx net p", gs->inflow_net_p[ic], list);
            }

            if (bRead && (nullptr == gs->nMolPast[ic]))
            {
                snew(gs->nMolPast[ic], swapstate->nAverage);
            }

            for (int j = 0; j < swapstate->nAverage; j++)
            {
                if (bRead)
                {
                    do_cpt_int_err(xd, "swap past atom counts", &gs->nMolPast[ic][j], list);
                }
                else
                {
                    do_cpt_int_err(xd, "swap past atom counts p", &gs->nMolPast_p[ic][j], list);
                }
            }
        }
    }

    /* Ion flux per channel */
    for (auto ic : gmx::EnumerationWrapper<Channel>{})
    {
        for (int ii = 0; ii < swapstate->nIonTypes; ii++)
        {
            swapstateIons_t* gs = &swapstate->ionType[ii];

            if (bRead)
            {
                do_cpt_int_err(xd, "channel flux A->B", &gs->fluxfromAtoB[ic], list);
            }
            else
            {
                do_cpt_int_err(xd, "channel flux A->B p", gs->fluxfromAtoB_p[ic], list);
            }
        }
    }

    /* Ion flux leakage */
    if (bRead)
    {
        do_cpt_int_err(xd, "flux leakage", &swapstate->fluxleak, list);
    }
    else
    {
        do_cpt_int_err(xd, "flux leakage", swapstate->fluxleak_p, list);
    }

    /* Ion history */
    for (int ii = 0; ii < swapstate->nIonTypes; ii++)
    {
        swapstateIons_t* gs = &swapstate->ionType[ii];

        do_cpt_int_err(xd, "number of ions", &gs->nMol, list);

        if (bRead)
        {
            snew(gs->channel_label, gs->nMol);
            snew(gs->comp_from, gs->nMol);
        }

        do_cpt_n_enum_as_int<ChannelHistory>(xd, "channel history", gs->nMol, gs->channel_label, list);
        do_cpt_n_enum_as_int<Domain>(xd, "domain history", gs->nMol, gs->comp_from, list);
    }

    /* Save the last known whole positions to checkpoint
     * file to be able to also make multimeric channels whole in PBC */
    do_cpt_int_err(xd, "Ch0 atoms", &swapstate->nat[Channel::Zero], list);
    do_cpt_int_err(xd, "Ch1 atoms", &swapstate->nat[Channel::One], list);
    if (bRead)
    {
        snew(swapstate->xc_old_whole[Channel::Zero], swapstate->nat[Channel::Zero]);
        snew(swapstate->xc_old_whole[Channel::One], swapstate->nat[Channel::One]);
        do_cpt_n_rvecs_err(
                xd, "Ch0 whole x", swapstate->nat[Channel::Zero], swapstate->xc_old_whole[Channel::Zero], list);
        do_cpt_n_rvecs_err(
                xd, "Ch1 whole x", swapstate->nat[Channel::One], swapstate->xc_old_whole[Channel::One], list);
    }
    else
    {
        do_cpt_n_rvecs_err(xd,
                           "Ch0 whole x",
                           swapstate->nat[Channel::Zero],
                           *swapstate->xc_old_whole_p[Channel::Zero],
                           list);
        do_cpt_n_rvecs_err(
                xd, "Ch1 whole x", swapstate->nat[Channel::One], *swapstate->xc_old_whole_p[Channel::One], list);
    }

    return 0;
}


static int do_cpt_enerhist(XDR* xd, gmx_bool bRead, int fflags, energyhistory_t* enerhist, FILE* list)
{
    int ret = 0;

    if (fflags == 0)
    {
        return ret;
    }

    GMX_RELEASE_ASSERT(enerhist != nullptr, "With energy history, we need a valid enerhist pointer");

    /* This is stored/read for backward compatibility */
    int energyHistoryNumEnergies = 0;
    if (bRead)
    {
        enerhist->nsteps     = 0;
        enerhist->nsum       = 0;
        enerhist->nsteps_sim = 0;
        enerhist->nsum_sim   = 0;
    }
    else if (enerhist != nullptr)
    {
        energyHistoryNumEnergies = enerhist->ener_sum_sim.size();
    }

    delta_h_history_t* deltaH = enerhist->deltaHForeignLambdas.get();
    using StateFlags          = gmx::EnumerationArray<StateEnergyEntry, bool>;
    for (auto i = StateFlags::keys().begin(); (i != StateFlags::keys().end() && ret == 0); i++)
    {
        if (fflags & enumValueToBitMask(*i))
        {
            switch (*i)
            {
                case StateEnergyEntry::N:
                    ret = do_cpte_int(xd, *i, fflags, &energyHistoryNumEnergies, list);
                    break;
                case StateEnergyEntry::Aver:
                    ret = doVector<double>(xd, *i, fflags, &enerhist->ener_ave, list);
                    break;
                case StateEnergyEntry::Sum:
                    ret = doVector<double>(xd, *i, fflags, &enerhist->ener_sum, list);
                    break;
                case StateEnergyEntry::NumSum:
                    do_cpt_step_err(xd, enumValueToString(*i), &enerhist->nsum, list);
                    break;
                case StateEnergyEntry::SumSim:
                    ret = doVector<double>(xd, *i, fflags, &enerhist->ener_sum_sim, list);
                    break;
                case StateEnergyEntry::NumSumSim:
                    do_cpt_step_err(xd, enumValueToString(*i), &enerhist->nsum_sim, list);
                    break;
                case StateEnergyEntry::NumSteps:
                    do_cpt_step_err(xd, enumValueToString(*i), &enerhist->nsteps, list);
                    break;
                case StateEnergyEntry::NumStepsSim:
                    do_cpt_step_err(xd, enumValueToString(*i), &enerhist->nsteps_sim, list);
                    break;
                case StateEnergyEntry::DeltaHNN:
                {
                    int numDeltaH = 0;
                    if (!bRead && deltaH != nullptr)
                    {
                        numDeltaH = deltaH->dh.size();
                    }
                    do_cpt_int_err(xd, enumValueToString(*i), &numDeltaH, list);
                    if (bRead)
                    {
                        if (deltaH == nullptr)
                        {
                            enerhist->deltaHForeignLambdas = std::make_unique<delta_h_history_t>();
                            deltaH                         = enerhist->deltaHForeignLambdas.get();
                        }
                        deltaH->dh.resize(numDeltaH);
                        deltaH->start_lambda_set = FALSE;
                    }
                    break;
                }
                case StateEnergyEntry::DeltaHList:
                    for (auto dh : deltaH->dh)
                    {
                        ret = doVector<real>(xd, *i, fflags, &dh, list);
                    }
                    break;
                case StateEnergyEntry::DeltaHStartTime:
                    ret = do_cpte_double(xd, *i, fflags, &(deltaH->start_time), list);
                    break;
                case StateEnergyEntry::DeltaHStartLambda:
                    ret = do_cpte_double(xd, *i, fflags, &(deltaH->start_lambda), list);
                    break;
                default:
                    gmx_fatal(FARGS,
                              "Unknown energy history entry %d\n"
                              "You are probably reading a new checkpoint file with old code",
                              enumValueToBitMask(*i));
            }
        }
    }

    if ((fflags & enumValueToBitMask(StateEnergyEntry::Sum))
        && !(fflags & enumValueToBitMask(StateEnergyEntry::SumSim)))
    {
        /* Assume we have an old file format and copy sum to sum_sim */
        enerhist->ener_sum_sim = enerhist->ener_sum;
    }

    if ((fflags & enumValueToBitMask(StateEnergyEntry::NumSum))
        && !(fflags & enumValueToBitMask(StateEnergyEntry::NumSteps)))
    {
        /* Assume we have an old file format and copy nsum to nsteps */
        enerhist->nsteps = enerhist->nsum;
    }
    if ((fflags & enumValueToBitMask(StateEnergyEntry::NumSumSim))
        && !(fflags & enumValueToBitMask(StateEnergyEntry::NumStepsSim)))
    {
        /* Assume we have an old file format and copy nsum to nsteps */
        enerhist->nsteps_sim = enerhist->nsum_sim;
    }

    return ret;
}

static int doCptPullCoordHist(XDR* xd, PullCoordinateHistory* pullCoordHist, FILE* list)
{
    int ret   = 0;
    int flags = 0;

    flags |= (enumValueToBitMask(StatePullCoordEntry::ValueReferenceSum)
              | enumValueToBitMask(StatePullCoordEntry::ValueSum)
              | enumValueToBitMask(StatePullCoordEntry::DR01Sum)
              | enumValueToBitMask(StatePullCoordEntry::DR23Sum)
              | enumValueToBitMask(StatePullCoordEntry::DR45Sum)
              | enumValueToBitMask(StatePullCoordEntry::FScalarSum)
              | enumValueToBitMask(StatePullCoordEntry::DynaxSum));

    using StateFlags = gmx::EnumerationArray<StatePullCoordEntry, bool>;
    for (auto i = StateFlags::keys().begin(); (i != StateFlags::keys().end() && ret == 0); i++)
    {
        switch (*i)
        {
            case StatePullCoordEntry::ValueReferenceSum:
                ret = do_cpte_double(xd, *i, flags, &(pullCoordHist->valueRef), list);
                break;
            case StatePullCoordEntry::ValueSum:
                ret = do_cpte_double(xd, *i, flags, &(pullCoordHist->value), list);
                break;
            case StatePullCoordEntry::DR01Sum:
                for (int j = 0; j < DIM && ret == 0; j++)
                {
                    ret = do_cpte_double(xd, *i, flags, &(pullCoordHist->dr01[j]), list);
                }
                break;
            case StatePullCoordEntry::DR23Sum:
                for (int j = 0; j < DIM && ret == 0; j++)
                {
                    ret = do_cpte_double(xd, *i, flags, &(pullCoordHist->dr23[j]), list);
                }
                break;
            case StatePullCoordEntry::DR45Sum:
                for (int j = 0; j < DIM && ret == 0; j++)
                {
                    ret = do_cpte_double(xd, *i, flags, &(pullCoordHist->dr45[j]), list);
                }
                break;
            case StatePullCoordEntry::FScalarSum:
                ret = do_cpte_double(xd, *i, flags, &(pullCoordHist->scalarForce), list);
                break;
            case StatePullCoordEntry::DynaxSum:
                for (int j = 0; j < DIM && ret == 0; j++)
                {
                    ret = do_cpte_double(xd, *i, flags, &(pullCoordHist->dynaX[j]), list);
                }
                break;
            default:
                gmx_fatal(FARGS, "Unhandled StatePullCoordEntry enum value: %d", enumValueToBitMask(*i));
        }
    }

    return ret;
}

static int doCptPullGroupHist(XDR* xd, PullGroupHistory* pullGroupHist, FILE* list)
{
    int ret   = 0;
    int flags = 0;

    flags |= (enumValueToBitMask(StatePullGroupEntry::XSum));

    using StateFlags = gmx::EnumerationArray<StatePullGroupEntry, bool>;
    for (auto i = StateFlags::keys().begin(); (i != StateFlags::keys().end() && ret == 0); i++)
    {
        switch (*i)
        {
            case StatePullGroupEntry::XSum:
                for (int j = 0; j < DIM && ret == 0; j++)
                {
                    ret = do_cpte_double(xd, *i, flags, &(pullGroupHist->x[j]), list);
                }
                break;
            default: gmx_fatal(FARGS, "Unhandled pull group state entry");
        }
    }

    return ret;
}


static int doCptPullHist(XDR* xd, gmx_bool bRead, int fflags, PullHistory* pullHist, FILE* list)
{
    int ret                       = 0;
    int pullHistoryNumCoordinates = 0;
    int pullHistoryNumGroups      = 0;

    /* Retain the number of terms in the sum and the number of coordinates (used for writing
     * average pull forces and coordinates) in the pull history, in temporary variables,
     * in case they cannot be read from the checkpoint, in order to have backward compatibility */
    if (bRead)
    {
        pullHist->numValuesInXSum = 0;
        pullHist->numValuesInFSum = 0;
    }
    else if (pullHist != nullptr)
    {
        pullHistoryNumCoordinates = pullHist->pullCoordinateSums.size();
        pullHistoryNumGroups      = pullHist->pullGroupSums.size();
    }
    else
    {
        GMX_RELEASE_ASSERT(fflags == 0, "Without pull history, all flags should be off");
    }

    using StateFlags = gmx::EnumerationArray<StatePullEntry, bool>;
    for (auto i = StateFlags::keys().begin(); i != StateFlags::keys().end(); i++)
    {
        if (fflags & enumValueToBitMask(*i))
        {
            switch (*i)
            {
                case StatePullEntry::NumCoordinates:
                    do_cpt_int_err(xd, enumValueToString(*i), &pullHistoryNumCoordinates, list);
                    break;
                case StatePullEntry::NumGroups:
                    do_cpt_int_err(xd, enumValueToString(*i), &pullHistoryNumGroups, list);
                    break;
                case StatePullEntry::NumValuesInXSum:
                    do_cpt_int_err(xd, enumValueToString(*i), &pullHist->numValuesInXSum, list);
                    break;
                case StatePullEntry::NumValuesInFSum:
                    do_cpt_int_err(xd, enumValueToString(*i), &pullHist->numValuesInFSum, list);
                    break;
                default:
                    gmx_fatal(FARGS,
                              "Unknown pull history entry %d\n"
                              "You are probably reading a new checkpoint file with old code",
                              enumValueToBitMask(*i));
            }
        }
    }
    if (bRead)
    {
        pullHist->pullCoordinateSums.resize(pullHistoryNumCoordinates);
        pullHist->pullGroupSums.resize(pullHistoryNumGroups);
    }
    if (pullHist->numValuesInXSum > 0 || pullHist->numValuesInFSum > 0)
    {
        for (size_t i = 0; i < pullHist->pullCoordinateSums.size() && ret == 0; i++)
        {
            ret = doCptPullCoordHist(xd, &(pullHist->pullCoordinateSums[i]), list);
        }
        for (size_t i = 0; i < pullHist->pullGroupSums.size() && ret == 0; i++)
        {
            ret = doCptPullGroupHist(xd, &(pullHist->pullGroupSums[i]), list);
        }
    }

    return ret;
}

static int do_cpt_df_hist(XDR* xd, int fflags, int nlambda, df_history_t** dfhistPtr, FILE* list)
{
    int ret = 0;

    if (fflags == 0)
    {
        return 0;
    }

    std::unique_ptr<df_history_t> localDFHistory = nullptr;
    if (*dfhistPtr == nullptr)
    {
        localDFHistory        = std::make_unique<df_history_t>();
        *dfhistPtr            = localDFHistory.get();
        (*dfhistPtr)->nlambda = nlambda;
        init_df_history(*dfhistPtr, nlambda);
    }
    df_history_t* dfhist = *dfhistPtr;

    using StateFlags = gmx::EnumerationArray<StateFepEntry, bool>;
    for (auto i = StateFlags::keys().begin(); (i != StateFlags::keys().end() && ret == 0); i++)
    {
        if (fflags & enumValueToBitMask(*i))
        {
            switch (*i)
            {
                case StateFepEntry::IsEquilibrated:
                    ret = do_cpte_bool(xd, *i, fflags, &dfhist->bEquil, list);
                    break;
                case StateFepEntry::NumAtLambda:
                    ret = do_cpte_ints(xd, *i, fflags, nlambda, &dfhist->n_at_lam, list);
                    break;
                case StateFepEntry::WangLandauHistogram:
                    ret = do_cpte_reals(xd, *i, fflags, nlambda, &dfhist->wl_histo, list);
                    break;
                case StateFepEntry::WangLandauDelta:
                    ret = do_cpte_real(xd, *i, fflags, &dfhist->wl_delta, list);
                    break;
                case StateFepEntry::SumWeights:
                    ret = do_cpte_reals(xd, *i, fflags, nlambda, &dfhist->sum_weights, list);
                    break;
                case StateFepEntry::SumDG:
                    ret = do_cpte_reals(xd, *i, fflags, nlambda, &dfhist->sum_dg, list);
                    break;
                case StateFepEntry::SumMinVar:
                    ret = do_cpte_reals(xd, *i, fflags, nlambda, &dfhist->sum_minvar, list);
                    break;
                case StateFepEntry::SumVar:
                    ret = do_cpte_reals(xd, *i, fflags, nlambda, &dfhist->sum_variance, list);
                    break;
                case StateFepEntry::Accump:
                    ret = do_cpte_nmatrix(xd, *i, fflags, nlambda, dfhist->accum_p, list);
                    break;
                case StateFepEntry::Accumm:
                    ret = do_cpte_nmatrix(xd, *i, fflags, nlambda, dfhist->accum_m, list);
                    break;
                case StateFepEntry::Accump2:
                    ret = do_cpte_nmatrix(xd, *i, fflags, nlambda, dfhist->accum_p2, list);
                    break;
                case StateFepEntry::Accumm2:
                    ret = do_cpte_nmatrix(xd, *i, fflags, nlambda, dfhist->accum_m2, list);
                    break;
                case StateFepEntry::Tij:
                    ret = do_cpte_nmatrix(xd, *i, fflags, nlambda, dfhist->Tij, list);
                    break;
                case StateFepEntry::TijEmp:
                    ret = do_cpte_nmatrix(xd, *i, fflags, nlambda, dfhist->Tij_empirical, list);
                    break;

                default:
                    gmx_fatal(FARGS,
                              "Unknown df history entry %d\n"
                              "You are probably reading a new checkpoint file with old code",
                              enumValueToBitMask(*i));
            }
        }
    }

    return ret;
}


/* This function stores the last whole configuration of the reference and
 * average structure in the .cpt file
 */
static int do_cpt_EDstate(XDR* xd, gmx_bool bRead, int nED, edsamhistory_t* EDstate, FILE* list)
{
    if (nED == 0)
    {
        return 0;
    }

    EDstate->bFromCpt = bRead;
    EDstate->nED      = nED;

    /* When reading, init_edsam has not been called yet,
     * so we have to allocate memory first. */
    if (bRead)
    {
        snew(EDstate->nref, EDstate->nED);
        snew(EDstate->old_sref, EDstate->nED);
        snew(EDstate->nav, EDstate->nED);
        snew(EDstate->old_sav, EDstate->nED);
    }

    /* Read/write the last whole conformation of SREF and SAV for each ED dataset (usually only one) */
    for (int i = 0; i < EDstate->nED; i++)
    {
        char buf[STRLEN];

        /* Reference structure SREF */
        sprintf(buf, "ED%d # of atoms in reference structure", i + 1);
        do_cpt_int_err(xd, buf, &EDstate->nref[i], list);
        sprintf(buf, "ED%d x_ref", i + 1);
        if (bRead)
        {
            snew(EDstate->old_sref[i], EDstate->nref[i]);
            do_cpt_n_rvecs_err(xd, buf, EDstate->nref[i], EDstate->old_sref[i], list);
        }
        else
        {
            do_cpt_n_rvecs_err(xd, buf, EDstate->nref[i], EDstate->old_sref_p[i], list);
        }

        /* Average structure SAV */
        sprintf(buf, "ED%d # of atoms in average structure", i + 1);
        do_cpt_int_err(xd, buf, &EDstate->nav[i], list);
        sprintf(buf, "ED%d x_av", i + 1);
        if (bRead)
        {
            snew(EDstate->old_sav[i], EDstate->nav[i]);
            do_cpt_n_rvecs_err(xd, buf, EDstate->nav[i], EDstate->old_sav[i], list);
        }
        else
        {
            do_cpt_n_rvecs_err(xd, buf, EDstate->nav[i], EDstate->old_sav_p[i], list);
        }
    }

    return 0;
}

static int do_cpt_correlation_grid(XDR*                         xd,
                                   gmx_bool                     bRead,
                                   gmx_unused int               fflags,
                                   gmx::CorrelationGridHistory* corrGrid,
                                   FILE*                        list,
                                   StateAwhEntry                eawhh)
{
    int ret = 0;

    do_cpt_int_err(xd, enumValueToString(eawhh), &(corrGrid->numCorrelationTensors), list);
    do_cpt_int_err(xd, enumValueToString(eawhh), &(corrGrid->tensorSize), list);
    do_cpt_int_err(xd, enumValueToString(eawhh), &(corrGrid->blockDataListSize), list);

    if (bRead)
    {
        initCorrelationGridHistory(
                corrGrid, corrGrid->numCorrelationTensors, corrGrid->tensorSize, corrGrid->blockDataListSize);
    }

    for (gmx::CorrelationBlockDataHistory& blockData : corrGrid->blockDataBuffer)
    {
        do_cpt_double_err(xd, enumValueToString(eawhh), &(blockData.blockSumWeight), list);
        do_cpt_double_err(xd, enumValueToString(eawhh), &(blockData.blockSumSquareWeight), list);
        do_cpt_double_err(xd, enumValueToString(eawhh), &(blockData.blockSumWeightX), list);
        do_cpt_double_err(xd, enumValueToString(eawhh), &(blockData.blockSumWeightY), list);
        do_cpt_double_err(xd, enumValueToString(eawhh), &(blockData.sumOverBlocksSquareBlockWeight), list);
        do_cpt_double_err(xd, enumValueToString(eawhh), &(blockData.sumOverBlocksBlockSquareWeight), list);
        do_cpt_double_err(
                xd, enumValueToString(eawhh), &(blockData.sumOverBlocksBlockWeightBlockWeightX), list);
        do_cpt_double_err(
                xd, enumValueToString(eawhh), &(blockData.sumOverBlocksBlockWeightBlockWeightY), list);
        do_cpt_double_err(xd, enumValueToString(eawhh), &(blockData.blockLength), list);
        do_cpt_int_err(xd, enumValueToString(eawhh), &(blockData.previousBlockIndex), list);
        do_cpt_double_err(xd, enumValueToString(eawhh), &(blockData.correlationIntegral), list);
    }

    return ret;
}

static int do_cpt_awh_bias(XDR*                    xd,
                           gmx_bool                bRead,
                           int                     fflags,
                           gmx::AwhBiasHistory*    biasHistory,
                           FILE*                   list,
                           const CheckPointVersion fileVersion)
{
    int ret = 0;

    gmx::AwhBiasStateHistory* state = &biasHistory->state;
    using StateFlags                = gmx::EnumerationArray<StateAwhEntry, bool>;
    for (auto i = StateFlags::keys().begin(); (i != StateFlags::keys().end() && ret == 0); i++)
    {
        if (fflags & enumValueToBitMask(*i))
        {
            switch (*i)
            {
                case StateAwhEntry::InInitial:
                    do_cpt_bool_err(xd, enumValueToString(*i), &state->in_initial, list);
                    break;
                case StateAwhEntry::EquilibrateHistogram:
                    do_cpt_bool_err(xd, enumValueToString(*i), &state->equilibrateHistogram, list);
                    break;
                case StateAwhEntry::HistogramSize:
                    do_cpt_double_err(xd, enumValueToString(*i), &state->histSize, list);
                    break;
                case StateAwhEntry::NumPoints:
                {
                    int numPoints;
                    if (!bRead)
                    {
                        numPoints = biasHistory->pointState.size();
                    }
                    do_cpt_int_err(xd, enumValueToString(*i), &numPoints, list);
                    if (bRead)
                    {
                        biasHistory->pointState.resize(numPoints);
                    }
                }
                break;
                case StateAwhEntry::CoordPoint:
                    for (auto& psh : biasHistory->pointState)
                    {
                        do_cpt_double_err(xd, enumValueToString(*i), &psh.target, list);
                        do_cpt_double_err(xd, enumValueToString(*i), &psh.free_energy, list);
                        do_cpt_double_err(xd, enumValueToString(*i), &psh.bias, list);
                        do_cpt_double_err(xd, enumValueToString(*i), &psh.weightsum_iteration, list);
                        do_cpt_double_err(xd, enumValueToString(*i), &psh.weightsum_covering, list);
                        do_cpt_double_err(xd, enumValueToString(*i), &psh.weightsum_tot, list);
                        do_cpt_double_err(xd, enumValueToString(*i), &psh.weightsum_ref, list);
                        do_cpt_step_err(xd, enumValueToString(*i), &psh.last_update_index, list);
                        do_cpt_double_err(xd, enumValueToString(*i), &psh.log_pmfsum, list);
                        do_cpt_double_err(xd, enumValueToString(*i), &psh.visits_iteration, list);
                        do_cpt_double_err(xd, enumValueToString(*i), &psh.visits_tot, list);
                        if (fileVersion >= CheckPointVersion::AwhLocalWeightSum)
                        {
                            do_cpt_double_err(xd, enumValueToString(*i), &psh.localWeightSum, list);
                        }
                        else
                        {
                            psh.localWeightSum = 0;
                        }
                    }
                    break;
                case StateAwhEntry::UmbrellaGridPoint:
                    do_cpt_int_err(xd, enumValueToString(*i), &(state->umbrellaGridpoint), list);
                    break;
                case StateAwhEntry::UpdateList:
                    do_cpt_int_err(xd, enumValueToString(*i), &(state->origin_index_updatelist), list);
                    do_cpt_int_err(xd, enumValueToString(*i), &(state->end_index_updatelist), list);
                    break;
                case StateAwhEntry::LogScaledSampleWeight:
                    do_cpt_double_err(xd, enumValueToString(*i), &(state->logScaledSampleWeight), list);
                    do_cpt_double_err(xd, enumValueToString(*i), &(state->maxLogScaledSampleWeight), list);
                    break;
                case StateAwhEntry::NumUpdates:
                    do_cpt_step_err(xd, enumValueToString(*i), &(state->numUpdates), list);
                    break;
                case StateAwhEntry::ForceCorrelationGrid:
                    ret = do_cpt_correlation_grid(
                            xd, bRead, fflags, &biasHistory->forceCorrelationGrid, list, *i);
                    break;
                default: gmx_fatal(FARGS, "Unknown awh history entry %d\n", enumValueToBitMask(*i));
            }
        }
    }

    return ret;
}

static int do_cpt_awh(XDR* xd, gmx_bool bRead, int fflags, gmx::AwhHistory* awhHistory, FILE* list, const CheckPointVersion fileVersion)
{
    int ret = 0;

    if (fflags != 0)
    {
        std::shared_ptr<gmx::AwhHistory> awhHistoryLocal;

        if (awhHistory == nullptr)
        {
            GMX_RELEASE_ASSERT(bRead,
                               "do_cpt_awh should not be called for writing without an AwhHistory");

            awhHistoryLocal = std::make_shared<gmx::AwhHistory>();
            awhHistory      = awhHistoryLocal.get();
        }

        /* To be able to read and write the AWH data several parameters determining the layout of the AWH structs need to be known
           (nbias, npoints, etc.). The best thing (?) would be to have these passed to this function. When writing to a checkpoint
           these parameters are available in awh_history (after calling init_awh_history). When reading from a checkpoint though, there
           is no initialized awh_history (it is initialized and set in this function). The AWH parameters have not always been read
           at the time when this function is called for reading so I don't know how to pass them as input. Here, this is solved by
           when writing a checkpoint, also storing parameters needed for future reading of the checkpoint.

           Another issue is that some variables that AWH checkpoints don't have a registered enum and string (e.g. nbias below).
           One difficulty is the multilevel structure of the data which would need to be represented somehow. */

        int numBias;
        if (!bRead)
        {
            numBias = awhHistory->bias.size();
        }
        do_cpt_int_err(xd, "awh_nbias", &numBias, list);

        if (bRead)
        {
            awhHistory->bias.resize(numBias);
        }
        for (auto& bias : awhHistory->bias)
        {
            ret = do_cpt_awh_bias(xd, bRead, fflags, &bias, list, fileVersion);
            if (ret)
            {
                return ret;
            }
        }
        do_cpt_double_err(xd, "awh_potential_offset", &awhHistory->potentialOffset, list);
    }
    return ret;
}

static void do_cpt_mdmodules(CheckPointVersion              fileVersion,
                             t_fileio*                      checkpointFileHandle,
                             const gmx::MDModulesNotifiers& mdModulesNotifiers,
                             FILE*                          outputFile)
{
    if (fileVersion >= CheckPointVersion::MDModules)
    {
        gmx::FileIOXdrSerializer serializer(checkpointFileHandle);
        gmx::KeyValueTreeObject  mdModuleCheckpointParameterTree =
                gmx::deserializeKeyValueTree(&serializer);
        if (outputFile)
        {
            gmx::TextWriter textWriter(outputFile);
            gmx::dumpKeyValueTree(&textWriter, mdModuleCheckpointParameterTree);
        }
        gmx::MDModulesCheckpointReadingDataOnMain mdModuleCheckpointReadingDataOnMain = {
            mdModuleCheckpointParameterTree
        };
        mdModulesNotifiers.checkpointingNotifier_.notify(mdModuleCheckpointReadingDataOnMain);
    }
}

static int do_cpt_files(XDR*                              xd,
                        gmx_bool                          bRead,
                        std::vector<gmx_file_position_t>* outputfiles,
                        FILE*                             list,
                        CheckPointVersion                 file_version)
{
    gmx_off_t                   offset;
    gmx_off_t                   mask = 0xFFFFFFFFL;
    int                         offset_high, offset_low;
    std::array<char, CPTSTRLEN> buf;
    GMX_RELEASE_ASSERT(outputfiles, "Must have valid outputfiles");

    // Ensure that reading pre-allocates outputfiles, while writing
    // writes what is already there.
    int nfiles = outputfiles->size();
    if (do_cpt_int(xd, "number of output files", &nfiles, list) != 0)
    {
        return -1;
    }
    if (bRead)
    {
        outputfiles->resize(nfiles);
    }

    for (auto& outputfile : *outputfiles)
    {
        /* 64-bit XDR numbers are not portable, so it is stored as separate high/low fractions */
        if (bRead)
        {
            do_cpt_string_err(xd, "output filename", buf, list);
            std::copy(std::begin(buf), std::end(buf), std::begin(outputfile.filename));

            if (do_cpt_int(xd, "file_offset_high", &offset_high, list) != 0)
            {
                return -1;
            }
            if (do_cpt_int(xd, "file_offset_low", &offset_low, list) != 0)
            {
                return -1;
            }
            outputfile.offset = (static_cast<gmx_off_t>(offset_high) << 32)
                                | (static_cast<gmx_off_t>(offset_low) & mask);
        }
        else
        {
            do_cpt_string_err(xd, "output filename", outputfile.filename, list);
            /* writing */
            offset = outputfile.offset;
            if (offset == -1)
            {
                offset_low  = -1;
                offset_high = -1;
            }
            else
            {
                offset_low  = static_cast<int>(offset & mask);
                offset_high = static_cast<int>((offset >> 32) & mask);
            }
            if (do_cpt_int(xd, "file_offset_high", &offset_high, list) != 0)
            {
                return -1;
            }
            if (do_cpt_int(xd, "file_offset_low", &offset_low, list) != 0)
            {
                return -1;
            }
        }
        if (file_version >= CheckPointVersion::FileChecksumAndSize)
        {
            if (do_cpt_int(xd, "file_checksum_size", &outputfile.checksumSize, list) != 0)
            {
                return -1;
            }
            if (do_cpt_u_chars(xd, "file_checksum", outputfile.checksum.size(), outputfile.checksum.data(), list)
                != 0)
            {
                return -1;
            }
        }
        else
        {
            outputfile.checksumSize = -1;
        }
    }
    return 0;
}

void write_checkpoint_data(t_fileio*                         fp,
                           CheckpointHeaderContents          headerContents,
                           gmx_bool                          bExpanded,
                           LambdaWeightCalculation           elamstats,
                           t_state*                          state,
                           ObservablesHistory*               observablesHistory,
                           const gmx::MDModulesNotifiers&    mdModulesNotifiers,
                           std::vector<gmx_file_position_t>* outputfiles,
                           gmx::WriteCheckpointDataHolder*   modularSimulatorCheckpointData)
{
    headerContents.flags_eks = 0;
    if (state->ekinstate.bUpToDate)
    {
        // Likely only EkinNumber, EkinHalfStep, EkinFullStep and DEkinDLambda
        // are necessary and the rest can go
        headerContents.flags_eks = (enumValueToBitMask(StateKineticEntry::EkinNumber)
                                    | enumValueToBitMask(StateKineticEntry::EkinHalfStep)
                                    | enumValueToBitMask(StateKineticEntry::EkinFullStep)
                                    | enumValueToBitMask(StateKineticEntry::EkinNoseHooverScaleFullStep)
                                    | enumValueToBitMask(StateKineticEntry::EkinNoseHooverScaleHalfStep)
                                    | enumValueToBitMask(StateKineticEntry::VelocityScale)
                                    | enumValueToBitMask(StateKineticEntry::DEkinDLambda)
                                    | enumValueToBitMask(StateKineticEntry::Mvcos));
    }
    headerContents.isModularSimulatorCheckpoint = !modularSimulatorCheckpointData->empty();

    energyhistory_t* enerhist = observablesHistory->energyHistory.get();
    headerContents.flags_enh  = 0;
    if (enerhist != nullptr && (enerhist->nsum > 0 || enerhist->nsum_sim > 0))
    {
        headerContents.flags_enh |= enumValueToBitMask(StateEnergyEntry::N)
                                    | enumValueToBitMask(StateEnergyEntry::NumSteps)
                                    | enumValueToBitMask(StateEnergyEntry::NumStepsSim);
        if (enerhist->nsum > 0)
        {
            headerContents.flags_enh |= (enumValueToBitMask(StateEnergyEntry::Aver)
                                         | enumValueToBitMask(StateEnergyEntry::Sum)
                                         | enumValueToBitMask(StateEnergyEntry::NumSum));
        }
        if (enerhist->nsum_sim > 0)
        {
            headerContents.flags_enh |= (enumValueToBitMask(StateEnergyEntry::SumSim)
                                         | enumValueToBitMask(StateEnergyEntry::NumSumSim));
        }
        if (enerhist->deltaHForeignLambdas != nullptr)
        {
            headerContents.flags_enh |= (enumValueToBitMask(StateEnergyEntry::DeltaHNN)
                                         | enumValueToBitMask(StateEnergyEntry::DeltaHList)
                                         | enumValueToBitMask(StateEnergyEntry::DeltaHStartTime)
                                         | enumValueToBitMask(StateEnergyEntry::DeltaHStartLambda));
        }
    }

    PullHistory* pullHist           = observablesHistory->pullHistory.get();
    headerContents.flagsPullHistory = 0;
    if (pullHist != nullptr && (pullHist->numValuesInXSum > 0 || pullHist->numValuesInFSum > 0))
    {
        headerContents.flagsPullHistory |= enumValueToBitMask(StatePullEntry::NumCoordinates);
        headerContents.flagsPullHistory |= (enumValueToBitMask(StatePullEntry::NumGroups)
                                            | enumValueToBitMask(StatePullEntry::NumValuesInXSum)
                                            | enumValueToBitMask(StatePullEntry::NumValuesInFSum));
    }

    headerContents.flags_dfh = 0;
    // Modular simulator uses the modularSimulatorCheckpointData object to store the expanded ensemble history
    if (bExpanded && !headerContents.isModularSimulatorCheckpoint)
    {
        headerContents.flags_dfh =
                (enumValueToBitMask(StateFepEntry::IsEquilibrated)
                 | enumValueToBitMask(StateFepEntry::NumAtLambda)
                 | enumValueToBitMask(StateFepEntry::SumWeights) | enumValueToBitMask(StateFepEntry::SumDG)
                 | enumValueToBitMask(StateFepEntry::Tij) | enumValueToBitMask(StateFepEntry::TijEmp));
        if (EWL(elamstats))
        {
            headerContents.flags_dfh |= (enumValueToBitMask(StateFepEntry::WangLandauDelta)
                                         | enumValueToBitMask(StateFepEntry::WangLandauHistogram));
        }
        if ((elamstats == LambdaWeightCalculation::Minvar) || (elamstats == LambdaWeightCalculation::Barker)
            || (elamstats == LambdaWeightCalculation::Metropolis))
        {
            headerContents.flags_dfh |= (enumValueToBitMask(StateFepEntry::Accump)
                                         | enumValueToBitMask(StateFepEntry::Accumm)
                                         | enumValueToBitMask(StateFepEntry::Accump2)
                                         | enumValueToBitMask(StateFepEntry::Accumm2)
                                         | enumValueToBitMask(StateFepEntry::SumMinVar)
                                         | enumValueToBitMask(StateFepEntry::SumVar));
        }
    }

    headerContents.flags_awhh = 0;
    if (state->awhHistory != nullptr && !state->awhHistory->bias.empty())
    {
        headerContents.flags_awhh |= (enumValueToBitMask(StateAwhEntry::InInitial)
                                      | enumValueToBitMask(StateAwhEntry::EquilibrateHistogram)
                                      | enumValueToBitMask(StateAwhEntry::HistogramSize)
                                      | enumValueToBitMask(StateAwhEntry::NumPoints)
                                      | enumValueToBitMask(StateAwhEntry::CoordPoint)
                                      | enumValueToBitMask(StateAwhEntry::UmbrellaGridPoint)
                                      | enumValueToBitMask(StateAwhEntry::UpdateList)
                                      | enumValueToBitMask(StateAwhEntry::LogScaledSampleWeight)
                                      | enumValueToBitMask(StateAwhEntry::NumUpdates)
                                      | enumValueToBitMask(StateAwhEntry::ForceCorrelationGrid));
    }

    do_cpt_header(gmx_fio_getxdr(fp), FALSE, nullptr, &headerContents);

    if ((do_cpt_state(gmx_fio_getxdr(fp), state->flags(), state, nullptr) < 0)
        || (do_cpt_ekinstate(gmx_fio_getxdr(fp), headerContents.flags_eks, &state->ekinstate, nullptr) < 0)
        || (do_cpt_enerhist(gmx_fio_getxdr(fp), FALSE, headerContents.flags_enh, enerhist, nullptr) < 0)
        || (doCptPullHist(gmx_fio_getxdr(fp), FALSE, headerContents.flagsPullHistory, pullHist, nullptr) < 0)
        || (do_cpt_df_hist(gmx_fio_getxdr(fp), headerContents.flags_dfh, headerContents.nlambda, &state->dfhist, nullptr)
            < 0)
        || (do_cpt_EDstate(
                    gmx_fio_getxdr(fp), FALSE, headerContents.nED, observablesHistory->edsamHistory.get(), nullptr)
            < 0)
        || (do_cpt_awh(gmx_fio_getxdr(fp), FALSE, headerContents.flags_awhh, state->awhHistory.get(), nullptr, CheckPointVersion::CurrentVersion)
            < 0)
        || (do_cpt_swapstate(gmx_fio_getxdr(fp),
                             FALSE,
                             headerContents.eSwapCoords,
                             observablesHistory->swapHistory.get(),
                             nullptr)
            < 0)
        || (do_cpt_files(gmx_fio_getxdr(fp), FALSE, outputfiles, nullptr, headerContents.file_version) < 0))
    {
        gmx_file("Cannot read/write checkpoint; corrupt file, or maybe you are out of disk space?");
    }

    // Checkpointing MDModules
    {
        gmx::KeyValueTreeBuilder          builder;
        gmx::MDModulesWriteCheckpointData mdModulesWriteCheckpoint = { builder.rootObject() };
        mdModulesNotifiers.checkpointingNotifier_.notify(mdModulesWriteCheckpoint);
        auto                     tree = builder.build();
        gmx::FileIOXdrSerializer serializer(fp);
        gmx::serializeKeyValueTree(tree, &serializer);
    }

    // Checkpointing modular simulator
    {
        gmx::FileIOXdrSerializer serializer(fp);
        modularSimulatorCheckpointData->serialize(&serializer);
    }

    do_cpt_footer(gmx_fio_getxdr(fp), headerContents.file_version);
#if GMX_FAHCORE
    /* Always FAH checkpoint immediately after a Gromacs checkpoint.
     *
     * Note that it is critical that we save a FAH checkpoint directly
     * after writing a Gromacs checkpoint.  If the program dies, either
     * by the machine powering off suddenly or the process being,
     * killed, FAH can recover files that have only appended data by
     * truncating them to the last recorded length.  The Gromacs
     * checkpoint does not just append data, it is fully rewritten each
     * time so a crash between moving the new Gromacs checkpoint file in
     * to place and writing a FAH checkpoint is not recoverable.  Thus
     * the time between these operations must be kept as short a
     * possible.
     */
    fcCheckpoint();
#endif
}

static void check_int(FILE* fplog, const char* type, int p, int f, gmx_bool* mm)
{
    bool foundMismatch = (p != f);
    if (!foundMismatch)
    {
        return;
    }
    *mm = TRUE;
    if (fplog)
    {
        fprintf(fplog, "  %s mismatch,\n", type);
        fprintf(fplog, "    current program: %d\n", p);
        fprintf(fplog, "    checkpoint file: %d\n", f);
        fprintf(fplog, "\n");
    }
}

static void check_string(FILE* fplog, const char* type, const char* p, const char* f, gmx_bool* mm)
{
    bool foundMismatch = (std::strcmp(p, f) != 0);
    if (!foundMismatch)
    {
        return;
    }
    *mm = TRUE;
    if (fplog)
    {
        fprintf(fplog, "  %s mismatch,\n", type);
        fprintf(fplog, "    current program: %s\n", p);
        fprintf(fplog, "    checkpoint file: %s\n", f);
        fprintf(fplog, "\n");
    }
}

static void check_match(FILE*                           fplog,
                        const t_commrec*                cr,
                        const ivec                      dd_nc,
                        const CheckpointHeaderContents& headerContents,
                        gmx_bool                        reproducibilityRequested)
{
    /* Note that this check_string on the version will also print a message
     * when only the minor version differs. But we only print a warning
     * message further down with reproducibilityRequested=TRUE.
     */
    gmx_bool versionDiffers = FALSE;
    check_string(fplog, "Version", gmx_version(), headerContents.version, &versionDiffers);

    gmx_bool precisionDiffers = FALSE;
    check_int(fplog, "Double prec.", GMX_DOUBLE, headerContents.double_prec, &precisionDiffers);
    if (precisionDiffers)
    {
        const char msg_precision_difference[] =
                "You are continuing a simulation with a different precision. Not matching\n"
                "mixed/double precision will lead to precision or performance loss.\n";
        if (fplog)
        {
            fprintf(fplog, "%s\n", msg_precision_difference);
        }
    }

    gmx_bool mm = (versionDiffers || precisionDiffers);

    if (reproducibilityRequested)
    {
        check_string(fplog,
                     "Program name",
                     gmx::getProgramContext().fullBinaryPath().u8string().c_str(),
                     headerContents.fprog,
                     &mm);

        check_int(fplog, "#ranks", cr->nnodes, headerContents.nnodes, &mm);
    }

    if (cr->sizeOfDefaultCommunicator > 1 && reproducibilityRequested)
    {
        // TODO: These checks are incorrect (see redmine #3309)
        check_int(fplog, "#PME-ranks", cr->npmenodes, headerContents.npme, &mm);

        int npp = cr->sizeOfDefaultCommunicator;
        if (cr->npmenodes >= 0)
        {
            npp -= cr->npmenodes;
        }
        int npp_f = headerContents.nnodes;
        if (headerContents.npme >= 0)
        {
            npp_f -= headerContents.npme;
        }
        if (npp == npp_f)
        {
            check_int(fplog, "#DD-cells[x]", dd_nc[XX], headerContents.dd_nc[XX], &mm);
            check_int(fplog, "#DD-cells[y]", dd_nc[YY], headerContents.dd_nc[YY], &mm);
            check_int(fplog, "#DD-cells[z]", dd_nc[ZZ], headerContents.dd_nc[ZZ], &mm);
        }
    }

    if (mm)
    {
        /* Gromacs should be able to continue from checkpoints between
         * different patch level versions, but we do not guarantee
         * compatibility between different major/minor versions - check this.
         */
        int gmx_major;
        int cpt_major;
        sscanf(gmx_version(), "%5d", &gmx_major);
        int      ret                 = sscanf(headerContents.version, "%5d", &cpt_major);
        gmx_bool majorVersionDiffers = (ret < 1 || gmx_major != cpt_major);

        const char msg_major_version_difference[] =
                "The current GROMACS major version is not identical to the one that\n"
                "generated the checkpoint file. In principle GROMACS does not support\n"
                "continuation from checkpoints between different versions, so we advise\n"
                "against this. If you still want to try your luck we recommend that you use\n"
                "the -noappend flag to keep your output files from the two versions separate.\n"
                "This might also work around errors where the output fields in the energy\n"
                "file have changed between the different versions.\n";

        const char msg_mismatch_notice[] =
                "GROMACS patchlevel, binary or parallel settings differ from previous run.\n"
                "Continuation is exact, but not guaranteed to be binary identical.\n";

        if (majorVersionDiffers)
        {
            if (fplog)
            {
                fprintf(fplog, "%s\n", msg_major_version_difference);
            }
        }
        else if (reproducibilityRequested)
        {
            /* Major & minor versions match at least, but something is different. */
            if (fplog)
            {
                fprintf(fplog, "%s\n", msg_mismatch_notice);
            }
        }
    }
}

static void read_checkpoint(const std::filesystem::path&   fn,
                            t_fileio*                      logfio,
                            const t_commrec*               cr,
                            const ivec                     dd_nc,
                            IntegrationAlgorithm           eIntegrator,
                            int*                           init_fep_state,
                            CheckpointHeaderContents*      headerContents,
                            t_state*                       state,
                            ObservablesHistory*            observablesHistory,
                            gmx_bool                       reproducibilityRequested,
                            const gmx::MDModulesNotifiers& mdModulesNotifiers,
                            gmx::ReadCheckpointDataHolder* modularSimulatorCheckpointData,
                            bool                           useModularSimulator)
{
    t_fileio* fp;
    char      buf[STEPSTRSIZE];
    int       ret;

    fp = gmx_fio_open(fn, "r");
    do_cpt_header(gmx_fio_getxdr(fp), TRUE, nullptr, headerContents);

    // If we are appending, then we don't want write to the open log
    // file because we still need to compute a checksum for it. In
    // that case, the filehandle will be nullptr. Otherwise, we report
    // to the new log file about the checkpoint file that we are
    // reading from.
    FILE* fplog = gmx_fio_getfp(logfio);
    if (fplog)
    {
        fprintf(fplog, "\n");
        fprintf(fplog, "Reading checkpoint file %s\n", fn.u8string().c_str());
        fprintf(fplog, "  file generated by:     %s\n", headerContents->fprog);
        fprintf(fplog, "  file generated at:     %s\n", headerContents->ftime);
        fprintf(fplog, "  GROMACS double prec.:  %d\n", headerContents->double_prec);
        fprintf(fplog, "  simulation part #:     %d\n", headerContents->simulation_part);
        fprintf(fplog, "  step:                  %s\n", gmx_step_str(headerContents->step, buf));
        fprintf(fplog, "  time:                  %f\n", headerContents->t);
        fprintf(fplog, "\n");
    }

    if (headerContents->natoms != state->numAtoms())
    {
        gmx_fatal(FARGS,
                  "Checkpoint file is for a system of %d atoms, while the current system consists "
                  "of %d atoms",
                  headerContents->natoms,
                  state->numAtoms());
    }
    if (headerContents->ngtc != state->ngtc)
    {
        gmx_fatal(FARGS,
                  "Checkpoint file is for a system of %d T-coupling groups, while the current "
                  "system consists of %d T-coupling groups",
                  headerContents->ngtc,
                  state->ngtc);
    }
    if (headerContents->nnhpres != state->nnhpres)
    {
        gmx_fatal(FARGS,
                  "Checkpoint file is for a system of %d NH-pressure-coupling variables, while the "
                  "current system consists of %d NH-pressure-coupling variables",
                  headerContents->nnhpres,
                  state->nnhpres);
    }

    int nlambdaHistory = (state->dfhist ? state->dfhist->nlambda : 0);
    if (headerContents->nlambda != nlambdaHistory)
    {
        gmx_fatal(FARGS,
                  "Checkpoint file is for a system with %d lambda states, while the current system "
                  "consists of %d lambda states",
                  headerContents->nlambda,
                  nlambdaHistory);
    }

    init_gtc_state(state,
                   state->ngtc,
                   state->nnhpres,
                   headerContents->nhchainlength); /* need to keep this here to keep the tpr format working */
    /* write over whatever was read; we use the number of Nose-Hoover chains from the checkpoint */

    if (headerContents->eIntegrator != eIntegrator)
    {
        gmx_fatal(FARGS,
                  "Cannot change integrator during a checkpoint restart. Perhaps you should make a "
                  "new .tpr with grompp -f new.mdp -t %s",
                  fn.u8string().c_str());
    }

    // For modular simulator, no state object is populated, so we cannot do this check here!
    if (headerContents->flags_state != state->flags() && !useModularSimulator)
    {
        gmx_fatal(FARGS,
                  "Cannot change a simulation algorithm during a checkpoint restart. Perhaps you "
                  "should make a new .tpr with grompp -f new.mdp -t %s",
                  fn.u8string().c_str());
    }

    GMX_RELEASE_ASSERT(!(headerContents->isModularSimulatorCheckpoint && !useModularSimulator),
                       "Checkpoint file was written by modular simulator, but the current "
                       "simulation uses the legacy simulator.\n\n"
                       "Try the following steps:\n"
                       "1. Make sure the GMX_DISABLE_MODULAR_SIMULATOR environment variable is not "
                       "set to return to the default behavior. Retry running the simulation.\n"
                       "2. If the problem persists, set the environment variable "
                       "GMX_USE_MODULAR_SIMULATOR=ON to overwrite the default behavior and use "
                       "modular simulator for all implemented use cases.");
    GMX_RELEASE_ASSERT(!(!headerContents->isModularSimulatorCheckpoint && useModularSimulator),
                       "Checkpoint file was written by legacy simulator, but the current "
                       "simulation uses the modular simulator.\n\n"
                       "Try the following steps:\n"
                       "1. Make sure the GMX_USE_MODULAR_SIMULATOR environment variable is not set "
                       "to return to the default behavior. Retry running the simulation.\n"
                       "2. If the problem persists, set the environment variable "
                       "GMX_DISABLE_MODULAR_SIMULATOR=ON to overwrite the default behavior and use "
                       "legacy simulator for all implemented use cases.");

    if (MAIN(cr))
    {
        check_match(fplog, cr, dd_nc, *headerContents, reproducibilityRequested);
    }

    ret             = do_cpt_state(gmx_fio_getxdr(fp), headerContents->flags_state, state, nullptr);
    *init_fep_state = state->fep_state; /* there should be a better way to do this than setting it
                                           here. Investigate for 5.0. */
    if (ret)
    {
        cp_error();
    }
    ret = do_cpt_ekinstate(gmx_fio_getxdr(fp), headerContents->flags_eks, &state->ekinstate, nullptr);
    if (ret)
    {
        cp_error();
    }
    state->ekinstate.hasReadEkinState =
            (((headerContents->flags_eks & enumValueToBitMask(StateKineticEntry::EkinHalfStep)) != 0)
             || ((headerContents->flags_eks & enumValueToBitMask(StateKineticEntry::EkinFullStep)) != 0)
             || ((headerContents->flags_eks & enumValueToBitMask(StateKineticEntry::EkinHalfStepOld)) != 0)
             || (((headerContents->flags_eks & enumValueToBitMask(StateKineticEntry::EkinNoseHooverScaleFullStep))
                  | (headerContents->flags_eks & enumValueToBitMask(StateKineticEntry::EkinNoseHooverScaleHalfStep))
                  | (headerContents->flags_eks & enumValueToBitMask(StateKineticEntry::VelocityScale)))
                 != 0));

    if (headerContents->flags_enh && observablesHistory->energyHistory == nullptr)
    {
        observablesHistory->energyHistory = std::make_unique<energyhistory_t>();
    }
    ret = do_cpt_enerhist(
            gmx_fio_getxdr(fp), TRUE, headerContents->flags_enh, observablesHistory->energyHistory.get(), nullptr);
    if (ret)
    {
        cp_error();
    }

    if (headerContents->flagsPullHistory)
    {
        if (observablesHistory->pullHistory == nullptr)
        {
            observablesHistory->pullHistory = std::make_unique<PullHistory>();
        }
        ret = doCptPullHist(gmx_fio_getxdr(fp),
                            TRUE,
                            headerContents->flagsPullHistory,
                            observablesHistory->pullHistory.get(),
                            nullptr);
        if (ret)
        {
            cp_error();
        }
    }

    if (headerContents->file_version < CheckPointVersion::Version45)
    {
        gmx_fatal(FARGS,
                  "Continuing from checkpoint files written before GROMACS 4.5 is not supported");
    }

    ret = do_cpt_df_hist(
            gmx_fio_getxdr(fp), headerContents->flags_dfh, headerContents->nlambda, &state->dfhist, nullptr);
    if (ret)
    {
        cp_error();
    }

    if (headerContents->nED > 0 && observablesHistory->edsamHistory == nullptr)
    {
        observablesHistory->edsamHistory = std::make_unique<edsamhistory_t>(edsamhistory_t{});
    }
    ret = do_cpt_EDstate(
            gmx_fio_getxdr(fp), TRUE, headerContents->nED, observablesHistory->edsamHistory.get(), nullptr);
    if (ret)
    {
        cp_error();
    }

    if (headerContents->flags_awhh != 0 && state->awhHistory == nullptr)
    {
        state->awhHistory = std::make_shared<gmx::AwhHistory>();
    }
    ret = do_cpt_awh(gmx_fio_getxdr(fp),
                     TRUE,
                     headerContents->flags_awhh,
                     state->awhHistory.get(),
                     nullptr,
                     headerContents->file_version);
    if (ret)
    {
        cp_error();
    }

    if (headerContents->eSwapCoords != SwapType::No && observablesHistory->swapHistory == nullptr)
    {
        observablesHistory->swapHistory = std::make_unique<swaphistory_t>(swaphistory_t{});
    }
    ret = do_cpt_swapstate(
            gmx_fio_getxdr(fp), TRUE, headerContents->eSwapCoords, observablesHistory->swapHistory.get(), nullptr);
    if (ret)
    {
        cp_error();
    }

    std::vector<gmx_file_position_t> outputfiles;
    ret = do_cpt_files(gmx_fio_getxdr(fp), TRUE, &outputfiles, nullptr, headerContents->file_version);
    if (ret)
    {
        cp_error();
    }
    do_cpt_mdmodules(headerContents->file_version, fp, mdModulesNotifiers, nullptr);
    if (headerContents->file_version >= CheckPointVersion::ModularSimulator)
    {
        gmx::FileIOXdrSerializer serializer(fp);
        modularSimulatorCheckpointData->deserialize(&serializer);
    }
    ret = do_cpt_footer(gmx_fio_getxdr(fp), headerContents->file_version);
    if (ret)
    {
        cp_error();
    }
    if (gmx_fio_close(fp) != 0)
    {
        gmx_file("Cannot read/write checkpoint; corrupt file, or maybe you are out of disk space?");
    }
}


void load_checkpoint(const std::filesystem::path&   fn,
                     t_fileio*                      logfio,
                     const t_commrec*               cr,
                     const ivec                     dd_nc,
                     t_inputrec*                    ir,
                     t_state*                       state,
                     ObservablesHistory*            observablesHistory,
                     gmx_bool                       reproducibilityRequested,
                     const gmx::MDModulesNotifiers& mdModulesNotifiers,
                     gmx::ReadCheckpointDataHolder* modularSimulatorCheckpointData,
                     bool                           useModularSimulator)
{
    CheckpointHeaderContents headerContents;
    if (SIMMAIN(cr))
    {
        /* Read the state from the checkpoint file */
        read_checkpoint(fn,
                        logfio,
                        cr,
                        dd_nc,
                        ir->eI,
                        &(ir->fepvals->init_fep_state),
                        &headerContents,
                        state,
                        observablesHistory,
                        reproducibilityRequested,
                        mdModulesNotifiers,
                        modularSimulatorCheckpointData,
                        useModularSimulator);
    }
    if (PAR(cr))
    {
        gmx_bcast(sizeof(headerContents.step), &headerContents.step, cr->mpiDefaultCommunicator);
        gmx::MDModulesCheckpointReadingBroadcast broadcastCheckPointData = { cr->mpiDefaultCommunicator,
                                                                             PAR(cr) };
        mdModulesNotifiers.checkpointingNotifier_.notify(broadcastCheckPointData);
    }
    ir->bContinuation = TRUE;
    if (ir->nsteps >= 0)
    {
        // TODO Should the following condition be <=? Currently if you
        // pass a checkpoint written by an normal completion to a restart,
        // mdrun will read all input, does some work but no steps, and
        // write successful output. But perhaps that is not desirable.
        // Note that we do not intend to support the use of mdrun
        // -nsteps to circumvent this condition.
        if (ir->nsteps + ir->init_step < headerContents.step)
        {
            char        buf[STEPSTRSIZE];
            std::string message =
                    gmx::formatString("The input requested %s steps, ", gmx_step_str(ir->nsteps, buf));
            if (ir->init_step > 0)
            {
                message += gmx::formatString("starting from step %s, ", gmx_step_str(ir->init_step, buf));
            }
            message += gmx::formatString(
                    "however the checkpoint "
                    "file has already reached step %s. The simulation will not "
                    "proceed, because either your simulation is already complete, "
                    "or your combination of input files don't match.",
                    gmx_step_str(headerContents.step, buf));
            gmx_fatal(FARGS, "%s", message.c_str());
        }
        ir->nsteps += ir->init_step - headerContents.step;
    }
    ir->init_step       = headerContents.step;
    ir->simulation_part = headerContents.simulation_part + 1;
}

void read_checkpoint_part_and_step(const std::filesystem::path& filename, int* simulation_part, int64_t* step)
{
    t_fileio* fp;

    if (filename.empty() || !gmx_fexist(filename) || ((fp = gmx_fio_open(filename, "r")) == nullptr))
    {
        *simulation_part = 0;
        *step            = 0;
        return;
    }

    CheckpointHeaderContents headerContents;
    do_cpt_header(gmx_fio_getxdr(fp), TRUE, nullptr, &headerContents);
    gmx_fio_close(fp);
    *simulation_part = headerContents.simulation_part;
    *step            = headerContents.step;
}

static CheckpointHeaderContents read_checkpoint_data(t_fileio*                         fp,
                                                     t_state*                          state,
                                                     std::vector<gmx_file_position_t>* outputfiles,
                                                     gmx::ReadCheckpointDataHolder* modularSimulatorCheckpointData)
{
    CheckpointHeaderContents headerContents;
    do_cpt_header(gmx_fio_getxdr(fp), TRUE, nullptr, &headerContents);
    state->changeNumAtoms(headerContents.natoms);
    state->ngtc          = headerContents.ngtc;
    state->nnhpres       = headerContents.nnhpres;
    state->nhchainlength = headerContents.nhchainlength;
    state->setFlags(headerContents.flags_state);
    int ret = do_cpt_state(gmx_fio_getxdr(fp), state->flags(), state, nullptr);
    if (ret)
    {
        cp_error();
    }
    ret = do_cpt_ekinstate(gmx_fio_getxdr(fp), headerContents.flags_eks, &state->ekinstate, nullptr);
    if (ret)
    {
        cp_error();
    }

    energyhistory_t enerhist;
    ret = do_cpt_enerhist(gmx_fio_getxdr(fp), TRUE, headerContents.flags_enh, &enerhist, nullptr);
    if (ret)
    {
        cp_error();
    }
    PullHistory pullHist = {};
    ret = doCptPullHist(gmx_fio_getxdr(fp), TRUE, headerContents.flagsPullHistory, &pullHist, nullptr);
    if (ret)
    {
        cp_error();
    }

    ret = do_cpt_df_hist(
            gmx_fio_getxdr(fp), headerContents.flags_dfh, headerContents.nlambda, &state->dfhist, nullptr);
    if (ret)
    {
        cp_error();
    }

    edsamhistory_t edsamhist = {};
    ret = do_cpt_EDstate(gmx_fio_getxdr(fp), TRUE, headerContents.nED, &edsamhist, nullptr);
    if (ret)
    {
        cp_error();
    }

    ret = do_cpt_awh(gmx_fio_getxdr(fp),
                     TRUE,
                     headerContents.flags_awhh,
                     state->awhHistory.get(),
                     nullptr,
                     headerContents.file_version);
    if (ret)
    {
        cp_error();
    }

    swaphistory_t swaphist = {};
    ret = do_cpt_swapstate(gmx_fio_getxdr(fp), TRUE, headerContents.eSwapCoords, &swaphist, nullptr);
    if (ret)
    {
        cp_error();
    }

    ret = do_cpt_files(gmx_fio_getxdr(fp), TRUE, outputfiles, nullptr, headerContents.file_version);

    if (ret)
    {
        cp_error();
    }
    gmx::MDModulesNotifiers mdModuleNotifiers;
    do_cpt_mdmodules(headerContents.file_version, fp, mdModuleNotifiers, nullptr);
    if (headerContents.file_version >= CheckPointVersion::ModularSimulator)
    {
        // Store modular checkpoint data into modularSimulatorCheckpointData
        gmx::FileIOXdrSerializer serializer(fp);
        modularSimulatorCheckpointData->deserialize(&serializer);
    }
    ret = do_cpt_footer(gmx_fio_getxdr(fp), headerContents.file_version);
    if (ret)
    {
        cp_error();
    }
    return headerContents;
}

void read_checkpoint_trxframe(t_fileio* fp, t_trxframe* fr)
{
    t_state                          state;
    std::vector<gmx_file_position_t> outputfiles;
    gmx::ReadCheckpointDataHolder    modularSimulatorCheckpointData;
    CheckpointHeaderContents         headerContents =
            read_checkpoint_data(fp, &state, &outputfiles, &modularSimulatorCheckpointData);
    if (headerContents.isModularSimulatorCheckpoint)
    {
        gmx::ModularSimulator::readCheckpointToTrxFrame(fr, &modularSimulatorCheckpointData, headerContents);
        return;
    }

    fr->natoms    = state.numAtoms();
    fr->bStep     = TRUE;
    fr->step      = int64_to_int(headerContents.step, "conversion of checkpoint to trajectory");
    fr->bTime     = TRUE;
    fr->time      = headerContents.t;
    fr->bLambda   = TRUE;
    fr->lambda    = state.lambda[FreeEnergyPerturbationCouplingType::Fep];
    fr->fep_state = state.fep_state;
    fr->bAtoms    = FALSE;
    fr->bX        = state.hasEntry(StateEntry::X);
    if (fr->bX)
    {
        fr->x = makeRvecArray(state.x, state.numAtoms());
    }
    fr->bV = state.hasEntry(StateEntry::V);
    if (fr->bV)
    {
        fr->v = makeRvecArray(state.v, state.numAtoms());
    }
    fr->bF   = FALSE;
    fr->bBox = state.hasEntry(StateEntry::Box);
    if (fr->bBox)
    {
        copy_mat(state.box, fr->box);
    }
}

void list_checkpoint(const std::filesystem::path& fn, FILE* out)
{
    t_fileio* fp;
    int       ret;

    t_state state;

    fp = gmx_fio_open(fn, "r");
    CheckpointHeaderContents headerContents;
    do_cpt_header(gmx_fio_getxdr(fp), TRUE, out, &headerContents);
    state.changeNumAtoms(headerContents.natoms);
    state.ngtc          = headerContents.ngtc;
    state.nnhpres       = headerContents.nnhpres;
    state.nhchainlength = headerContents.nhchainlength;
    state.setFlags(headerContents.flags_state);
    ret = do_cpt_state(gmx_fio_getxdr(fp), state.flags(), &state, out);
    if (ret)
    {
        cp_error();
    }
    ret = do_cpt_ekinstate(gmx_fio_getxdr(fp), headerContents.flags_eks, &state.ekinstate, out);
    if (ret)
    {
        cp_error();
    }

    energyhistory_t enerhist;
    ret = do_cpt_enerhist(gmx_fio_getxdr(fp), TRUE, headerContents.flags_enh, &enerhist, out);

    if (ret == 0)
    {
        PullHistory pullHist = {};
        ret = doCptPullHist(gmx_fio_getxdr(fp), TRUE, headerContents.flagsPullHistory, &pullHist, out);
    }

    if (ret == 0)
    {
        ret = do_cpt_df_hist(
                gmx_fio_getxdr(fp), headerContents.flags_dfh, headerContents.nlambda, &state.dfhist, out);
    }

    if (ret == 0)
    {
        edsamhistory_t edsamhist = {};
        ret = do_cpt_EDstate(gmx_fio_getxdr(fp), TRUE, headerContents.nED, &edsamhist, out);
    }

    if (ret == 0)
    {
        ret = do_cpt_awh(gmx_fio_getxdr(fp),
                         TRUE,
                         headerContents.flags_awhh,
                         state.awhHistory.get(),
                         out,
                         headerContents.file_version);
    }

    if (ret == 0)
    {
        swaphistory_t swaphist = {};
        ret = do_cpt_swapstate(gmx_fio_getxdr(fp), TRUE, headerContents.eSwapCoords, &swaphist, out);
    }

    if (ret == 0)
    {
        std::vector<gmx_file_position_t> outputfiles;
        ret = do_cpt_files(gmx_fio_getxdr(fp), TRUE, &outputfiles, out, headerContents.file_version);
    }
    gmx::MDModulesNotifiers mdModuleNotifiers;
    do_cpt_mdmodules(headerContents.file_version, fp, mdModuleNotifiers, out);
    if (headerContents.file_version >= CheckPointVersion::ModularSimulator)
    {
        gmx::FileIOXdrSerializer      serializer(fp);
        gmx::ReadCheckpointDataHolder modularSimulatorCheckpointData;
        modularSimulatorCheckpointData.deserialize(&serializer);
        modularSimulatorCheckpointData.dump(out);
    }

    if (ret == 0)
    {
        ret = do_cpt_footer(gmx_fio_getxdr(fp), headerContents.file_version);
    }

    if (ret)
    {
        cp_warning(out);
    }
    if (gmx_fio_close(fp) != 0)
    {
        gmx_file("Cannot read/write checkpoint; corrupt file, or maybe you are out of disk space?");
    }
}

/* This routine cannot print tons of data, since it is called before the log file is opened. */
CheckpointHeaderContents read_checkpoint_simulation_part_and_filenames(t_fileio* fp,
                                                                       std::vector<gmx_file_position_t>* outputfiles)
{
    t_state                       state;
    gmx::ReadCheckpointDataHolder modularSimulatorCheckpointData;
    CheckpointHeaderContents      headerContents =
            read_checkpoint_data(fp, &state, outputfiles, &modularSimulatorCheckpointData);
    if (gmx_fio_close(fp) != 0)
    {
        gmx_file("Cannot read/write checkpoint; corrupt file, or maybe you are out of disk space?");
    }
    return headerContents;
}<|MERGE_RESOLUTION|>--- conflicted
+++ resolved
@@ -872,12 +872,7 @@
 template<typename T, typename Enum>
 static int doVector(XDR* xd, Enum ecpt, int sflags, std::vector<T>* vector, FILE* list, int numElements = -1)
 {
-<<<<<<< HEAD
-    return doVectorLow<T>(
-            xd, ecpt, sflags, numElements, nullptr, nullptr, vector, list, CptElementType::realnum);
-=======
-    return doVectorLow<T>(xd, ecpt, sflags, numElements, nullptr, vector, list, CptElementType::real);
->>>>>>> d7f37892
+    return doVectorLow<T>(xd, ecpt, sflags, numElements, nullptr, vector, list, CptElementType::realnum);
 }
 
 //! \brief Read/Write an ArrayRef<real>.
@@ -886,11 +881,7 @@
 {
     real* v_real = vector.data();
     return doVectorLow<real, std::allocator<real>>(
-<<<<<<< HEAD
-            xd, ecpt, sflags, vector.size(), nullptr, &v_real, nullptr, list, CptElementType::realnum);
-=======
-            xd, ecpt, sflags, vector.size(), &v_real, nullptr, list, CptElementType::real);
->>>>>>> d7f37892
+            xd, ecpt, sflags, vector.size(), &v_real, nullptr, list, CptElementType::realnum);
 }
 
 //! Convert from view of RVec to view of real.
@@ -921,11 +912,7 @@
         using realAllocator =
                 typename std::allocator_traits<typename PaddedVectorOfRVecType::allocator_type>::template rebind_alloc<real>;
         return doVectorLow<real, realAllocator>(
-<<<<<<< HEAD
-                xd, ecpt, sflags, numReals, nullptr, nullptr, nullptr, list, CptElementType::realnum);
-=======
-                xd, ecpt, sflags, numReals, nullptr, nullptr, list, CptElementType::real);
->>>>>>> d7f37892
+                xd, ecpt, sflags, numReals, nullptr, nullptr, list, CptElementType::realnum);
     }
 }
 
@@ -937,22 +924,14 @@
 static int do_cpte_reals(XDR* xd, Enum ecpt, int sflags, int n, real** v, FILE* list)
 {
     return doVectorLow<real, std::allocator<real>>(
-<<<<<<< HEAD
-            xd, ecpt, sflags, n, nullptr, v, nullptr, list, CptElementType::realnum);
-=======
-            xd, ecpt, sflags, n, v, nullptr, list, CptElementType::real);
->>>>>>> d7f37892
+            xd, ecpt, sflags, n, v, nullptr, list, CptElementType::realnum);
 }
 
 template<typename Enum>
 static int do_cpte_real(XDR* xd, Enum ecpt, int sflags, real* r, FILE* list)
 {
     return doVectorLow<real, std::allocator<real>>(
-<<<<<<< HEAD
-            xd, ecpt, sflags, 1, nullptr, &r, nullptr, list, CptElementType::realnum);
-=======
-            xd, ecpt, sflags, 1, &r, nullptr, list, CptElementType::real);
->>>>>>> d7f37892
+            xd, ecpt, sflags, 1, &r, nullptr, list, CptElementType::realnum);
 }
 
 template<typename Enum>
@@ -981,11 +960,7 @@
 static int do_cpte_doubles(XDR* xd, Enum ecpt, int sflags, int n, double** v, FILE* list)
 {
     return doVectorLow<double, std::allocator<double>>(
-<<<<<<< HEAD
-            xd, ecpt, sflags, n, nullptr, v, nullptr, list, CptElementType::realnum);
-=======
-            xd, ecpt, sflags, n, v, nullptr, list, CptElementType::real);
->>>>>>> d7f37892
+            xd, ecpt, sflags, n, v, nullptr, list, CptElementType::realnum);
 }
 
 template<typename Enum>
@@ -1340,9 +1315,9 @@
 
 static int do_cpt_state(XDR* xd, int fflags, t_state* state, FILE* list)
 {
-    GMX_RELEASE_ASSERT(
-            static_cast<unsigned int>(state->natoms) <= std::numeric_limits<unsigned int>::max() / 3,
-            "Can not write more than max_int/3 atoms to checkpoint");
+    GMX_RELEASE_ASSERT(static_cast<unsigned int>(state->numAtoms())
+                               <= std::numeric_limits<unsigned int>::max() / 3,
+                       "Can not write more than max_int/3 atoms to checkpoint");
 
     int       ret    = 0;
     const int sflags = state->flags();
