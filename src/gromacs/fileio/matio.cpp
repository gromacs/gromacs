/*
 * This file is part of the GROMACS molecular simulation package.
 *
 * Copyright (c) 1991-2000, University of Groningen, The Netherlands.
 * Copyright (c) 2001-2004, The GROMACS development team.
 * Copyright (c) 2013,2014,2015, by the GROMACS development team, led by
 * Mark Abraham, David van der Spoel, Berk Hess, and Erik Lindahl,
 * and including many others, as listed in the AUTHORS file in the
 * top-level source directory and at http://www.gromacs.org.
 *
 * GROMACS is free software; you can redistribute it and/or
 * modify it under the terms of the GNU Lesser General Public License
 * as published by the Free Software Foundation; either version 2.1
 * of the License, or (at your option) any later version.
 *
 * GROMACS is distributed in the hope that it will be useful,
 * but WITHOUT ANY WARRANTY; without even the implied warranty of
 * MERCHANTABILITY or FITNESS FOR A PARTICULAR PURPOSE.  See the GNU
 * Lesser General Public License for more details.
 *
 * You should have received a copy of the GNU Lesser General Public
 * License along with GROMACS; if not, see
 * http://www.gnu.org/licenses, or write to the Free Software Foundation,
 * Inc., 51 Franklin Street, Fifth Floor, Boston, MA  02110-1301  USA.
 *
 * If you want to redistribute modifications to GROMACS, please
 * consider that scientific software is very special. Version
 * control is crucial - bugs must be traceable. We will be happy to
 * consider code for inclusion in the official distribution, but
 * derived work must not be called official GROMACS. Details are found
 * in the README & COPYING files - if they are missing, get the
 * official version at http://www.gromacs.org.
 *
 * To help us fund GROMACS development, we humbly ask that you cite
 * the research papers on the package. Check out http://www.gromacs.org.
 */
#include "gmxpre.h"

#include "matio.h"

<<<<<<< HEAD
#include <stdlib.h>
#include <ctype.h>
#include <stdio.h>
=======
#include <cctype>
#include <cmath>
#include <cstdio>
#include <cstring>
>>>>>>> 86ede59b

#include <algorithm>

#include "gromacs/fileio/copyrite.h"
#include "gromacs/fileio/gmxfio.h"
#include "gromacs/math/utilities.h"
#include "gromacs/utility/cstringutil.h"
#include "gromacs/utility/exceptions.h"
#include "gromacs/utility/fatalerror.h"
#include "gromacs/utility/futil.h"
#include "gromacs/utility/programcontext.h"
#include "gromacs/utility/smalloc.h"

static const char mapper[] = "ABCDEFGHIJKLMNOPQRSTUVWXYZabcdefghijklmnopqrstuvwxyz0123456789!@#$%^&*()-_=+{}|;:',<.>/?";
#define NMAP (long int)strlen(mapper)

#define MAX_XPM_LINELENGTH 4096

real **mk_matrix(int nx, int ny, gmx_bool b1D)
{
    int    i;
    real **m;

    snew(m, nx);
    if (b1D)
    {
        snew(m[0], nx*ny);
    }

    for (i = 0; (i < nx); i++)
    {
        if (b1D)
        {
            m[i] = &(m[0][i*ny]);
        }
        else
        {
            snew(m[i], ny);
        }
    }

    return m;
}

void done_matrix(int nx, real ***m)
{
    int i;

    for (i = 0; (i < nx); i++)
    {
        sfree((*m)[i]);
    }
    sfree(*m);
    *m = NULL;
}

gmx_bool matelmt_cmp(t_xpmelmt e1, t_xpmelmt e2)
{
    return (e1.c1 == e2.c1) && (e1.c2 == e2.c2);
}

t_matelmt searchcmap(int n, t_mapping map[], t_xpmelmt c)
{
    int i;

    for (i = 0; (i < n); i++)
    {
        if (matelmt_cmp(map[i].code, c))
        {
            return i;
        }
    }

    return -1;
}

int getcmap(FILE *in, const char *fn, t_mapping **map)
{
    int        i, n;
    char       line[STRLEN];
    char       code[STRLEN], desc[STRLEN];
    double     r, g, b;
    t_mapping *m;

    if (fgets2(line, STRLEN-1, in) == NULL)
    {
        gmx_fatal(FARGS, "Not enough lines in colormap file %s"
                  "(just wanted to read number of entries)", fn);
    }
    sscanf(line, "%d", &n);
    snew(m, n);
    for (i = 0; (i < n); i++)
    {
        if (fgets2(line, STRLEN-1, in) == NULL)
        {
            gmx_fatal(FARGS, "Not enough lines in colormap file %s"
                      "(should be %d, found only %d)", fn, n+1, i);
        }
        sscanf(line, "%s%s%lf%lf%lf", code, desc, &r, &g, &b);
        m[i].code.c1 = code[0];
        m[i].code.c2 = 0;
        m[i].desc    = gmx_strdup(desc);
        m[i].rgb.r   = r;
        m[i].rgb.g   = g;
        m[i].rgb.b   = b;
    }
    *map = m;

    return n;
}

int readcmap(const char *fn, t_mapping **map)
{
    FILE      *in;
    int        n;

    in = libopen(fn);
    n  = getcmap(in, fn, map);
    gmx_ffclose(in);

    return n;
}

void printcmap(FILE *out, int n, t_mapping map[])
{
    int i;

    fprintf(out, "%d\n", n);
    for (i = 0; (i < n); i++)
    {
        fprintf(out, "%c%c  %20s  %10g  %10g  %10g\n",
                map[i].code.c1 ? map[i].code.c1 : ' ',
                map[i].code.c2 ? map[i].code.c2 : ' ',
                map[i].desc, map[i].rgb.r, map[i].rgb.g, map[i].rgb.b);
    }
}

void writecmap(const char *fn, int n, t_mapping map[])
{
    FILE *out;

    out = gmx_fio_fopen(fn, "w");
    printcmap(out, n, map);
    gmx_fio_fclose(out);
}

static char *fgetline(char **line, int llmax, int *llalloc, FILE *in)
{
    char *fg;

    if (llmax > *llalloc)
    {
        srenew(*line, llmax+1);
        *llalloc = llmax;
    }
    fg = fgets(*line, llmax, in);
    trim(*line);

    return fg;
}

static void skipstr(char *line)
{
    int i, c;

    ltrim(line);
    c = 0;
    while ((line[c] != ' ') && (line[c] != '\0'))
    {
        c++;
    }
    i = c;
    while (line[c] != '\0')
    {
        line[c-i] = line[c];
        c++;
    }
    line[c-i] = '\0';
}

static char *line2string(char **line)
{
    int i;

    if (*line != NULL)
    {
        while (((*line)[0] != '\"' ) && ( (*line)[0] != '\0' ))
        {
            (*line)++;
        }

        if ((*line)[0] != '\"')
        {
            return NULL;
        }
        (*line)++;

        i = 0;
        while (( (*line)[i] != '\"' ) && ( (*line)[i] != '\0' ))
        {
            i++;
        }

        if ((*line)[i] != '\"')
        {
            *line = NULL;
        }
        else
        {
            (*line)[i] = 0;
        }
    }

    return *line;
}

static void parsestring(char *line, const char *label, char *string)
{
    if (strstr(line, label))
    {
        if (strstr(line, label) < strchr(line, '\"'))
        {
            line2string(&line);
            strcpy(string, line);
        }
    }
}

static void read_xpm_entry(FILE *in, t_matrix *mm)
{
    t_mapping   *map;
    char        *line_buf = NULL, *line = NULL, *str, buf[256] = {0};
    int          i, m, col_len, nch = 0, n_axis_x, n_axis_y, llmax;
    int          llalloc = 0;
    unsigned int r, g, b;
    double       u;
    gmx_bool     bGetOnWithIt, bSetLine;
    t_xpmelmt    c;

    mm->flags      = 0;
    mm->title[0]   = 0;
    mm->legend[0]  = 0;
    mm->label_x[0] = 0;
    mm->label_y[0] = 0;
    mm->matrix     = NULL;
    mm->axis_x     = NULL;
    mm->axis_y     = NULL;
    mm->bDiscrete  = FALSE;

    llmax = STRLEN;

    while ((NULL != fgetline(&line_buf, llmax, &llalloc, in)) &&
           (std::strncmp(line_buf, "static", 6) != 0))
    {
        line = line_buf;
        parsestring(line, "title", (mm->title));
        parsestring(line, "legend", (mm->legend));
        parsestring(line, "x-label", (mm->label_x));
        parsestring(line, "y-label", (mm->label_y));
        parsestring(line, "type", buf);
    }

    if (!line || strncmp(line, "static", 6) != 0)
    {
        gmx_input("Invalid XPixMap");
    }

    if (buf[0] && (gmx_strcasecmp(buf, "Discrete") == 0))
    {
        mm->bDiscrete = TRUE;
    }

    if (debug)
    {
        fprintf(debug, "%s %s %s %s\n",
                mm->title, mm->legend, mm->label_x, mm->label_y);
    }

    /* Read sizes */
    bGetOnWithIt = FALSE;
    while (!bGetOnWithIt && (NULL != fgetline(&line_buf, llmax, &llalloc, in)))
    {
        line = line_buf;
        while (( line[0] != '\"' ) && ( line[0] != '\0' ))
        {
            line++;
        }

        if  (line[0] == '\"')
        {
            line2string(&line);
            sscanf(line, "%d %d %d %d", &(mm->nx), &(mm->ny), &(mm->nmap), &nch);
            if (nch > 2)
            {
                gmx_fatal(FARGS, "Sorry can only read xpm's with at most 2 caracters per pixel\n");
            }
            if (mm->nx <= 0 || mm->ny <= 0)
            {
                gmx_fatal(FARGS, "Dimensions of xpm-file have to be larger than 0\n");
            }
            llmax        = std::max(STRLEN, mm->nx+10);
            bGetOnWithIt = TRUE;
        }
    }
    if (debug)
    {
        fprintf(debug, "mm->nx %d mm->ny %d mm->nmap %d nch %d\n",
                mm->nx, mm->ny, mm->nmap, nch);
    }
    if (nch == 0)
    {
        gmx_fatal(FARGS, "Number of characters per pixel not found in xpm\n");
    }

    /* Read color map */
    snew(map, mm->nmap);
    m = 0;
    while ((m < mm->nmap) && (NULL != fgetline(&line_buf, llmax, &llalloc, in)))
    {
        line = std::strchr(line_buf, '\"');
        if  (line)
        {
            line++;
            /* Read xpm color map entry */
            map[m].code.c1 = line[0];
            if (nch == 1)
            {
                map[m].code.c2 = 0;
            }
            else
            {
                map[m].code.c2 = line[1];
            }
            line += nch;
            str   = std::strchr(line, '#');
            if (str)
            {
                str++;
                col_len = 0;
                while (std::isxdigit(str[col_len]))
                {
                    col_len++;
                }
                if (col_len == 6)
                {
                    sscanf(line, "%*s #%2x%2x%2x", &r, &g, &b);
                    map[m].rgb.r = r/255.0;
                    map[m].rgb.g = g/255.0;
                    map[m].rgb.b = b/255.0;
                }
                else if (col_len == 12)
                {
                    sscanf(line, "%*s #%4x%4x%4x", &r, &g, &b);
                    map[m].rgb.r = r/65535.0;
                    map[m].rgb.g = g/65535.0;
                    map[m].rgb.b = b/65535.0;
                }
                else
                {
                    gmx_file("Unsupported or invalid colormap in X PixMap");
                }
            }
            else
            {
                str = std::strchr(line, 'c');
                if (str)
                {
                    str += 2;
                }
                else
                {
                    gmx_file("Unsupported or invalid colormap in X PixMap");
                }
                fprintf(stderr, "Using white for color \"%s", str);
                map[m].rgb.r = 1;
                map[m].rgb.g = 1;
                map[m].rgb.b = 1;
            }
            line = std::strchr(line, '\"');
            line++;
            line2string(&line);
            map[m].desc = gmx_strdup(line);
            m++;
        }
    }
    if  (m != mm->nmap)
    {
        gmx_fatal(FARGS, "Number of read colors map entries (%d) does not match the number in the header (%d)", m, mm->nmap);
    }
    mm->map = map;

    /* Read axes, if there are any */
    n_axis_x     = 0;
    n_axis_y     = 0;
    bSetLine     = FALSE;
    do
    {
        if (bSetLine)
        {
            line = line_buf;
        }
        bSetLine = TRUE;
        if (strstr(line, "x-axis"))
        {
            line = std::strstr(line, "x-axis");
            skipstr(line);
            if (mm->axis_x == NULL)
            {
                snew(mm->axis_x, mm->nx + 1);
            }
            while (sscanf(line, "%lf", &u) == 1)
            {
                if (n_axis_x > mm->nx)
                {
                    gmx_fatal(FARGS, "Too many x-axis labels in xpm (max %d)", mm->nx);
                }
                else if (n_axis_x == mm->nx)
                {
                    mm->flags |= MAT_SPATIAL_X;
                }
                mm->axis_x[n_axis_x] = u;
                n_axis_x++;
                skipstr(line);
            }
        }
        else if (std::strstr(line, "y-axis"))
        {
            line = std::strstr(line, "y-axis");
            skipstr(line);
            if (mm->axis_y == NULL)
            {
                snew(mm->axis_y, mm->ny + 1);
            }
            while (sscanf(line, "%lf", &u) == 1)
            {
                if (n_axis_y > mm->ny)
                {
                    gmx_file("Too many y-axis labels in xpm");
                }
                else if (n_axis_y == mm->ny)
                {
                    mm->flags |= MAT_SPATIAL_Y;
                }
                mm->axis_y[n_axis_y] = u;
                n_axis_y++;
                skipstr(line);
            }
        }
    }
    while ((line[0] != '\"') && (NULL != fgetline(&line_buf, llmax, &llalloc, in)));

    /* Read matrix */
    snew(mm->matrix, mm->nx);
    for (i = 0; i < mm->nx; i++)
    {
        snew(mm->matrix[i], mm->ny);
    }
    m        = mm->ny-1;
    bSetLine = FALSE;
    do
    {
        if (bSetLine)
        {
            line = line_buf;
        }
        bSetLine = TRUE;
        if (m%(1+mm->ny/100) == 0)
        {
            fprintf(stderr, "%3d%%\b\b\b\b", (100*(mm->ny-m))/mm->ny);
        }
        while ((line[0] != '\"') && (line[0] != '\0'))
        {
            line++;
        }
        if (line[0] != '\"')
        {
            gmx_fatal(FARGS, "Not enough caracters in row %d of the matrix\n", m+1);
        }
        else
        {
            line++;
            for (i = 0; i < mm->nx; i++)
            {
                c.c1 = line[nch*i];
                if (nch == 1)
                {
                    c.c2 = 0;
                }
                else
                {
                    c.c2 = line[nch*i+1];
                }
                mm->matrix[i][m] = searchcmap(mm->nmap, mm->map, c);
            }
            m--;
        }
    }
    while ((m >= 0) && (NULL != fgetline(&line_buf, llmax, &llalloc, in)));
    if (m >= 0)
    {
        gmx_incons("Not enough rows in the matrix");
    }

    sfree(line_buf);
}

int read_xpm_matrix(const char *fnm, t_matrix **mat)
{
    FILE *in;
    char *line = NULL;
    int   nmat;
    int   llalloc = 0;

    in = gmx_fio_fopen(fnm, "r");

    nmat = 0;
    while (NULL != fgetline(&line, STRLEN, &llalloc, in))
    {
        if (std::strstr(line, "/* XPM */"))
        {
            srenew(*mat, nmat+1);
            read_xpm_entry(in, &(*mat)[nmat]);
            nmat++;
        }
    }
    gmx_fio_fclose(in);

    if (nmat == 0)
    {
        gmx_file("Invalid XPixMap");
    }

    sfree(line);

    return nmat;
}

real **matrix2real(t_matrix *in, real **out)
{
    t_mapping *map;
    double     tmp;
    real      *rmap;
    int        i, j, nmap;

    nmap = in->nmap;
    map  = in->map;
    snew(rmap, nmap);

    for (i = 0; i < nmap; i++)
    {
        if ((map[i].desc == NULL) || (sscanf(map[i].desc, "%lf", &tmp) != 1))
        {
            fprintf(stderr, "Could not convert matrix to reals,\n"
                    "color map entry %d has a non-real description: \"%s\"\n",
                    i, map[i].desc);
            sfree(rmap);
            return NULL;
        }
        rmap[i] = tmp;
    }

    if (out == NULL)
    {
        snew(out, in->nx);
        for (i = 0; i < in->nx; i++)
        {
            snew(out[i], in->ny);
        }
    }
    for (i = 0; i < in->nx; i++)
    {
        for (j = 0; j < in->ny; j++)
        {
            out[i][j] = rmap[in->matrix[i][j]];
        }
    }

    sfree(rmap);

    fprintf(stderr, "Converted a %dx%d matrix with %d levels to reals\n",
            in->nx, in->ny, nmap);

    return out;
}

static void write_xpm_header(FILE *out,
                             const char *title, const char *legend,
                             const char *label_x, const char *label_y,
                             gmx_bool bDiscrete)
{
    fprintf(out,  "/* XPM */\n");
    try
    {
        gmx::BinaryInformationSettings settings;
        settings.generatedByHeader(true);
        settings.linePrefix("/* ");
        settings.lineSuffix(" */");
        gmx::printBinaryInformation(out, gmx::getProgramContext(),
                                    settings);
    }
    GMX_CATCH_ALL_AND_EXIT_WITH_FATAL_ERROR;
    fprintf(out,  "/* This file can be converted to EPS by the GROMACS program xpm2ps */\n");
    fprintf(out,  "/* title:   \"%s\" */\n", title);
    fprintf(out,  "/* legend:  \"%s\" */\n", legend);
    fprintf(out,  "/* x-label: \"%s\" */\n", label_x);
    fprintf(out,  "/* y-label: \"%s\" */\n", label_y);
    if (bDiscrete)
    {
        fprintf(out, "/* type:    \"Discrete\" */\n");
    }
    else
    {
        fprintf(out, "/* type:    \"Continuous\" */\n");
    }
}

static int calc_nmid(int nlevels, real lo, real mid, real hi)
{
    /* Take care that we have at least 1 entry in the mid to hi range
     */
    return std::min(std::max(0, static_cast<int>(((mid-lo)/(hi-lo))*(nlevels-1))),
                    nlevels-1);
}

static void write_xpm_map3(FILE *out, int n_x, int n_y, int *nlevels,
                           real lo, real mid, real hi,
                           t_rgb rlo, t_rgb rmid, t_rgb rhi)
{
    int    i, nmid;
    real   r, g, b, clev_lo, clev_hi;

    if (*nlevels > NMAP*NMAP)
    {
        fprintf(stderr, "Warning, too many levels (%d) in matrix, using %d only\n",
                *nlevels, (int)(NMAP*NMAP));
        *nlevels = NMAP*NMAP;
    }
    else if (*nlevels < 2)
    {
        fprintf(stderr, "Warning, too few levels (%d) in matrix, using 2 instead\n",
                *nlevels);
        *nlevels = 2;
    }
    if (!((mid >= lo) && (mid < hi)))
    {
        gmx_fatal(FARGS, "Lo: %f, Mid: %f, Hi: %f\n", lo, mid, hi);
    }

    fprintf(out, "static char *gromacs_xpm[] = {\n");
    fprintf(out, "\"%d %d   %d %d\",\n",
            n_x, n_y, *nlevels, (*nlevels <= NMAP) ? 1 : 2);

    nmid    = calc_nmid(*nlevels, lo, mid, hi);
    clev_lo = nmid;
    clev_hi = (*nlevels - 1 - nmid);
    for (i = 0; (i < nmid); i++)
    {
        r   = rlo.r+(i*(rmid.r-rlo.r)/clev_lo);
        g   = rlo.g+(i*(rmid.g-rlo.g)/clev_lo);
        b   = rlo.b+(i*(rmid.b-rlo.b)/clev_lo);
        fprintf(out, "\"%c%c c #%02X%02X%02X \" /* \"%.3g\" */,\n",
                mapper[i % NMAP],
                (*nlevels <= NMAP) ? ' ' : mapper[i/NMAP],
                static_cast<unsigned int>(round(255*r)),
                static_cast<unsigned int>(round(255*g)),
                static_cast<unsigned int>(round(255*b)),
                ((nmid - i)*lo + i*mid)/clev_lo);
    }
    for (i = 0; (i < (*nlevels-nmid)); i++)
    {
        r   = rmid.r+(i*(rhi.r-rmid.r)/clev_hi);
        g   = rmid.g+(i*(rhi.g-rmid.g)/clev_hi);
        b   = rmid.b+(i*(rhi.b-rmid.b)/clev_hi);
        fprintf(out, "\"%c%c c #%02X%02X%02X \" /* \"%.3g\" */,\n",
                mapper[(i+nmid) % NMAP],
                (*nlevels <= NMAP) ? ' ' : mapper[(i+nmid)/NMAP],
                static_cast<unsigned int>(round(255*r)),
                static_cast<unsigned int>(round(255*g)),
                static_cast<unsigned int>(round(255*b)),
                ((*nlevels - 1 - nmid - i)*mid + i*hi)/clev_hi);
    }
}

static void pr_simple_cmap(FILE *out, real lo, real hi, int nlevel, t_rgb rlo,
                           t_rgb rhi, int i0)
{
    int    i;
    real   r, g, b, fac;

    for (i = 0; (i < nlevel); i++)
    {
        fac = (i+1.0)/(nlevel);
        r   = rlo.r+fac*(rhi.r-rlo.r);
        g   = rlo.g+fac*(rhi.g-rlo.g);
        b   = rlo.b+fac*(rhi.b-rlo.b);
        fprintf(out, "\"%c%c c #%02X%02X%02X \" /* \"%.3g\" */,\n",
                mapper[(i+i0) % NMAP],
                (nlevel <= NMAP) ? ' ' : mapper[(i+i0)/NMAP],
                static_cast<unsigned int>(round(255*r)),
                static_cast<unsigned int>(round(255*g)),
                static_cast<unsigned int>(round(255*b)),
                lo+fac*(hi-lo));
    }
}

static void pr_discrete_cmap(FILE *out, int *nlevel, int i0)
{
    t_rgb  rgbd[16] = {
        { 1.0, 1.0, 1.0 }, /* white */
        { 1.0, 0.0, 0.0 }, /* red */
        { 1.0, 1.0, 0.0 }, /* yellow */
        { 0.0, 0.0, 1.0 }, /* blue */
        { 0.0, 1.0, 0.0 }, /* green */
        { 1.0, 0.0, 1.0 }, /* purple */
        { 1.0, 0.4, 0.0 }, /* orange */
        { 0.0, 1.0, 1.0 }, /* cyan */
        { 1.0, 0.4, 0.4 }, /* pink */
        { 1.0, 1.0, 0.0 }, /* yellow */
        { 0.4, 0.4, 1.0 }, /* lightblue */
        { 0.4, 1.0, 0.4 }, /* lightgreen */
        { 1.0, 0.4, 1.0 }, /* lightpurple */
        { 1.0, 0.7, 0.4 }, /* lightorange */
        { 0.4, 1.0, 1.0 }, /* lightcyan */
        { 0.0, 0.0, 0.0 }  /* black */
    };

    int    i, n;

    *nlevel = std::min(16, *nlevel);
    n       = *nlevel;
    for (i = 0; (i < n); i++)
    {
        fprintf(out, "\"%c%c c #%02X%02X%02X \" /* \"%3d\" */,\n",
                mapper[(i+i0) % NMAP],
                (n <= NMAP) ? ' ' : mapper[(i+i0)/NMAP],
                static_cast<unsigned int>(round(255*rgbd[i].r)),
                static_cast<unsigned int>(round(255*rgbd[i].g)),
                static_cast<unsigned int>(round(255*rgbd[i].b)),
                i);
    }
}



static void write_xpm_map_split(FILE *out, int n_x, int n_y,
                                int *nlevel_top, real lo_top, real hi_top,
                                t_rgb rlo_top, t_rgb rhi_top,
                                gmx_bool bDiscreteColor,
                                int *nlevel_bot, real lo_bot, real hi_bot,
                                t_rgb rlo_bot, t_rgb rhi_bot)
{
    int    ntot;

    ntot = *nlevel_top + *nlevel_bot;
    if (ntot > NMAP)
    {
        gmx_fatal(FARGS, "Warning, too many levels (%d) in matrix", ntot);
    }

    fprintf(out, "static char *gromacs_xpm[] = {\n");
    fprintf(out, "\"%d %d   %d %d\",\n", n_x, n_y, ntot, 1);

    if (bDiscreteColor)
    {
        pr_discrete_cmap(out, nlevel_bot, 0);
    }
    else
    {
        pr_simple_cmap(out, lo_bot, hi_bot, *nlevel_bot, rlo_bot, rhi_bot, 0);
    }

    pr_simple_cmap(out, lo_top, hi_top, *nlevel_top, rlo_top, rhi_top, *nlevel_bot);
}


static void write_xpm_map(FILE *out, int n_x, int n_y, int *nlevels,
                          real lo, real hi, t_rgb rlo, t_rgb rhi)
{
    int    i, nlo;
    real   invlevel, r, g, b;

    if (*nlevels > NMAP*NMAP)
    {
        fprintf(stderr, "Warning, too many levels (%d) in matrix, using %d only\n",
                *nlevels, (int)(NMAP*NMAP));
        *nlevels = NMAP*NMAP;
    }
    else if (*nlevels < 2)
    {
        fprintf(stderr, "Warning, too few levels (%d) in matrix, using 2 instead\n", *nlevels);
        *nlevels = 2;
    }

    fprintf(out, "static char *gromacs_xpm[] = {\n");
    fprintf(out, "\"%d %d   %d %d\",\n",
            n_x, n_y, *nlevels, (*nlevels <= NMAP) ? 1 : 2);

    invlevel = 1.0/(*nlevels-1);
    for (i = 0; (i < *nlevels); i++)
    {
        nlo = *nlevels-1-i;
        r   = (nlo*rlo.r+i*rhi.r)*invlevel;
        g   = (nlo*rlo.g+i*rhi.g)*invlevel;
        b   = (nlo*rlo.b+i*rhi.b)*invlevel;
        fprintf(out, "\"%c%c c #%02X%02X%02X \" /* \"%.3g\" */,\n",
                mapper[i % NMAP], (*nlevels <= NMAP) ? ' ' : mapper[i/NMAP],
                static_cast<unsigned int>(round(255*r)),
                static_cast<unsigned int>(round(255*g)),
                static_cast<unsigned int>(round(255*b)),
                (nlo*lo+i*hi)*invlevel);
    }
}

static void write_xpm_axis(FILE *out, const char *axis, gmx_bool bSpatial,
                           int n, real *label)
{
    int i;

    if (label)
    {
        for (i = 0; i < (bSpatial ? n+1 : n); i++)
        {
            if (i % 80 == 0)
            {
                if (i)
                {
                    fprintf(out, "*/\n");
                }
                fprintf(out, "/* %s-axis:  ", axis);
            }
            fprintf(out, "%g ", label[i]);
        }
        fprintf(out, "*/\n");
    }
}

static void write_xpm_data(FILE *out, int n_x, int n_y, real **mat,
                           real lo, real hi, int nlevels)
{
    int  i, j, c;
    real invlevel;

    invlevel = (nlevels-1)/(hi-lo);
    for (j = n_y-1; (j >= 0); j--)
    {
        if (j%(1+n_y/100) == 0)
        {
            fprintf(stderr, "%3d%%\b\b\b\b", (100*(n_y-j))/n_y);
        }
        fprintf(out, "\"");
        for (i = 0; (i < n_x); i++)
        {
            c = std::round((mat[i][j]-lo)*invlevel);
            if (c < 0)
            {
                c = 0;
            }
            if (c >= nlevels)
            {
                c = nlevels-1;
            }
            if (nlevels <= NMAP)
            {
                fprintf(out, "%c", mapper[c]);
            }
            else
            {
                fprintf(out, "%c%c", mapper[c % NMAP], mapper[c / NMAP]);
            }
        }
        if (j > 0)
        {
            fprintf(out, "\",\n");
        }
        else
        {
            fprintf(out, "\"\n");
        }
    }
}

static void write_xpm_data3(FILE *out, int n_x, int n_y, real **mat,
                            real lo, real mid, real hi, int nlevels)
{
    int  i, j, c = 0, nmid;
    real invlev_lo, invlev_hi;

    nmid      = calc_nmid(nlevels, lo, mid, hi);
    invlev_hi = (nlevels-1-nmid)/(hi-mid);
    invlev_lo = (nmid)/(mid-lo);

    for (j = n_y-1; (j >= 0); j--)
    {
        if (j%(1+n_y/100) == 0)
        {
            fprintf(stderr, "%3d%%\b\b\b\b", (100*(n_y-j))/n_y);
        }
        fprintf(out, "\"");
        for (i = 0; (i < n_x); i++)
        {
            if (mat[i][j] >= mid)
            {
                c = nmid+std::round((mat[i][j]-mid)*invlev_hi);
            }
            else if (mat[i][j] >= lo)
            {
                c = std::round((mat[i][j]-lo)*invlev_lo);
            }
            else
            {
                c = 0;
            }

            if (c < 0)
            {
                c = 0;
            }
            if (c >= nlevels)
            {
                c = nlevels-1;
            }
            if (nlevels <= NMAP)
            {
                fprintf(out, "%c", mapper[c]);
            }
            else
            {
                fprintf(out, "%c%c", mapper[c % NMAP], mapper[c / NMAP]);
            }
        }
        if (j > 0)
        {
            fprintf(out, "\",\n");
        }
        else
        {
            fprintf(out, "\"\n");
        }
    }
}

static void write_xpm_data_split(FILE *out, int n_x, int n_y, real **mat,
                                 real lo_top, real hi_top, int nlevel_top,
                                 real lo_bot, real hi_bot, int nlevel_bot)
{
    int  i, j, c;
    real invlev_top, invlev_bot;

    invlev_top = (nlevel_top-1)/(hi_top-lo_top);
    invlev_bot = (nlevel_bot-1)/(hi_bot-lo_bot);

    for (j = n_y-1; (j >= 0); j--)
    {
        if (j % (1+n_y/100) == 0)
        {
            fprintf(stderr, "%3d%%\b\b\b\b", (100*(n_y-j))/n_y);
        }
        fprintf(out, "\"");
        for (i = 0; (i < n_x); i++)
        {
            if (i < j)
            {
                c = nlevel_bot+round((mat[i][j]-lo_top)*invlev_top);
                if ((c < nlevel_bot) || (c >= nlevel_bot+nlevel_top))
                {
                    gmx_fatal(FARGS, "Range checking i = %d, j = %d, c = %d, bot = %d, top = %d matrix[i,j] = %f", i, j, c, nlevel_bot, nlevel_top, mat[i][j]);
                }
            }
            else if (i > j)
            {
                c = round((mat[i][j]-lo_bot)*invlev_bot);
                if ((c < 0) || (c >= nlevel_bot+nlevel_bot))
                {
                    gmx_fatal(FARGS, "Range checking i = %d, j = %d, c = %d, bot = %d, top = %d matrix[i,j] = %f", i, j, c, nlevel_bot, nlevel_top, mat[i][j]);
                }
            }
            else
            {
                c = nlevel_bot;
            }

            fprintf(out, "%c", mapper[c]);
        }
        if (j > 0)
        {
            fprintf(out, "\",\n");
        }
        else
        {
            fprintf(out, "\"\n");
        }
    }
}

void write_xpm_m(FILE *out, t_matrix m)
{
    /* Writes a t_matrix struct to .xpm file */

    int           i, j;
    gmx_bool      bOneChar;
    t_xpmelmt     c;

    bOneChar = (m.map[0].code.c2 == 0);
    write_xpm_header(out, m.title, m.legend, m.label_x, m.label_y,
                     m.bDiscrete);
    fprintf(out, "static char *gromacs_xpm[] = {\n");
    fprintf(out, "\"%d %d   %d %d\",\n", m.nx, m.ny, m.nmap, bOneChar ? 1 : 2);
    for (i = 0; (i < m.nmap); i++)
    {
        fprintf(out, "\"%c%c c #%02X%02X%02X \" /* \"%s\" */,\n",
                m.map[i].code.c1,
                bOneChar ? ' ' : m.map[i].code.c2,
                static_cast<unsigned int>(round(m.map[i].rgb.r*255)),
                static_cast<unsigned int>(round(m.map[i].rgb.g*255)),
                static_cast<unsigned int>(round(m.map[i].rgb.b*255)), m.map[i].desc);
    }
    write_xpm_axis(out, "x", m.flags & MAT_SPATIAL_X, m.nx, m.axis_x);
    write_xpm_axis(out, "y", m.flags & MAT_SPATIAL_Y, m.ny, m.axis_y);
    for (j = m.ny-1; (j >= 0); j--)
    {
        if (j%(1+m.ny/100) == 0)
        {
            fprintf(stderr, "%3d%%\b\b\b\b", (100*(m.ny-j))/m.ny);
        }
        fprintf(out, "\"");
        if (bOneChar)
        {
            for (i = 0; (i < m.nx); i++)
            {
                fprintf(out, "%c", m.map[m.matrix[i][j]].code.c1);
            }
        }
        else
        {
            for (i = 0; (i < m.nx); i++)
            {
                c = m.map[m.matrix[i][j]].code;
                fprintf(out, "%c%c", c.c1, c.c2);
            }
        }
        if (j > 0)
        {
            fprintf(out, "\",\n");
        }
        else
        {
            fprintf(out, "\"\n");
        }
    }
}

void write_xpm3(FILE *out, unsigned int flags,
                const char *title, const char *legend,
                const char *label_x, const char *label_y,
                int n_x, int n_y, real axis_x[], real axis_y[],
                real *mat[], real lo, real mid, real hi,
                t_rgb rlo, t_rgb rmid, t_rgb rhi, int *nlevels)
{
    /* See write_xpm.
     * Writes a colormap varying as rlo -> rmid -> rhi.
     */

    if (hi <= lo)
    {
        gmx_fatal(FARGS, "hi (%g) <= lo (%g)", hi, lo);
    }

    write_xpm_header(out, title, legend, label_x, label_y, FALSE);
    write_xpm_map3(out, n_x, n_y, nlevels, lo, mid, hi, rlo, rmid, rhi);
    write_xpm_axis(out, "x", flags & MAT_SPATIAL_X, n_x, axis_x);
    write_xpm_axis(out, "y", flags & MAT_SPATIAL_Y, n_y, axis_y);
    write_xpm_data3(out, n_x, n_y, mat, lo, mid, hi, *nlevels);
}

void write_xpm_split(FILE *out, unsigned int flags,
                     const char *title, const char *legend,
                     const char *label_x, const char *label_y,
                     int n_x, int n_y, real axis_x[], real axis_y[],
                     real *mat[],
                     real lo_top, real hi_top, int *nlevel_top,
                     t_rgb rlo_top, t_rgb rhi_top,
                     real lo_bot, real hi_bot, int *nlevel_bot,
                     gmx_bool bDiscreteColor,
                     t_rgb rlo_bot, t_rgb rhi_bot)
{
    /* See write_xpm.
     * Writes a colormap varying as rlo -> rmid -> rhi.
     */

    if (hi_top <= lo_top)
    {
        gmx_fatal(FARGS, "hi_top (%g) <= lo_top (%g)", hi_top, lo_top);
    }
    if (hi_bot <= lo_bot)
    {
        gmx_fatal(FARGS, "hi_bot (%g) <= lo_bot (%g)", hi_bot, lo_bot);
    }
    if (bDiscreteColor && (*nlevel_bot >= 16))
    {
        gmx_impl("Can not plot more than 16 discrete colors");
    }

    write_xpm_header(out, title, legend, label_x, label_y, FALSE);
    write_xpm_map_split(out, n_x, n_y, nlevel_top, lo_top, hi_top, rlo_top, rhi_top,
                        bDiscreteColor, nlevel_bot, lo_bot, hi_bot, rlo_bot, rhi_bot);
    write_xpm_axis(out, "x", flags & MAT_SPATIAL_X, n_x, axis_x);
    write_xpm_axis(out, "y", flags & MAT_SPATIAL_Y, n_y, axis_y);
    write_xpm_data_split(out, n_x, n_y, mat, lo_top, hi_top, *nlevel_top,
                         lo_bot, hi_bot, *nlevel_bot);
}

void write_xpm(FILE *out, unsigned int flags,
               const char *title, const char *legend,
               const char *label_x, const char *label_y,
               int n_x, int n_y, real axis_x[], real axis_y[],
               real *mat[], real lo, real hi,
               t_rgb rlo, t_rgb rhi, int *nlevels)
{
    /* out        xpm file
     * title      matrix title
     * legend     label for the continuous legend
     * label_x    label for the x-axis
     * label_y    label for the y-axis
     * n_x, n_y   size of the matrix
     * axis_x[]   the x-ticklabels
     * axis_y[]   the y-ticklables
     * *matrix[]  element x,y is matrix[x][y]
     * lo         output lower than lo is set to lo
     * hi         output higher than hi is set to hi
     * rlo        rgb value for level lo
     * rhi        rgb value for level hi
     * nlevels    number of color levels for the output
     */

    if (hi <= lo)
    {
        gmx_fatal(FARGS, "hi (%f) <= lo (%f)", hi, lo);
    }

    write_xpm_header(out, title, legend, label_x, label_y, FALSE);
    write_xpm_map(out, n_x, n_y, nlevels, lo, hi, rlo, rhi);
    write_xpm_axis(out, "x", flags & MAT_SPATIAL_X, n_x, axis_x);
    write_xpm_axis(out, "y", flags & MAT_SPATIAL_Y, n_y, axis_y);
    write_xpm_data(out, n_x, n_y, mat, lo, hi, *nlevels);
}<|MERGE_RESOLUTION|>--- conflicted
+++ resolved
@@ -38,16 +38,10 @@
 
 #include "matio.h"
 
-<<<<<<< HEAD
-#include <stdlib.h>
-#include <ctype.h>
-#include <stdio.h>
-=======
 #include <cctype>
 #include <cmath>
 #include <cstdio>
 #include <cstring>
->>>>>>> 86ede59b
 
 #include <algorithm>
 
