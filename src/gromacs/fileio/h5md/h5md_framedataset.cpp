--- conflicted
+++ resolved
@@ -202,8 +202,6 @@
                                       values.data())
                                       < 0,
                               "Error reading frame data.");
-<<<<<<< HEAD
-=======
 }
 
 template<typename ValueType>
@@ -217,7 +215,6 @@
                                            static_cast<long long>(numFrames_)));
     numFrames_ = newNumFrames;
     H5Dset_extent(Base::id(), extentForNumFrames(numFrames_).data());
->>>>>>> e898d7a8
 }
 
 template<typename ValueType>
