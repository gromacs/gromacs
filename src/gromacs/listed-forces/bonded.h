/*
 * This file is part of the GROMACS molecular simulation package.
 *
 * Copyright (c) 1991-2000, University of Groningen, The Netherlands.
 * Copyright (c) 2001-2004, The GROMACS development team.
 * Copyright (c) 2013,2014,2015,2016,2017,2018, by the GROMACS development team, led by
 * Mark Abraham, David van der Spoel, Berk Hess, and Erik Lindahl,
 * and including many others, as listed in the AUTHORS file in the
 * top-level source directory and at http://www.gromacs.org.
 *
 * GROMACS is free software; you can redistribute it and/or
 * modify it under the terms of the GNU Lesser General Public License
 * as published by the Free Software Foundation; either version 2.1
 * of the License, or (at your option) any later version.
 *
 * GROMACS is distributed in the hope that it will be useful,
 * but WITHOUT ANY WARRANTY; without even the implied warranty of
 * MERCHANTABILITY or FITNESS FOR A PARTICULAR PURPOSE.  See the GNU
 * Lesser General Public License for more details.
 *
 * You should have received a copy of the GNU Lesser General Public
 * License along with GROMACS; if not, see
 * http://www.gnu.org/licenses, or write to the Free Software Foundation,
 * Inc., 51 Franklin Street, Fifth Floor, Boston, MA  02110-1301  USA.
 *
 * If you want to redistribute modifications to GROMACS, please
 * consider that scientific software is very special. Version
 * control is crucial - bugs must be traceable. We will be happy to
 * consider code for inclusion in the official distribution, but
 * derived work must not be called official GROMACS. Details are found
 * in the README & COPYING files - if they are missing, get the
 * official version at http://www.gromacs.org.
 *
 * To help us fund GROMACS development, we humbly ask that you cite
 * the research papers on the package. Check out http://www.gromacs.org.
 */
/*! \libinternal \file
 *
 * \brief This file contains declarations necessary for low-level
 * functions for computing energies and forces for bonded interactions.
 *
 * \author Mark Abraham <mark.j.abraham@gmail.com>
 * \inlibraryapi
 * \ingroup module_listed-forces
 */

#ifndef GMX_LISTED_FORCES_BONDED_H
#define GMX_LISTED_FORCES_BONDED_H

#include "gromacs/math/vectypes.h"
#include "gromacs/topology/ifunc.h"
#include "gromacs/utility/basedefinitions.h"

struct gmx_cmap_t;
struct t_fcdata;
struct t_graph;
struct t_mdatom;
struct t_nrnb;
struct t_pbc;

/*! \brief Calculate bond-angle. No PBC is taken into account (use mol-shift) */
real bond_angle(const rvec xi, const rvec xj, const rvec xk,
                const struct t_pbc *pbc,
                rvec r_ij, rvec r_kj, real *costh,
                int *t1, int *t2);  /* out */

/*! \brief Calculate dihedral-angle. No PBC is taken into account (use mol-shift) */
real dih_angle(const rvec xi, const rvec xj, const rvec xk, const rvec xl,
               const struct t_pbc *pbc,
               rvec r_ij, rvec r_kj, rvec r_kl, rvec m, rvec n, /* out */
               int *t1, int *t2, int *t3);

/*! \brief Do an update of the forces for dihedral potentials */
void do_dih_fup(int i, int j, int k, int l, real ddphi,
                rvec r_ij, rvec r_kj, rvec r_kl,
                rvec m, rvec n, rvec4 f[], rvec fshift[],
                const struct t_pbc *pbc, const struct t_graph *g,
                const rvec *x, int t1, int t2, int t3);

/*! \brief Make a dihedral fall in the range (-pi,pi) */
void make_dp_periodic(real *dp);

/*! \brief Compute CMAP dihedral energies and forces */
real
    cmap_dihs(int nbonds,
              const t_iatom forceatoms[], const t_iparams forceparams[],
              const gmx_cmap_t *cmap_grid,
              const rvec x[], rvec4 f[], rvec fshift[],
              const struct t_pbc *pbc, const struct t_graph *g,
              real gmx_unused lambda, real gmx_unused *dvdlambda,
              const t_mdatoms gmx_unused *md, t_fcdata gmx_unused *fcd,
              int  gmx_unused *global_atom_index);

//! \cond
/*************************************************************************
 *
 *  Bonded force functions
 *
 *************************************************************************/
<<<<<<< HEAD
t_ifunc bonds, g96bonds, morse_bonds, cubic_bonds, FENE_bonds, restraint_bonds;
t_ifunc angles, g96angles, cross_bond_bond, cross_bond_angle, urey_bradley, quartic_angles, linear_angles;
t_ifunc restrangles;
t_ifunc pdihs, idihs, rbdihs;
t_ifunc restrdihs, cbtdihs;
t_ifunc tab_bonds, tab_angles, tab_dihs;
t_ifunc polarize, anharm_polarize, water_pol, thole_pol, hyper_polarize;
t_ifunc angres, angresz, dihres, unimplemented;
=======
real bonds(int nfa, const t_iatom forceatoms[], const t_iparams ip[],
           const rvec x[], rvec4 f[], rvec fshift[],
           const t_pbc *pbc, const t_graph *g,
           real lambda, real *dvdlambda,
           const t_mdatoms *md, t_fcdata *fcd,
           int *global_atom_index);

real g96bonds(int nfa, const t_iatom forceatoms[], const t_iparams ip[],
              const rvec x[], rvec4 f[], rvec fshift[],
              const t_pbc *pbc, const t_graph *g,
              real lambda, real *dvdlambda,
              const t_mdatoms *md, t_fcdata *fcd,
              int *global_atom_index);

real morse_bonds(int nfa, const t_iatom forceatoms[], const t_iparams ip[],
                 const rvec x[], rvec4 f[], rvec fshift[],
                 const t_pbc *pbc, const t_graph *g,
                 real lambda, real *dvdlambda,
                 const t_mdatoms *md, t_fcdata *fcd,
                 int *global_atom_index);

real cubic_bonds(int nfa, const t_iatom forceatoms[], const t_iparams ip[],
                 const rvec x[], rvec4 f[], rvec fshift[],
                 const t_pbc *pbc, const t_graph *g,
                 real lambda, real *dvdlambda,
                 const t_mdatoms *md, t_fcdata *fcd,
                 int *global_atom_index);

real FENE_bonds(int nfa, const t_iatom forceatoms[], const t_iparams ip[],
                const rvec x[], rvec4 f[], rvec fshift[],
                const t_pbc *pbc, const t_graph *g,
                real lambda, real *dvdlambda,
                const t_mdatoms *md, t_fcdata *fcd,
                int *global_atom_index);

real restraint_bonds(int nfa, const t_iatom forceatoms[], const t_iparams ip[],
                     const rvec x[], rvec4 f[], rvec fshift[],
                     const t_pbc *pbc, const t_graph *g,
                     real lambda, real *dvdlambda,
                     const t_mdatoms *md, t_fcdata *fcd,
                     int *global_atom_index);

real angles(int nfa, const t_iatom forceatoms[], const t_iparams ip[],
            const rvec x[], rvec4 f[], rvec fshift[],
            const t_pbc *pbc, const t_graph *g,
            real lambda, real *dvdlambda,
            const t_mdatoms *md, t_fcdata *fcd,
            int *global_atom_index);

real g96angles(int nfa, const t_iatom forceatoms[], const t_iparams ip[],
               const rvec x[], rvec4 f[], rvec fshift[],
               const t_pbc *pbc, const t_graph *g,
               real lambda, real *dvdlambda,
               const t_mdatoms *md, t_fcdata *fcd,
               int *global_atom_index);

real cross_bond_bond(int nfa, const t_iatom forceatoms[], const t_iparams ip[],
                     const rvec x[], rvec4 f[], rvec fshift[],
                     const t_pbc *pbc, const t_graph *g,
                     real lambda, real *dvdlambda,
                     const t_mdatoms *md, t_fcdata *fcd,
                     int *global_atom_index);

real cross_bond_angle(int nfa, const t_iatom forceatoms[], const t_iparams ip[],
                      const rvec x[], rvec4 f[], rvec fshift[],
                      const t_pbc *pbc, const t_graph *g,
                      real lambda, real *dvdlambda,
                      const t_mdatoms *md, t_fcdata *fcd,
                      int *global_atom_index);

real urey_bradley(int nfa, const t_iatom forceatoms[], const t_iparams ip[],
                  const rvec x[], rvec4 f[], rvec fshift[],
                  const t_pbc *pbc, const t_graph *g,
                  real lambda, real *dvdlambda,
                  const t_mdatoms *md, t_fcdata *fcd,
                  int *global_atom_index);

real quartic_angles(int nfa, const t_iatom forceatoms[], const t_iparams ip[],
                    const rvec x[], rvec4 f[], rvec fshift[],
                    const t_pbc *pbc, const t_graph *g,
                    real lambda, real *dvdlambda,
                    const t_mdatoms *md, t_fcdata *fcd,
                    int *global_atom_index);

real linear_angles(int nfa, const t_iatom forceatoms[], const t_iparams ip[],
                   const rvec x[], rvec4 f[], rvec fshift[],
                   const t_pbc *pbc, const t_graph *g,
                   real lambda, real *dvdlambda,
                   const t_mdatoms *md, t_fcdata *fcd,
                   int *global_atom_index);

real restrangles(int nfa, const t_iatom forceatoms[], const t_iparams ip[],
                 const rvec x[], rvec4 f[], rvec fshift[],
                 const t_pbc *pbc, const t_graph *g,
                 real lambda, real *dvdlambda,
                 const t_mdatoms *md, t_fcdata *fcd,
                 int *global_atom_index);

real pdihs(int nfa, const t_iatom forceatoms[], const t_iparams ip[],
           const rvec x[], rvec4 f[], rvec fshift[],
           const t_pbc *pbc, const t_graph *g,
           real lambda, real *dvdlambda,
           const t_mdatoms *md, t_fcdata *fcd,
           int *global_atom_index);

real idihs(int nfa, const t_iatom forceatoms[], const t_iparams ip[],
           const rvec x[], rvec4 f[], rvec fshift[],
           const t_pbc *pbc, const t_graph *g,
           real lambda, real *dvdlambda,
           const t_mdatoms *md, t_fcdata *fcd,
           int *global_atom_index);

real rbdihs(int nfa, const t_iatom forceatoms[], const t_iparams ip[],
            const rvec x[], rvec4 f[], rvec fshift[],
            const t_pbc *pbc, const t_graph *g,
            real lambda, real *dvdlambda,
            const t_mdatoms *md, t_fcdata *fcd,
            int *global_atom_index);

real restrdihs(int nfa, const t_iatom forceatoms[], const t_iparams ip[],
               const rvec x[], rvec4 f[], rvec fshift[],
               const t_pbc *pbc, const t_graph *g,
               real lambda, real *dvdlambda,
               const t_mdatoms *md, t_fcdata *fcd,
               int *global_atom_index);

real cbtdihs(int nfa, const t_iatom forceatoms[], const t_iparams ip[],
             const rvec x[], rvec4 f[], rvec fshift[],
             const t_pbc *pbc, const t_graph *g,
             real lambda, real *dvdlambda,
             const t_mdatoms *md, t_fcdata *fcd,
             int *global_atom_index);

real tab_bonds(int nfa, const t_iatom forceatoms[], const t_iparams ip[],
               const rvec x[], rvec4 f[], rvec fshift[],
               const t_pbc *pbc, const t_graph *g,
               real lambda, real *dvdlambda,
               const t_mdatoms *md, t_fcdata *fcd,
               int *global_atom_index);

real tab_angles(int nfa, const t_iatom forceatoms[], const t_iparams ip[],
                const rvec x[], rvec4 f[], rvec fshift[],
                const t_pbc *pbc, const t_graph *g,
                real lambda, real *dvdlambda,
                const t_mdatoms *md, t_fcdata *fcd,
                int *global_atom_index);

real tab_dihs(int nfa, const t_iatom forceatoms[], const t_iparams ip[],
              const rvec x[], rvec4 f[], rvec fshift[],
              const t_pbc *pbc, const t_graph *g,
              real lambda, real *dvdlambda,
              const t_mdatoms *md, t_fcdata *fcd,
              int *global_atom_index);

real polarize(int nfa, const t_iatom forceatoms[], const t_iparams ip[],
              const rvec x[], rvec4 f[], rvec fshift[],
              const t_pbc *pbc, const t_graph *g,
              real lambda, real *dvdlambda,
              const t_mdatoms *md, t_fcdata *fcd,
              int *global_atom_index);

real anharm_polarize(int nfa, const t_iatom forceatoms[], const t_iparams ip[],
                     const rvec x[], rvec4 f[], rvec fshift[],
                     const t_pbc *pbc, const t_graph *g,
                     real lambda, real *dvdlambda,
                     const t_mdatoms *md, t_fcdata *fcd,
                     int *global_atom_index);

real water_pol(int nfa, const t_iatom forceatoms[], const t_iparams ip[],
               const rvec x[], rvec4 f[], rvec fshift[],
               const t_pbc *pbc, const t_graph *g,
               real lambda, real *dvdlambda,
               const t_mdatoms *md, t_fcdata *fcd,
               int *global_atom_index);

real thole_pol(int nfa, const t_iatom forceatoms[], const t_iparams ip[],
               const rvec x[], rvec4 f[], rvec fshift[],
               const t_pbc *pbc, const t_graph *g,
               real lambda, real *dvdlambda,
               const t_mdatoms *md, t_fcdata *fcd,
               int *global_atom_index);

real angres(int nfa, const t_iatom forceatoms[], const t_iparams ip[],
            const rvec x[], rvec4 f[], rvec fshift[],
            const t_pbc *pbc, const t_graph *g,
            real lambda, real *dvdlambda,
            const t_mdatoms *md, t_fcdata *fcd,
            int *global_atom_index);

real angresz(int nfa, const t_iatom forceatoms[], const t_iparams ip[],
             const rvec x[], rvec4 f[], rvec fshift[],
             const t_pbc *pbc, const t_graph *g,
             real lambda, real *dvdlambda,
             const t_mdatoms *md, t_fcdata *fcd,
             int *global_atom_index);

real dihres(int nfa, const t_iatom forceatoms[], const t_iparams ip[],
            const rvec x[], rvec4 f[], rvec fshift[],
            const t_pbc *pbc, const t_graph *g,
            real lambda, real *dvdlambda,
            const t_mdatoms *md, t_fcdata *fcd,
            int *global_atom_index);

real unimplemented(int nfa, const t_iatom forceatoms[], const t_iparams ip[],
                   const rvec x[], rvec4 f[], rvec fshift[],
                   const t_pbc *pbc, const t_graph *g,
                   real lambda, real *dvdlambda,
                   const t_mdatoms *md, t_fcdata *fcd,
                   int *global_atom_index);

>>>>>>> 27aabba8

/* As pdihs(), but without calculating energies and shift forces */
void
    pdihs_noener(int nbonds,
                 const t_iatom forceatoms[], const t_iparams forceparams[],
                 const rvec x[], rvec4 f[],
                 const struct t_pbc gmx_unused *pbc,
                 const struct t_graph gmx_unused *g,
                 real lambda,
                 const t_mdatoms gmx_unused *md, t_fcdata gmx_unused *fcd,
                 int gmx_unused *global_atom_index);

/* TODO these declarations should be internal to the module */

/* As angles(), but using SIMD to calculate many angles at once.
 * This routines does not calculate energies and shift forces.
 */
void
    angles_noener_simd(int nbonds,
                       const t_iatom forceatoms[], const t_iparams forceparams[],
                       const rvec x[], rvec4 f[],
                       const struct t_pbc *pbc,
                       const struct t_graph gmx_unused *g,
                       real gmx_unused lambda,
                       const t_mdatoms gmx_unused *md, t_fcdata gmx_unused *fcd,
                       int gmx_unused *global_atom_index);

/* As urey_bradley, but using SIMD to calculate many potentials at once.
 * This routines does not calculate energies and shift forces.
 */
void urey_bradley_noener_simd(int nbonds,
                              const t_iatom forceatoms[], const t_iparams forceparams[],
                              const rvec x[], rvec4 f[],
                              const t_pbc *pbc, const t_graph gmx_unused *g,
                              real gmx_unused lambda,
                              const t_mdatoms gmx_unused *md, t_fcdata gmx_unused *fcd,
                              int gmx_unused *global_atom_index);

/* As pdihs_noener(), but using SIMD to calculate many dihedrals at once. */
void
    pdihs_noener_simd(int nbonds,
                      const t_iatom forceatoms[], const t_iparams forceparams[],
                      const rvec x[], rvec4 f[],
                      const struct t_pbc *pbc,
                      const struct t_graph gmx_unused *g,
                      real gmx_unused lambda,
                      const t_mdatoms gmx_unused *md, t_fcdata gmx_unused *fcd,
                      int gmx_unused *global_atom_index);

/* As rbdihs(), when not needing energy or shift force, using SIMD to calculate many dihedrals at once. */
void
    rbdihs_noener_simd(int nbonds,
                       const t_iatom forceatoms[], const t_iparams forceparams[],
                       const rvec x[], rvec4 f[],
                       const struct t_pbc *pbc,
                       const struct t_graph gmx_unused *g,
                       real gmx_unused lambda,
                       const t_mdatoms gmx_unused *md, t_fcdata gmx_unused *fcd,
                       int gmx_unused *global_atom_index);

//! \endcond

#endif<|MERGE_RESOLUTION|>--- conflicted
+++ resolved
@@ -97,16 +97,7 @@
  *  Bonded force functions
  *
  *************************************************************************/
-<<<<<<< HEAD
-t_ifunc bonds, g96bonds, morse_bonds, cubic_bonds, FENE_bonds, restraint_bonds;
-t_ifunc angles, g96angles, cross_bond_bond, cross_bond_angle, urey_bradley, quartic_angles, linear_angles;
-t_ifunc restrangles;
-t_ifunc pdihs, idihs, rbdihs;
-t_ifunc restrdihs, cbtdihs;
-t_ifunc tab_bonds, tab_angles, tab_dihs;
-t_ifunc polarize, anharm_polarize, water_pol, thole_pol, hyper_polarize;
-t_ifunc angres, angresz, dihres, unimplemented;
-=======
+
 real bonds(int nfa, const t_iatom forceatoms[], const t_iparams ip[],
            const rvec x[], rvec4 f[], rvec fshift[],
            const t_pbc *pbc, const t_graph *g,
@@ -316,8 +307,6 @@
                    real lambda, real *dvdlambda,
                    const t_mdatoms *md, t_fcdata *fcd,
                    int *global_atom_index);
-
->>>>>>> 27aabba8
 
 /* As pdihs(), but without calculating energies and shift forces */
 void
