--- conflicted
+++ resolved
@@ -93,12 +93,7 @@
 #    if GMX_PTX_ARCH == 750 // CC 7.5, lower limits compared to 7.0
 #        define GMX_CUDA_MAX_THREADS_PER_MP 1024
 #    elif (GMX_PTX_ARCH == 860 || GMX_PTX_ARCH == 870 || GMX_PTX_ARCH == 890 \
-<<<<<<< HEAD
-           || GMX_PTX_ARCH == 1200) // Lower limits compared to 8.0
-=======
            || GMX_PTX_ARCH == 1200 || GMX_PTX_ARCH == 1210) // Lower limits compared to 8.0
-#        define GMX_CUDA_MAX_BLOCKS_PER_MP 16
->>>>>>> ae1179d8
 #        define GMX_CUDA_MAX_THREADS_PER_MP 1536
 #    else // CC 5.x, 6.x, 7.0, 8.0, 9.0, 10.x
 /* Note that this final branch covers all future architectures (current gen
