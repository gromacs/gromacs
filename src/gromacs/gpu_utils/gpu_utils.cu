--- conflicted
+++ resolved
@@ -370,22 +370,7 @@
     nvml_stat = nvmlDeviceGetAPIRestriction(cuda_dev->nvml_device_id, NVML_RESTRICTED_API_SET_APPLICATION_CLOCKS, &(cuda_dev->nvml_is_restricted));
     HANDLE_NVML_RET_ERR( nvml_stat, "nvmlDeviceGetAPIRestriction failed" );
 
-<<<<<<< HEAD
     if (nvml_stat != NVML_SUCCESS)
-=======
-    /* Note: Distinguishing between different types of GPUs here might be necessary in the future,
-       e.g. if max application clocks should not be used for certain GPUs. */
-    if (nvml_stat == NVML_SUCCESS && cuda_dev->nvml_orig_app_sm_clock < max_sm_clock && cuda_dev->nvml_is_restricted == NVML_FEATURE_DISABLED)
-    {
-        md_print_info(fplog, "Changing GPU application clocks for %s to (%d,%d)\n", cuda_dev->prop.name, max_mem_clock, max_sm_clock);
-        nvml_stat = nvmlDeviceSetApplicationsClocks(cuda_dev->nvml_device_id, max_mem_clock, max_sm_clock);
-        HANDLE_NVML_RET_ERR( nvml_stat, "nvmlDeviceSetApplicationsClock failed" );
-        cuda_dev->nvml_app_clocks_changed = true;
-        cuda_dev->nvml_set_app_sm_clock   = max_sm_clock;
-        cuda_dev->nvml_set_app_mem_clock  = max_mem_clock;
-    }
-    else if (nvml_stat == NVML_SUCCESS && cuda_dev->nvml_orig_app_sm_clock < max_sm_clock)
->>>>>>> 8d2584c3
     {
         GMX_LOG(mdlog.warning).asParagraph().appendTextFormatted(
                 "Can not change GPU application clocks to optimal values due to NVML error (%d): %s.",
