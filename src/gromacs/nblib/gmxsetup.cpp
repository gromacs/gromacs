--- conflicted
+++ resolved
@@ -241,35 +241,12 @@
     nbnxn_atomdata_init(gmx::MDLogger(), nbv->nbat.get(), kernelSetup.kernelType, combinationRule,
                         system_.topology().getParticleTypes().size(), nonbondedParameters_, 1, numThreads);
 
-<<<<<<< HEAD
     setParticlesOnGrid(nbv);
-=======
-    matrix box_;
-    gmx::fillLegacyMatrix(system_.box().matrix(), box_);
-
-    GMX_RELEASE_ASSERT(!TRICLINIC(box_), "Only rectangular unit-cells are supported here");
-    const rvec lowerCorner = { 0, 0, 0 };
-    const rvec upperCorner = { box_[XX][XX], box_[YY][YY], box_[ZZ][ZZ] };
-
-    const real particleDensity = system_.coordinates().size() / det(box_);
-
-    nbnxn_put_on_grid(nbv.get(), box_, 0, lowerCorner, upperCorner, nullptr,
-                      { 0, int(system_.coordinates().size()) }, particleDensity,
-                      particleInfoAllVdw_, system_.coordinates(), 0, nullptr);
->>>>>>> a1947ab2
 
     t_nrnb nrnb;
     nbv->constructPairlist(gmx::InteractionLocality::Local, system_.topology().getGmxExclusions(), 0, &nrnb);
 
-<<<<<<< HEAD
     setAtomProperties(nbv);
-=======
-    t_mdatoms mdatoms;
-    // We only use (read) the atom type and charge from mdatoms
-    mdatoms.typeA   = const_cast<int*>(system_.topology().getParticleTypeIdOfAllParticles().data());
-    mdatoms.chargeA = const_cast<real*>(system_.topology().getCharges().data());
-    nbv->setAtomProperties(mdatoms, particleInfoAllVdw_);
->>>>>>> a1947ab2
 
     return nbv;
 }
