/*
 * This file is part of the GROMACS molecular simulation package.
 *
 * Copyright (c) 2019, by the GROMACS development team, led by
 * Mark Abraham, David van der Spoel, Berk Hess, and Erik Lindahl,
 * and including many others, as listed in the AUTHORS file in the
 * top-level source directory and at http://www.gromacs.org.
 *
 * GROMACS is free software; you can redistribute it and/or
 * modify it under the terms of the GNU Lesser General Public License
 * as published by the Free Software Foundation; either version 2.1
 * of the License, or (at your option) any later version.
 *
 * GROMACS is distributed in the hope that it will be useful,
 * but WITHOUT ANY WARRANTY; without even the implied warranty of
 * MERCHANTABILITY or FITNESS FOR A PARTICULAR PURPOSE.  See the GNU
 * Lesser General Public License for more details.
 *
 * You should have received a copy of the GNU Lesser General Public
 * License along with GROMACS; if not, see
 * http://www.gnu.org/licenses, or write to the Free Software Foundation,
 * Inc., 51 Franklin Street, Fifth Floor, Boston, MA  02110-1301  USA.
 *
 * If you want to redistribute modifications to GROMACS, please
 * consider that scientific software is very special. Version
 * control is crucial - bugs must be traceable. We will be happy to
 * consider code for inclusion in the official distribution, but
 * derived work must not be called official GROMACS. Details are found
 * in the README & COPYING files - if they are missing, get the
 * official version at http://www.gromacs.org.
 *
 * To help us fund GROMACS development, we humbly ask that you cite
 * the research papers on the package. Check out http://www.gromacs.org.
 */
/*! \internal \file
 *
 * \author Victor Holanda <victor.holanda@cscs.ch>
 * \author Joe Jordan <ejjordan@kth.se>
 * \author Prashanth Kanduri <kanduri@cscs.ch>
 * \author Sebastian Keller <keller@cscs.ch>
 */

#include "simulationstate.h"
#include "gmxsetup.h"

#include "gromacs/compat/optional.h"
#include "gromacs/ewald/ewald_utils.h"
#include "gromacs/gmxlib/nrnb.h"
#include "gromacs/math/matrix.h"
#include "gromacs/math/units.h"
#include "gromacs/math/vec.h"
#include "gromacs/mdlib/gmx_omp_nthreads.h"
#include "gromacs/mdtypes/forcerec.h"
#include "gromacs/mdtypes/mdatom.h"
#include "gromacs/nblib/particletype.h"
#include "gromacs/nbnxm/atomdata.h"
#include "gromacs/nbnxm/nbnxm_simd.h"
#include "gromacs/nbnxm/pairlistset.h"
#include "gromacs/nbnxm/pairlistsets.h"
#include "gromacs/nbnxm/pairsearch.h"
#include "gromacs/pbcutil/ishift.h"
#include "gromacs/pbcutil/pbc.h"
#include "gromacs/simd/simd.h"
#include "gromacs/utility/fatalerror.h"
#include "gromacs/utility/logger.h"
#include "gromacs/utility/smalloc.h"

namespace nblib
{

namespace detail
{

static real combinationFunction(real v, real w, CombinationRule combinationRule)
{
    if (combinationRule == CombinationRule::Geometric)
    {
        return sqrt(v * w);
    }
    else
    {
        throw gmx::InvalidInputError("unknown LJ Combination rule specified\n");
    }
}

} // namespace detail

//! Helper to translate between the different enumeration values.
static Nbnxm::KernelType translateBenchmarkEnum(const BenchMarkKernels& kernel)
{
    int kernelInt = static_cast<int>(kernel);
    return static_cast<Nbnxm::KernelType>(kernelInt);
}

/*! \brief Checks the kernel setup
 *
 * Returns an error string when the kernel is not available.
 */
static gmx::compat::optional<std::string> checkKernelSetup(const NBKernelOptions& options)
{
    GMX_RELEASE_ASSERT(options.nbnxmSimd < BenchMarkKernels::Count
                               && options.nbnxmSimd != BenchMarkKernels::SimdAuto,
                       "Need a valid kernel SIMD type");

    // Check SIMD support
    if ((options.nbnxmSimd != BenchMarkKernels::SimdNo && !GMX_SIMD)
#ifndef GMX_NBNXN_SIMD_4XN
        || options.nbnxmSimd == BenchMarkKernels::Simd4XM
#endif
#ifndef GMX_NBNXN_SIMD_2XNN
        || options.nbnxmSimd == BenchMarkKernels::Simd2XMM
#endif
    )
    {
        return "the requested SIMD kernel was not set up at configuration time";
    }

    return {};
}


/*! \brief Returns the kernel setup
 */
static Nbnxm::KernelSetup getKernelSetup(const NBKernelOptions& options)
{
    auto messageWhenInvalid = checkKernelSetup(options);
    GMX_RELEASE_ASSERT(!messageWhenInvalid, "Need valid options");

    Nbnxm::KernelSetup kernelSetup;

    // The int enum options.nbnxnSimd is set up to match Nbnxm::KernelType + 1
    kernelSetup.kernelType = translateBenchmarkEnum(options.nbnxmSimd);
    // The plain-C kernel does not support analytical ewald correction
    if (kernelSetup.kernelType == Nbnxm::KernelType::Cpu4x4_PlainC)
    {
        kernelSetup.ewaldExclusionType = Nbnxm::EwaldExclusionType::Table;
    }
    else
    {
        kernelSetup.ewaldExclusionType = options.useTabulatedEwaldCorr
                                                 ? Nbnxm::EwaldExclusionType::Table
                                                 : Nbnxm::EwaldExclusionType::Analytical;
    }

    return kernelSetup;
}

NbvSetupUtil::NbvSetupUtil(SimulationState system, const NBKernelOptions& options)
{
<<<<<<< HEAD
    interaction_const_t ic;

    ic.vdwtype      = evdwCUT;
    ic.vdw_modifier = eintmodPOTSHIFT;
    ic.rvdw         = options->pairlistCutoff;

    switch (options->coulombType)
    {
        case BenchMarkCoulomb::Pme: ic.eeltype = eelPME; break;
        case BenchMarkCoulomb::Cutoff: ic.eeltype = eelCUT; break;
        case BenchMarkCoulomb::ReactionField: ic.eeltype = eelRF; break;
        case BenchMarkCoulomb::Count:
            GMX_THROW(gmx::InvalidInputError("Unsupported electrostatic interaction"));
    }
    ic.coulomb_modifier = eintmodPOTSHIFT;
    ic.rcoulomb         = options->pairlistCutoff;
    //! Note: values correspond to ic.coulomb_modifier = eintmodPOTSHIFT
    ic.dispersion_shift.cpot = -1.0 / gmx::power6(ic.rvdw);
    ic.repulsion_shift.cpot  = -1.0 / gmx::power12(ic.rvdw);

    // These are the initialized values but we leave them here so that later
    // these can become options.
    ic.epsilon_r  = 1.0;
    ic.epsilon_rf = 1.0;

    /* Set the Coulomb energy conversion factor */
    if (ic.epsilon_r != 0)
    {
        ic.epsfac = ONE_4PI_EPS0 / ic.epsilon_r;
    }
    else
    {
        /* eps = 0 is infinite dieletric: no Coulomb interactions */
        ic.epsfac = 0;
    }

    calc_rffac(nullptr, ic.epsilon_r, ic.epsilon_rf, ic.rcoulomb, &ic.k_rf, &ic.c_rf);

    if (EEL_PME_EWALD(ic.eeltype))
    {
        // Ewald coefficients, we ignore the potential shift
        ic.ewaldcoeff_q = ewaldCoeff(1e-5, options->pairlistCutoff);
        GMX_RELEASE_ASSERT(ic.ewaldcoeff_q > 0, "Ewald coefficient should be > 0");
        ic.coulombEwaldTables = std::make_unique<EwaldCorrectionTables>();
        init_interaction_const_tables(nullptr, &ic);
    }

    return ic;
}

NbvSetupUtil::NbvSetupUtil(SimulationState system, const NBKernelOptions& options)
{
=======
>>>>>>> 5101d2a2
    system_  = std::make_shared<SimulationState>(system);
    options_ = std::make_shared<NBKernelOptions>(options);

    //! Todo: find a more general way to initialize hardware
    gmx_omp_nthreads_set(emntPairsearch, options.numThreads);
    gmx_omp_nthreads_set(emntNonbonded, options.numThreads);

    unpackTopologyToGmx();
}

void NbvSetupUtil::unpackTopologyToGmx()

{
    const Topology&                  topology      = system_->topology();
    const std::vector<ParticleType>& particleTypes = topology.getParticleTypes();

    size_t numParticles = topology.numParticles();

    //! Todo: Refactor nbnxm to take this (nonbondedParameters_) directly
    //!
    //! initial self-handling of combination rules
    //! size: 2*(numParticleTypes^2)
    nonbondedParameters_.reserve(2 * particleTypes.size() * particleTypes.size());

    constexpr real c6factor  = 6.0;
    constexpr real c12factor = 12.0;

    for (const ParticleType& particleType1 : particleTypes)
    {
        real c6_1  = particleType1.c6() * c6factor;
        real c12_1 = particleType1.c12() * c12factor;
        for (const ParticleType& particleType2 : particleTypes)
        {
            real c6_2  = particleType2.c6() * c6factor;
            real c12_2 = particleType2.c12() * c12factor;

            real c6_combo  = detail::combinationFunction(c6_1, c6_2, CombinationRule::Geometric);
            real c12_combo = detail::combinationFunction(c12_1, c12_2, CombinationRule::Geometric);
            nonbondedParameters_.push_back(c6_combo);
            nonbondedParameters_.push_back(c12_combo);
        }
    }

    particleInfoAllVdw_.resize(numParticles);
    for (size_t particleI = 0; particleI < numParticles; particleI++)
    {
        SET_CGINFO_HAS_VDW(particleInfoAllVdw_[particleI]);
        SET_CGINFO_HAS_Q(particleInfoAllVdw_[particleI]);
    }
}

//! Sets up and returns a Nbnxm object for the given options and system
std::unique_ptr<nonbonded_verlet_t> NbvSetupUtil::setupNbnxmInstance()
{
    const auto pinPolicy  = (options_->useGpu ? gmx::PinningPolicy::PinnedIfSupported
                                             : gmx::PinningPolicy::CannotBePinned);
    const int  numThreads = options_->numThreads;
    // Note: the options and Nbnxm combination rule enums values should match
    const int combinationRule = static_cast<int>(options_->ljCombinationRule);

    auto messageWhenInvalid = checkKernelSetup(*options_);
    if (messageWhenInvalid)
    {
        gmx_fatal(FARGS, "Requested kernel is unavailable because %s.", messageWhenInvalid->c_str());
    }

    Nbnxm::KernelSetup kernelSetup = getKernelSetup(*options_);

    PairlistParams pairlistParams(kernelSetup.kernelType, false, options_->pairlistCutoff, false);
    Nbnxm::GridSet gridSet(PbcType::Xyz, false, nullptr, nullptr, pairlistParams.pairlistType,
                           false, numThreads, pinPolicy);
    auto           pairlistSets = std::make_unique<PairlistSets>(pairlistParams, false, 0);
    auto           pairSearch =
            std::make_unique<PairSearch>(PbcType::Xyz, false, nullptr, nullptr,
                                         pairlistParams.pairlistType, false, numThreads, pinPolicy);

    auto atomData = std::make_unique<nbnxn_atomdata_t>(pinPolicy);

    // Put everything together
    auto nbv = std::make_unique<nonbonded_verlet_t>(std::move(pairlistSets), std::move(pairSearch),
                                                    std::move(atomData), kernelSetup, nullptr, nullptr);

    //! Needs to be called with the number of unique ParticleTypes
    nbnxn_atomdata_init(gmx::MDLogger(), nbv->nbat.get(), kernelSetup.kernelType, combinationRule,
                        system_->topology().getParticleTypes().size(), nonbondedParameters_, 1,
                        numThreads);

    matrix box_;
    gmx::fillLegacyMatrix(system_->box().matrix(), box_);

    GMX_RELEASE_ASSERT(!TRICLINIC(box_), "Only rectangular unit-cells are supported here");
    const rvec lowerCorner = { 0, 0, 0 };
    const rvec upperCorner = { box_[XX][XX], box_[YY][YY], box_[ZZ][ZZ] };

    const real particleDensity = system_->coordinates().size() / det(box_);

    nbnxn_put_on_grid(nbv.get(), box_, 0, lowerCorner, upperCorner, nullptr,
                      { 0, int(system_->coordinates().size()) }, particleDensity,
                      particleInfoAllVdw_, system_->coordinates(), 0, nullptr);

    t_nrnb nrnb;
    nbv->constructPairlist(gmx::InteractionLocality::Local, system_->topology().getGmxExclusions(),
                           0, &nrnb);

    t_mdatoms mdatoms;
    // We only use (read) the atom type and charge from mdatoms
    mdatoms.typeA = const_cast<int*>(system_->topology().getParticleTypeIdOfAllParticles().data());
    mdatoms.chargeA = const_cast<real*>(system_->topology().getCharges().data());
    nbv->setAtomProperties(mdatoms, particleInfoAllVdw_);

    return nbv;
}

std::unique_ptr<GmxForceCalculator> NbvSetupUtil::setupGmxForceCalculator()
{
    auto gmxForceCalculator_p = std::make_unique<GmxForceCalculator>(system_, options_);

    gmxForceCalculator_p->nbv_ = setupNbnxmInstance();

    // const PairlistSet& pairlistSet = nbv->pairlistSets().pairlistSet(gmx::InteractionLocality::Local);
    // const gmx::index numPairs = pairlistSet.natpair_ljq_ + pairlistSet.natpair_lj_ + pairlistSet.natpair_q_;
    // gmx_cycles_t cycles = gmx_cycles_read();

    matrix box_;
    gmx::fillLegacyMatrix(system_->box().matrix(), box_);

    gmxForceCalculator_p->forcerec_.nbfp = nonbondedParameters_;
    snew(gmxForceCalculator_p->forcerec_.shift_vec, SHIFTS);
    calc_shifts(box_, gmxForceCalculator_p->forcerec_.shift_vec);

    put_atoms_in_box(PbcType::Xyz, box_, system_->coordinates());

    gmxForceCalculator_p->verletForces_ =
<<<<<<< HEAD
            gmx::PaddedHostVector<gmx::RVec>(system_->topology().numParticles(), gmx::RVec(0, 0, 0));
=======
            gmx::PaddedHostVector<gmx::RVec>(system_->topology().numAtoms(), gmx::RVec(0, 0, 0));
>>>>>>> 5101d2a2

    return gmxForceCalculator_p;
}

<<<<<<< HEAD
GmxForceCalculator::GmxForceCalculator(const std::shared_ptr<SimulationState> system,
                                       const std::shared_ptr<NBKernelOptions> options) :
    enerd_(1, 0),
    verletForces_({})
{
    interactionConst_ = setupInteractionConst(options);

    gmx::fillLegacyMatrix(system->box().matrix(), box_);

    stepWork_.computeForces          = true;
    stepWork_.computeNonbondedForces = true;

    if (options->computeVirialAndEnergy)
    {
        stepWork_.computeVirial = true;
        stepWork_.computeEnergy = true;
    }

    forcerec_.ntype = system->topology().numParticles();
}

gmx::PaddedHostVector<gmx::RVec> GmxForceCalculator::compute()
{
    t_nrnb nrnb = { 0 };

    nbv_->dispatchNonbondedKernel(gmx::InteractionLocality::Local, interactionConst_, stepWork_,
                                  enbvClearFNo, forcerec_, &enerd_, &nrnb);

    nbv_->atomdata_add_nbat_f_to_f(gmx::AtomLocality::All, verletForces_);

    return verletForces_;
}
=======
>>>>>>> 5101d2a2
} // namespace nblib<|MERGE_RESOLUTION|>--- conflicted
+++ resolved
@@ -147,61 +147,6 @@
 
 NbvSetupUtil::NbvSetupUtil(SimulationState system, const NBKernelOptions& options)
 {
-<<<<<<< HEAD
-    interaction_const_t ic;
-
-    ic.vdwtype      = evdwCUT;
-    ic.vdw_modifier = eintmodPOTSHIFT;
-    ic.rvdw         = options->pairlistCutoff;
-
-    switch (options->coulombType)
-    {
-        case BenchMarkCoulomb::Pme: ic.eeltype = eelPME; break;
-        case BenchMarkCoulomb::Cutoff: ic.eeltype = eelCUT; break;
-        case BenchMarkCoulomb::ReactionField: ic.eeltype = eelRF; break;
-        case BenchMarkCoulomb::Count:
-            GMX_THROW(gmx::InvalidInputError("Unsupported electrostatic interaction"));
-    }
-    ic.coulomb_modifier = eintmodPOTSHIFT;
-    ic.rcoulomb         = options->pairlistCutoff;
-    //! Note: values correspond to ic.coulomb_modifier = eintmodPOTSHIFT
-    ic.dispersion_shift.cpot = -1.0 / gmx::power6(ic.rvdw);
-    ic.repulsion_shift.cpot  = -1.0 / gmx::power12(ic.rvdw);
-
-    // These are the initialized values but we leave them here so that later
-    // these can become options.
-    ic.epsilon_r  = 1.0;
-    ic.epsilon_rf = 1.0;
-
-    /* Set the Coulomb energy conversion factor */
-    if (ic.epsilon_r != 0)
-    {
-        ic.epsfac = ONE_4PI_EPS0 / ic.epsilon_r;
-    }
-    else
-    {
-        /* eps = 0 is infinite dieletric: no Coulomb interactions */
-        ic.epsfac = 0;
-    }
-
-    calc_rffac(nullptr, ic.epsilon_r, ic.epsilon_rf, ic.rcoulomb, &ic.k_rf, &ic.c_rf);
-
-    if (EEL_PME_EWALD(ic.eeltype))
-    {
-        // Ewald coefficients, we ignore the potential shift
-        ic.ewaldcoeff_q = ewaldCoeff(1e-5, options->pairlistCutoff);
-        GMX_RELEASE_ASSERT(ic.ewaldcoeff_q > 0, "Ewald coefficient should be > 0");
-        ic.coulombEwaldTables = std::make_unique<EwaldCorrectionTables>();
-        init_interaction_const_tables(nullptr, &ic);
-    }
-
-    return ic;
-}
-
-NbvSetupUtil::NbvSetupUtil(SimulationState system, const NBKernelOptions& options)
-{
-=======
->>>>>>> 5101d2a2
     system_  = std::make_shared<SimulationState>(system);
     options_ = std::make_shared<NBKernelOptions>(options);
 
@@ -335,48 +280,9 @@
     put_atoms_in_box(PbcType::Xyz, box_, system_->coordinates());
 
     gmxForceCalculator_p->verletForces_ =
-<<<<<<< HEAD
             gmx::PaddedHostVector<gmx::RVec>(system_->topology().numParticles(), gmx::RVec(0, 0, 0));
-=======
-            gmx::PaddedHostVector<gmx::RVec>(system_->topology().numAtoms(), gmx::RVec(0, 0, 0));
->>>>>>> 5101d2a2
 
     return gmxForceCalculator_p;
 }
 
-<<<<<<< HEAD
-GmxForceCalculator::GmxForceCalculator(const std::shared_ptr<SimulationState> system,
-                                       const std::shared_ptr<NBKernelOptions> options) :
-    enerd_(1, 0),
-    verletForces_({})
-{
-    interactionConst_ = setupInteractionConst(options);
-
-    gmx::fillLegacyMatrix(system->box().matrix(), box_);
-
-    stepWork_.computeForces          = true;
-    stepWork_.computeNonbondedForces = true;
-
-    if (options->computeVirialAndEnergy)
-    {
-        stepWork_.computeVirial = true;
-        stepWork_.computeEnergy = true;
-    }
-
-    forcerec_.ntype = system->topology().numParticles();
-}
-
-gmx::PaddedHostVector<gmx::RVec> GmxForceCalculator::compute()
-{
-    t_nrnb nrnb = { 0 };
-
-    nbv_->dispatchNonbondedKernel(gmx::InteractionLocality::Local, interactionConst_, stepWork_,
-                                  enbvClearFNo, forcerec_, &enerd_, &nrnb);
-
-    nbv_->atomdata_add_nbat_f_to_f(gmx::AtomLocality::All, verletForces_);
-
-    return verletForces_;
-}
-=======
->>>>>>> 5101d2a2
 } // namespace nblib