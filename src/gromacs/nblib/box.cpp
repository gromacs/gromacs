//
// Created by sebkelle on 19.11.19.
//

#include "box.h"

namespace nblib {

Box::Box(real l) {
    box_[XX] = l;
    box_[YY*DIM + ZZ] = l;
    box_[ZZ*DIM + ZZ] = l;
}

<<<<<<< HEAD
    Box::Box(real x, real y, real z)
=======
Box::Box(real x, real y, real z);

>>>>>>> 3ea16b00
{
    box_[XX] = x;
    box_[YY*DIM + ZZ] = y;
    box_[ZZ*DIM + ZZ] = z;
}

std::array<real, DIM*DIM> Box::getMatrix() { return box_; }

}<|MERGE_RESOLUTION|>--- conflicted
+++ resolved
@@ -12,12 +12,7 @@
     box_[ZZ*DIM + ZZ] = l;
 }
 
-<<<<<<< HEAD
     Box::Box(real x, real y, real z)
-=======
-Box::Box(real x, real y, real z);
-
->>>>>>> 3ea16b00
 {
     box_[XX] = x;
     box_[YY*DIM + ZZ] = y;
