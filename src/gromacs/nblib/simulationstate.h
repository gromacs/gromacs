/*
 * This file is part of the GROMACS molecular simulation package.
 *
 * Copyright (c) 2020, by the GROMACS development team, led by
 * Mark Abraham, David van der Spoel, Berk Hess, and Erik Lindahl,
 * and including many others, as listed in the AUTHORS file in the
 * top-level source directory and at http://www.gromacs.org.
 *
 * GROMACS is free software; you can redistribute it and/or
 * modify it under the terms of the GNU Lesser General Public License
 * as published by the Free Software Foundation; either version 2.1
 * of the License, or (at your option) any later version.
 *
 * GROMACS is distributed in the hope that it will be useful,
 * but WITHOUT ANY WARRANTY; without even the implied warranty of
 * MERCHANTABILITY or FITNESS FOR A PARTICULAR PURPOSE.  See the GNU
 * Lesser General Public License for more details.
 *
 * You should have received a copy of the GNU Lesser General Public
 * License along with GROMACS; if not, see
 * http://www.gnu.org/licenses, or write to the Free Software Foundation,
 * Inc., 51 Franklin Street, Fifth Floor, Boston, MA  02110-1301  USA.
 *
 * If you want to redistribute modifications to GROMACS, please
 * consider that scientific software is very special. Version
 * control is crucial - bugs must be traceable. We will be happy to
 * consider code for inclusion in the official distribution, but
 * derived work must not be called official GROMACS. Details are found
 * in the README & COPYING files - if they are missing, get the
 * official version at http://www.gromacs.org.
 *
 * To help us fund GROMACS development, we humbly ask that you cite
 * the research papers on the package. Check out http://www.gromacs.org.
 */
/*! \inlibraryapi \file
 * \brief
 * Implements nblib SimulationState
 *
 * \author Berk Hess <hess@kth.se>
 * \author Victor Holanda <victor.holanda@cscs.ch>
 * \author Joe Jordan <ejjordan@kth.se>
 * \author Prashanth Kanduri <kanduri@cscs.ch>
 * \author Sebastian Keller <keller@cscs.ch>
 */
#ifndef GROMACS_SIMULATIONSTATE_H
#define GROMACS_SIMULATIONSTATE_H

#include <vector>

#include "gromacs/nblib/box.h"
#include "gromacs/nblib/topology.h"

struct RVec;

namespace nblib
{

/*! \libinternal
 * \ingroup nblib
 * \brief Simulation State
 *
 * Simulation state description that serves as a snapshot of the system
 * being analysed. Needed to init an MD program. Allows hot-starting simulations.
 */

class SimulationState
{
public:
<<<<<<< HEAD
    //! Constructor
    SimulationState(const std::vector<gmx::RVec>& coord,
                    const std::vector<gmx::RVec>& vel,
                    const std::vector<gmx::RVec>& forces,
                    Box                           box,
                    Topology                      topology);
=======
    SimulationState(const std::vector<gmx::RVec>& coordinates,
                    Box                           box,
                    Topology                      topology,
                    const std::vector<gmx::RVec>& velocities = {}) :
        simulationStatePtr_(std::make_shared<Impl>(coordinates, box, topology, velocities))
    {
    }

    //! Returns topology of the current state
    const Topology& topology() const;

    //! Returns the box
    const Box& box();

    //! Returns a vector of particle coordinates
    std::vector<gmx::RVec>& coordinates();

    //! Returns a vector of particle velocities
    std::vector<gmx::RVec>& velocities();

private:
    class Impl;
    std::shared_ptr<SimulationState::Impl> simulationStatePtr_;
};

class SimulationState::Impl
{
public:
    //! Constructor
    Impl(const std::vector<gmx::RVec>& coordinates,
         Box                           box,
         Topology                      topology,
         const std::vector<gmx::RVec>& velocities = {});
>>>>>>> a1947ab2

    //! Copy Constructor
    Impl(const SimulationState::Impl&) = default;

    //! Force generation of a move ctor such that we get a compiler error
    //! if SimulationState gets changed in the future to require a custom
    //! copy ctor
    Impl(SimulationState::Impl&& simulationState) = default;

    //! Move Assignment Constructor
    Impl& operator=(SimulationState::Impl&& simulationState) = default;

    //! Returns topology of the current state
    const Topology& topology() const;

    //! Returns the box
    const Box& box();

    //! Returns a vector of particle coordinates
    std::vector<gmx::RVec>& coordinates();

    //! Returns a vector of particle velocities
    std::vector<gmx::RVec>& velocities();

    //! Returns a vector of forces
    std::vector<gmx::RVec>& forces();


private:
    std::vector<gmx::RVec> coordinates_;
    std::vector<gmx::RVec> velocities_ = {};
    std::vector<gmx::RVec> forces_     = {};
    Box                    box_;
    Topology               topology_;
};

} // namespace nblib

#endif // GROMACS_SIMULATIONSTATE_H<|MERGE_RESOLUTION|>--- conflicted
+++ resolved
@@ -41,9 +41,10 @@
  * \author Joe Jordan <ejjordan@kth.se>
  * \author Prashanth Kanduri <kanduri@cscs.ch>
  * \author Sebastian Keller <keller@cscs.ch>
+ * \author Artem Zhmurov <zhmurov@gmail.com>
  */
-#ifndef GROMACS_SIMULATIONSTATE_H
-#define GROMACS_SIMULATIONSTATE_H
+#ifndef GMX_NBLIB_SIMULATIONSTATE_H
+#define GMX_NBLIB_SIMULATIONSTATE_H
 
 #include <vector>
 
@@ -66,19 +67,13 @@
 class SimulationState
 {
 public:
-<<<<<<< HEAD
     //! Constructor
-    SimulationState(const std::vector<gmx::RVec>& coord,
-                    const std::vector<gmx::RVec>& vel,
+    SimulationState(const std::vector<gmx::RVec>& coordinates,
+                    const std::vector<gmx::RVec>& velocities,
                     const std::vector<gmx::RVec>& forces,
                     Box                           box,
-                    Topology                      topology);
-=======
-    SimulationState(const std::vector<gmx::RVec>& coordinates,
-                    Box                           box,
-                    Topology                      topology,
-                    const std::vector<gmx::RVec>& velocities = {}) :
-        simulationStatePtr_(std::make_shared<Impl>(coordinates, box, topology, velocities))
+                    Topology                      topology) :
+        simulationStatePtr_(std::make_shared<Impl>(coordinates, velocities, forces, box, topology))
     {
     }
 
@@ -94,6 +89,9 @@
     //! Returns a vector of particle velocities
     std::vector<gmx::RVec>& velocities();
 
+    //! Returns a vector of forces
+    std::vector<gmx::RVec>& forces();
+
 private:
     class Impl;
     std::shared_ptr<SimulationState::Impl> simulationStatePtr_;
@@ -104,10 +102,10 @@
 public:
     //! Constructor
     Impl(const std::vector<gmx::RVec>& coordinates,
+         const std::vector<gmx::RVec>& velocities,
+         const std::vector<gmx::RVec>& forces,
          Box                           box,
-         Topology                      topology,
-         const std::vector<gmx::RVec>& velocities = {});
->>>>>>> a1947ab2
+         Topology                      topology);
 
     //! Copy Constructor
     Impl(const SimulationState::Impl&) = default;
@@ -135,7 +133,6 @@
     //! Returns a vector of forces
     std::vector<gmx::RVec>& forces();
 
-
 private:
     std::vector<gmx::RVec> coordinates_;
     std::vector<gmx::RVec> velocities_ = {};
@@ -146,4 +143,4 @@
 
 } // namespace nblib
 
-#endif // GROMACS_SIMULATIONSTATE_H+#endif // GMX_NBLIB_SIMULATIONSTATE_H