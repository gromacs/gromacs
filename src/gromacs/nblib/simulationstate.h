/*
 * This file is part of the GROMACS molecular simulation package.
 *
 * Copyright (c) 2019, by the GROMACS development team, led by
 * Mark Abraham, David van der Spoel, Berk Hess, and Erik Lindahl,
 * and including many others, as listed in the AUTHORS file in the
 * top-level source directory and at http://www.gromacs.org.
 *
 * GROMACS is free software; you can redistribute it and/or
 * modify it under the terms of the GNU Lesser General Public License
 * as published by the Free Software Foundation; either version 2.1
 * of the License, or (at your option) any later version.
 *
 * GROMACS is distributed in the hope that it will be useful,
 * but WITHOUT ANY WARRANTY; without even the implied warranty of
 * MERCHANTABILITY or FITNESS FOR A PARTICULAR PURPOSE.  See the GNU
 * Lesser General Public License for more details.
 *
 * You should have received a copy of the GNU Lesser General Public
 * License along with GROMACS; if not, see
 * http://www.gnu.org/licenses, or write to the Free Software Foundation,
 * Inc., 51 Franklin Street, Fifth Floor, Boston, MA  02110-1301  USA.
 *
 * If you want to redistribute modifications to GROMACS, please
 * consider that scientific software is very special. Version
 * control is crucial - bugs must be traceable. We will be happy to
 * consider code for inclusion in the official distribution, but
 * derived work must not be called official GROMACS. Details are found
 * in the README & COPYING files - if they are missing, get the
 * official version at http://www.gromacs.org.
 *
 * To help us fund GROMACS development, we humbly ask that you cite
 * the research papers on the package. Check out http://www.gromacs.org.
 */
/*! \inlibraryapi \file
 * \brief
 * Implements nblib SimulationState
 *
 * \author Berk Hess <hess@kth.se>
 * \author Victor Holanda <victor.holanda@cscs.ch>
 * \author Joe Jordan <ejjordan@kth.se>
 * \author Prashanth Kanduri <kanduri@cscs.ch>
 * \author Sebastian Keller <keller@cscs.ch>
 */
#ifndef GROMACS_SIMULATIONSTATE_H
#define GROMACS_SIMULATIONSTATE_H

#include <vector>

#include "gromacs/math/vectypes.h"
#include "gromacs/nblib/util.h"
#include "gromacs/topology/block.h"
#include "gromacs/utility/smalloc.h"

#include "box.h"
#include "topology.h"

namespace nblib
{

/*! \libinternal
 * \ingroup nblib
 * \brief Simulation State
 *
 * Simulation state description that serves as a snapshot of the system
 * being analysed. Needed to init an MD program. Allows hot-starting simulations.
 */
<<<<<<< HEAD
=======

>>>>>>> 408e6114
class SimulationState
{
public:

    //! Constructor
    SimulationState(const std::vector<gmx::RVec> &coord, Box box, Topology &topo,
             const std::vector<gmx::RVec> &vel = {});

    //! Copy Constructor
    SimulationState(const SimulationState& simulationState);

    //! Copy Assignment Operator
    SimulationState& operator=(const SimulationState& simulationState);

    //! Move Constructor
    SimulationState(SimulationState&& simulationState) noexcept;

    //! Move Assignment Constructor
    SimulationState& operator=(SimulationState&& simulationState) noexcept;

    //! Returns topology of the current state
    const Topology& topology() const;

    //! Returns the box
    Box& box();

    //! Returns a vector of particle coordinates
    std::vector<gmx::RVec>& coordinates();

    //! Returns a vector of particle velocities
    std::vector<gmx::RVec>& velocities();


private:
    std::vector<gmx::RVec> coordinates_;
    Box box_;
    Topology topology_;
    std::vector<gmx::RVec> velocities_;

};

} // namespace nblib

#endif // GROMACS_SIMULATIONSTATE_H<|MERGE_RESOLUTION|>--- conflicted
+++ resolved
@@ -65,10 +65,7 @@
  * Simulation state description that serves as a snapshot of the system
  * being analysed. Needed to init an MD program. Allows hot-starting simulations.
  */
-<<<<<<< HEAD
-=======
 
->>>>>>> 408e6114
 class SimulationState
 {
 public:
