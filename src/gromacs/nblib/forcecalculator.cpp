/*
 * This file is part of the GROMACS molecular simulation package.
 *
 * Copyright (c) 2020, by the GROMACS development team, led by
 * Mark Abraham, David van der Spoel, Berk Hess, and Erik Lindahl,
 * and including many others, as listed in the AUTHORS file in the
 * top-level source directory and at http://www.gromacs.org.
 *
 * GROMACS is free software; you can redistribute it and/or
 * modify it under the terms of the GNU Lesser General Public License
 * as published by the Free Software Foundation; either version 2.1
 * of the License, or (at your option) any later version.
 *
 * GROMACS is distributed in the hope that it will be useful,
 * but WITHOUT ANY WARRANTY; without even the implied warranty of
 * MERCHANTABILITY or FITNESS FOR A PARTICULAR PURPOSE.  See the GNU
 * Lesser General Public License for more details.
 *
 * You should have received a copy of the GNU Lesser General Public
 * License along with GROMACS; if not, see
 * http://www.gnu.org/licenses, or write to the Free Software Foundation,
 * Inc., 51 Franklin Street, Fifth Floor, Boston, MA  02110-1301  USA.
 *
 * If you want to redistribute modifications to GROMACS, please
 * consider that scientific software is very special. Version
 * control is crucial - bugs must be traceable. We will be happy to
 * consider code for inclusion in the official distribution, but
 * derived work must not be called official GROMACS. Details are found
 * in the README & COPYING files - if they are missing, get the
 * official version at http://www.gromacs.org.
 *
 * To help us fund GROMACS development, we humbly ask that you cite
 * the research papers on the package. Check out http://www.gromacs.org.
 */
/*! \internal \file
 *
 * \author Victor Holanda <victor.holanda@cscs.ch>
 * \author Joe Jordan <ejjordan@kth.se>
 * \author Prashanth Kanduri <kanduri@cscs.ch>
 * \author Sebastian Keller <keller@cscs.ch>
 */
#include "gmxpre.h"

#include "forcecalculator.h"
#include "gmxcalculator.h"
#include "gmxsetup.h"
#include "integrator.h"

namespace nblib
{

ForceCalculator::ForceCalculator(const SimulationState& system, const NBKernelOptions& options)
{
    nbvSetupUtil_ = std::make_unique<NbvSetupUtil>(system, options);

    gmxForceCalculator_ = nbvSetupUtil_->setupGmxForceCalculator();

    //    //! size: numParticles
    //    masses_ = expandQuantity(system.topology(), &ParticleType::mass);
}

//! Sets up and runs the kernel calls
//! TODO Refactor this function to return a handle to dispatchNonbondedKernel
//!      that callers can manipulate directly.
gmx::PaddedHostVector<gmx::RVec> ForceCalculator::compute()
{
    return gmxForceCalculator_->compute();
}

<<<<<<< HEAD
=======
//! Print timings outputs
// void ForceCalculator::printTimingsOutput(const NBKernelOptions &options,
//                                         const SimulationState  &system,
//                                         const gmx::index      &numPairs,
//                                         gmx_cycles_t           cycles)
//{
//    const gmx::EnumerationArray<BenchMarkKernels, std::string>  kernelNames   = { "auto", "no", "4xM", "2xMM" };
//    const gmx::EnumerationArray<BenchMarkCombRule, std::string> combruleNames = { "geom.", "LB", "none" };
//
//    // Generate an, accurate, estimate of the number of non-zero pair interactions
//    const real                          particlesDensity          = system.coordinates.size()/det(system.box);
//    const real                          numPairsWithinCutoff = particlesDensity*4.0/3.0*M_PI*std::pow(options.pairlistCutoff, 3);
//    const real                          numUsefulPairs       = system.coordinates.size()*0.5*(numPairsWithinCutoff + 1);
//#if GMX_SIMD
//    if (options.nbnxmSimd != BenchMarkKernels::SimdNo)
//    {
//        fprintf(stdout, "SIMD width:           %d\n", GMX_SIMD_REAL_WIDTH);
//    }
//#endif
//    fprintf(stdout, "System size:          %zu particles\n", system.coordinates.size());
//    fprintf(stdout, "Cut-off radius:       %g nm\n", options.pairlistCutoff);
//    fprintf(stdout, "Number of threads:    %d\n", options.numThreads);
//    fprintf(stdout, "Number of iterations: %d\n", options.numIterations);
//    fprintf(stdout, "Compute energies:     %s\n",
//            options.computeVirialAndEnergy ? "yes" : "no");
//    if (options.coulombType != BenchMarkCoulomb::ReactionField)
//    {
//        fprintf(stdout, "Ewald excl. corr.:    %s\n",
//                options.nbnxmSimd == BenchMarkKernels::SimdNo || options.useTabulatedEwaldCorr ? "table" : "analytical");
//    }
//    printf("\n");
//
//    fprintf(stdout, "Coulomb LJ   comb. SIMD    Mcycles  Mcycles/it.   %s\n",
//            options.cyclesPerPair ? "cycles/pair" : "pairs/cycle");
//    fprintf(stdout, "                                                total    useful\n");
//
//    fprintf(stdout, "%-7s %-4s %-5s %-4s ",
//            options.coulombType == BenchMarkCoulomb::Pme ? "Ewald" : "RF",
//            options.useHalfLJOptimization ? "half" : "all",
//            combruleNames[options.ljCombinationRule].c_str(),
//            kernelNames[options.nbnxmSimd].c_str());
//
//    const double dCycles = static_cast<double>(cycles);
//    if (options.cyclesPerPair)
//    {
//        fprintf(stdout, "%10.3f %10.4f %8.4f %8.4f\n",
//                cycles*1e-6,
//                dCycles/options.numIterations*1e-6,
//                dCycles/(options.numIterations*numPairs),
//                dCycles/(options.numIterations*numUsefulPairs));
//    }
//    else
//    {
//        fprintf(stdout, "%10.3f %10.4f %8.4f %8.4f\n",
//                dCycles*1e-6,
//                dCycles/options.numIterations*1e-6,
//                options.numIterations*numPairs/dCycles,
//                options.numIterations*numUsefulPairs/dCycles);
//    }
//}

>>>>>>> 866f3d71
} // namespace nblib<|MERGE_RESOLUTION|>--- conflicted
+++ resolved
@@ -67,68 +67,4 @@
     return gmxForceCalculator_->compute();
 }
 
-<<<<<<< HEAD
-=======
-//! Print timings outputs
-// void ForceCalculator::printTimingsOutput(const NBKernelOptions &options,
-//                                         const SimulationState  &system,
-//                                         const gmx::index      &numPairs,
-//                                         gmx_cycles_t           cycles)
-//{
-//    const gmx::EnumerationArray<BenchMarkKernels, std::string>  kernelNames   = { "auto", "no", "4xM", "2xMM" };
-//    const gmx::EnumerationArray<BenchMarkCombRule, std::string> combruleNames = { "geom.", "LB", "none" };
-//
-//    // Generate an, accurate, estimate of the number of non-zero pair interactions
-//    const real                          particlesDensity          = system.coordinates.size()/det(system.box);
-//    const real                          numPairsWithinCutoff = particlesDensity*4.0/3.0*M_PI*std::pow(options.pairlistCutoff, 3);
-//    const real                          numUsefulPairs       = system.coordinates.size()*0.5*(numPairsWithinCutoff + 1);
-//#if GMX_SIMD
-//    if (options.nbnxmSimd != BenchMarkKernels::SimdNo)
-//    {
-//        fprintf(stdout, "SIMD width:           %d\n", GMX_SIMD_REAL_WIDTH);
-//    }
-//#endif
-//    fprintf(stdout, "System size:          %zu particles\n", system.coordinates.size());
-//    fprintf(stdout, "Cut-off radius:       %g nm\n", options.pairlistCutoff);
-//    fprintf(stdout, "Number of threads:    %d\n", options.numThreads);
-//    fprintf(stdout, "Number of iterations: %d\n", options.numIterations);
-//    fprintf(stdout, "Compute energies:     %s\n",
-//            options.computeVirialAndEnergy ? "yes" : "no");
-//    if (options.coulombType != BenchMarkCoulomb::ReactionField)
-//    {
-//        fprintf(stdout, "Ewald excl. corr.:    %s\n",
-//                options.nbnxmSimd == BenchMarkKernels::SimdNo || options.useTabulatedEwaldCorr ? "table" : "analytical");
-//    }
-//    printf("\n");
-//
-//    fprintf(stdout, "Coulomb LJ   comb. SIMD    Mcycles  Mcycles/it.   %s\n",
-//            options.cyclesPerPair ? "cycles/pair" : "pairs/cycle");
-//    fprintf(stdout, "                                                total    useful\n");
-//
-//    fprintf(stdout, "%-7s %-4s %-5s %-4s ",
-//            options.coulombType == BenchMarkCoulomb::Pme ? "Ewald" : "RF",
-//            options.useHalfLJOptimization ? "half" : "all",
-//            combruleNames[options.ljCombinationRule].c_str(),
-//            kernelNames[options.nbnxmSimd].c_str());
-//
-//    const double dCycles = static_cast<double>(cycles);
-//    if (options.cyclesPerPair)
-//    {
-//        fprintf(stdout, "%10.3f %10.4f %8.4f %8.4f\n",
-//                cycles*1e-6,
-//                dCycles/options.numIterations*1e-6,
-//                dCycles/(options.numIterations*numPairs),
-//                dCycles/(options.numIterations*numUsefulPairs));
-//    }
-//    else
-//    {
-//        fprintf(stdout, "%10.3f %10.4f %8.4f %8.4f\n",
-//                dCycles*1e-6,
-//                dCycles/options.numIterations*1e-6,
-//                options.numIterations*numPairs/dCycles,
-//                options.numIterations*numUsefulPairs/dCycles);
-//    }
-//}
-
->>>>>>> 866f3d71
 } // namespace nblib