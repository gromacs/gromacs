--- conflicted
+++ resolved
@@ -55,13 +55,8 @@
 
     gmxForceCalculator_ = nbvSetupUtil_->setupGmxForceCalculator();
 
-<<<<<<< HEAD
     //    //! size: numParticles
     //    masses_ = expandQuantity(system.topology(), &ParticleType::mass);
-=======
-    //    //! size: numAtoms
-    //    masses_ = expandQuantity(system.topology(), &AtomType::mass);
->>>>>>> 5101d2a2
 }
 
 //! Sets up and runs the kernel calls
