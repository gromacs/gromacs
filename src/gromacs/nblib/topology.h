/*
 * This file is part of the GROMACS molecular simulation package.
 *
 * Copyright (c) 2019,2020, by the GROMACS development team, led by
 * Mark Abraham, David van der Spoel, Berk Hess, and Erik Lindahl,
 * and including many others, as listed in the AUTHORS file in the
 * top-level source directory and at http://www.gromacs.org.
 *
 * GROMACS is free software; you can redistribute it and/or
 * modify it under the terms of the GNU Lesser General Public License
 * as published by the Free Software Foundation; either version 2.1
 * of the License, or (at your option) any later version.
 *
 * GROMACS is distributed in the hope that it will be useful,
 * but WITHOUT ANY WARRANTY; without even the implied warranty of
 * MERCHANTABILITY or FITNESS FOR A PARTICULAR PURPOSE.  See the GNU
 * Lesser General Public License for more details.
 *
 * You should have received a copy of the GNU Lesser General Public
 * License along with GROMACS; if not, see
 * http://www.gnu.org/licenses, or write to the Free Software Foundation,
 * Inc., 51 Franklin Street, Fifth Floor, Boston, MA  02110-1301  USA.
 *
 * If you want to redistribute modifications to GROMACS, please
 * consider that scientific software is very special. Version
 * control is crucial - bugs must be traceable. We will be happy to
 * consider code for inclusion in the official distribution, but
 * derived work must not be called official GROMACS. Details are found
 * in the README & COPYING files - if they are missing, get the
 * official version at http://www.gromacs.org.
 *
 * To help us fund GROMACS development, we humbly ask that you cite
 * the research papers on the package. Check out http://www.gromacs.org.
 */
/*! \inpublicapi \file
 * \brief
 * Implements nblib Topology and TopologyBuilder
 *
 * \author Victor Holanda <victor.holanda@cscs.ch>
 * \author Joe Jordan <ejjordan@kth.se>
 * \author Prashanth Kanduri <kanduri@cscs.ch>
 * \author Sebastian Keller <keller@cscs.ch>
 */
#ifndef GROMACS_TOPOLOGY_H
#define GROMACS_TOPOLOGY_H

#include <vector>

#include "gromacs/math/vec.h"
#include "gromacs/nblib/molecules.h"
#include "gromacs/utility/listoflists.h"

namespace gmx
{
struct ExclusionBlock;
}

namespace nblib
{

namespace detail
{
std::vector<gmx::ExclusionBlock> toGmxExclusionBlock(const std::vector<std::tuple<int, int>>& tupleList);
std::vector<gmx::ExclusionBlock> offsetGmxBlock(std::vector<gmx::ExclusionBlock> inBlock, int offset);
} // namespace detail

/*! \inpublicapi
 * \ingroup nblib
 * \brief System Topology
 *
 * Contains all topology information meant to be used by the simulation
 * engine internally. Private constructor ensures that a Topology object
 * exists in a scope in a valid state after it has been built using a
 * Topology Builder.
 */
class Topology
{
public:
    //! Returns the total number of atoms in the system
    const int& numAtoms() const;

    //! Returns a vector of atom names
    const std::vector<AtomType>& getAtomTypes() const;

    //! Return the AtomType ID of all atoms
    const std::vector<int>& getAtomTypeIdOfAllAtoms() const;

    //! Returns a vector of atom partial charges
    const std::vector<real>& getCharges() const;

<<<<<<< HEAD
    // TODO: This function is only needed for testing. Need
    //       another way for testing exclusion correctness
    const t_blocka& getGMXexclusions() const { return excls_; }
=======
    //! Returns a vector of atomic masses
    const std::vector<real>& getMasses() const;

    //! Returns full list of nonbondedParameters
    const std::vector<std::tuple<real, real>>& getNonbondedParameters() const;

    //! Returns a bit-masked vector indicating if an atom has VDW params
    const std::vector<int>& getAtomInfoAllVdw() const;

    //! Returns exclusions in proper, performant, gromacs layout
    const gmx::ListOfLists<int>& getGmxExclusions() const { return exclusions_; }
>>>>>>> effb2ca7

private:
    Topology() = default;

    friend class TopologyBuilder;

    //! Total number of atoms in the system
    int numAtoms_;
    //! unique collection of AtomTypes
    std::vector<AtomType> atomTypes_;
    //! store an ID of each atom's type
    std::vector<int> atomTypeIdOfAllAtoms_;
    //! Storage for atom partial charges
    std::vector<real> charges_;
    //! Information about exclusions.
    gmx::ListOfLists<int> exclusions_;
};

/*! \brief Topology Builder
 *
 * \libinternal
 * \ingroup nblib
 *
 * A helper class to assist building of topologies. They also ensure that
 * topologies only exist in a valid state within the scope of the
 * simulation program.
 *
 */
class TopologyBuilder
{
public:
    //! Constructor
    TopologyBuilder();

    /*! \brief
     * Builds and Returns a valid Topology
     *
     * This function accounts for all the molecules added along with their
     * exclusions and returns a topology with a valid state that is usable
     * by the GROMACS back-end.
     */
    Topology buildTopology();

    // Adds a molecules of a certain type into the topology
    TopologyBuilder& addMolecule(const Molecule& moleculeType, int nMolecules);

private:
    //! Internally stored topology
    Topology topology_;

    //! Total number of atoms in the system
    int numAtoms_;

    //! List of molecule types and number of molecules
    std::vector<std::tuple<Molecule, int>> molecules_;

    // Builds a GROMACS-compliant performant exclusions list aggregating exclusions from all molecules
    gmx::ListOfLists<int> createExclusionsListOfLists() const;

    // Helper function to extract quantities like mass, charge, etc from the system
    template<typename T, class Extractor>
    std::vector<T> extractAtomTypeQuantity(Extractor extractor);

    //! distinct collection of AtomTypes
    std::unordered_map<std::string, AtomType> atomTypes_;
};

//! utility function to extract AtomType quantities and expand them to the full
//! array of length numAtoms()
template <class F>
inline auto expandQuantity(const Topology& topology, F atomTypeExtractor)
{
    using ValueType = decltype((std::declval<AtomType>().*std::declval<F>())());

    std::vector<ValueType> ret;
    ret.reserve(topology.numAtoms());

    const std::vector<AtomType>& atomTypes = topology.getAtomTypes();

    for (size_t id : topology.getAtomTypeIdOfAllAtoms())
    {
        ret.push_back((atomTypes[id].*atomTypeExtractor)());
    }

    return ret;
}

} // namespace nblib

#endif // GROMACS_TOPOLOGY_H<|MERGE_RESOLUTION|>--- conflicted
+++ resolved
@@ -88,23 +88,8 @@
     //! Returns a vector of atom partial charges
     const std::vector<real>& getCharges() const;
 
-<<<<<<< HEAD
-    // TODO: This function is only needed for testing. Need
-    //       another way for testing exclusion correctness
-    const t_blocka& getGMXexclusions() const { return excls_; }
-=======
-    //! Returns a vector of atomic masses
-    const std::vector<real>& getMasses() const;
-
-    //! Returns full list of nonbondedParameters
-    const std::vector<std::tuple<real, real>>& getNonbondedParameters() const;
-
-    //! Returns a bit-masked vector indicating if an atom has VDW params
-    const std::vector<int>& getAtomInfoAllVdw() const;
-
     //! Returns exclusions in proper, performant, gromacs layout
     const gmx::ListOfLists<int>& getGmxExclusions() const { return exclusions_; }
->>>>>>> effb2ca7
 
 private:
     Topology() = default;
