--- conflicted
+++ resolved
@@ -257,17 +257,4 @@
     return atomTypeIdOfAllAtoms_;
 }
 
-<<<<<<< HEAD
-const std::vector<std::tuple<real, real>>& Topology::getNonbondedParameters() const
-{
-    return nonbondedParameters_;
-}
-
-const std::vector<int>& Topology::getAtomInfoAllVdw() const
-{
-    return atomInfoAllVdw_;
-}
-=======
->>>>>>> defde73c
-
 } // namespace nblib