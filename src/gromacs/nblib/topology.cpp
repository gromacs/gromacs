/*
 * This file is part of the GROMACS molecular simulation package.
 *
 * Copyright (c) 2019, by the GROMACS development team, led by
 * Mark Abraham, David van der Spoel, Berk Hess, and Erik Lindahl,
 * and including many others, as listed in the AUTHORS file in the
 * top-level source directory and at http://www.gromacs.org.
 *
 * GROMACS is free software; you can redistribute it and/or
 * modify it under the terms of the GNU Lesser General Public License
 * as published by the Free Software Foundation; either version 2.1
 * of the License, or (at your option) any later version.
 *
 * GROMACS is distributed in the hope that it will be useful,
 * but WITHOUT ANY WARRANTY; without even the implied warranty of
 * MERCHANTABILITY or FITNESS FOR A PARTICULAR PURPOSE.  See the GNU
 * Lesser General Public License for more details.
 *
 * You should have received a copy of the GNU Lesser General Public
 * License along with GROMACS; if not, see
 * http://www.gnu.org/licenses, or write to the Free Software Foundation,
 * Inc., 51 Franklin Street, Fifth Floor, Boston, MA  02110-1301  USA.
 *
 * If you want to redistribute modifications to GROMACS, please
 * consider that scientific software is very special. Version
 * control is crucial - bugs must be traceable. We will be happy to
 * consider code for inclusion in the official distribution, but
 * derived work must not be called official GROMACS. Details are found
 * in the README & COPYING files - if they are missing, get the
 * official version at http://www.gromacs.org.
 *
 * To help us fund GROMACS development, we humbly ask that you cite
 * the research papers on the package. Check out http://www.gromacs.org.
 */
/*! \internal \file
 * \brief
 * Implements nblib Topology and TopologyBuilder
 *
 * \author Victor Holanda <victor.holanda@cscs.ch>
 * \author Joe Jordan <ejjordan@kth.se>
 * \author Prashanth Kanduri <kanduri@cscs.ch>
 * \author Sebastian Keller <keller@cscs.ch>
 */
#include "gmxpre.h"

#include "atomtype.h"
#include "topology.h"
#include "util.h"

#include <numeric>

#include "gromacs/mdtypes/forcerec.h"
#include "gromacs/topology/block.h"
#include "gromacs/topology/exclusionblocks.h"
#include "gromacs/utility/exceptions.h"
#include "gromacs/utility/smalloc.h"

namespace nblib
{

namespace detail
{

std::vector<gmx::ExclusionBlock> toGmxExclusionBlock(const std::vector<std::tuple<int, int>>& tupleList);
std::vector<gmx::ExclusionBlock> offsetGmxBlock(std::vector<gmx::ExclusionBlock> inBlock, int offset);


//! Converts tuples of atom indices to exclude to the gmx::ExclusionBlock format
std::vector<gmx::ExclusionBlock> toGmxExclusionBlock(const std::vector<std::tuple<int, int>>& tupleList)
{
    std::vector<gmx::ExclusionBlock> ret;

    auto firstLowerThan = [](auto const& tup1, auto const& tup2) {
        return std::get<0>(tup1) < std::get<0>(tup2);
    };

    //! initialize pair of iterators delimiting the range of exclusions for
    //! the first atom in the list
    GMX_ASSERT(!tupleList.empty(), "tupleList must not be empty\n");
    auto range = std::equal_range(std::begin(tupleList), std::end(tupleList), tupleList[0], firstLowerThan);
    auto it1 = range.first;
    auto it2 = range.second;

    //! loop over all exclusions in molecule, linear in tupleList.size()
    while (it1 != std::end(tupleList))
    {
        gmx::ExclusionBlock localBlock;
        //! loop over all exclusions for current atom
        for (; it1 != it2; ++it1)
        {
            localBlock.atomNumber.push_back(std::get<1>(*it1));
        }

        ret.push_back(localBlock);

        //! update the upper bound of the range for the next atom
        if (it1 != end(tupleList))
            it2 = std::upper_bound(it1, std::end(tupleList), *it1, firstLowerThan);
    }

    return ret;
}

//! add offset to all indices in inBlock
std::vector<gmx::ExclusionBlock> offsetGmxBlock(std::vector<gmx::ExclusionBlock> inBlock, int offset)
{
    //! shift atom numbers by offset
    for (auto& localBlock : inBlock)
    {
        std::transform(std::begin(localBlock.atomNumber), std::end(localBlock.atomNumber),
                       std::begin(localBlock.atomNumber), [offset](auto i) { return i + offset; });
    }

    return inBlock;
}

} // namespace detail

TopologyBuilder::TopologyBuilder() : numAtoms_(0) {}

t_blocka TopologyBuilder::createExclusionsList() const
{
    const auto& moleculesList = molecules_;

    std::vector<gmx::ExclusionBlock> exclusionBlockGlobal;
    exclusionBlockGlobal.reserve(numAtoms_);

    size_t atomNumberOffset = 0;
    for (const auto& molNumberTuple : moleculesList)
    {
        const Molecule& molecule = std::get<0>(molNumberTuple);
        size_t          numMols  = std::get<1>(molNumberTuple);

        std::vector<gmx::ExclusionBlock> exclusionBlockPerMolecule =
                detail::toGmxExclusionBlock(molecule.getExclusions());

        //! duplicate the exclusionBlockPerMolecule for the number of Molecules of (numMols)
        for (size_t i = 0; i < numMols; ++i)
        {
            auto offsetExclusions = detail::offsetGmxBlock(exclusionBlockPerMolecule, atomNumberOffset);

            std::copy(std::begin(offsetExclusions), std::end(offsetExclusions),
                      std::back_inserter(exclusionBlockGlobal));

            atomNumberOffset += molecule.numAtomsInMolecule();
        }
    }

    size_t numberOfExclusions = std::accumulate(
            std::begin(exclusionBlockGlobal), std::end(exclusionBlockGlobal), size_t(0),
            [](size_t acc, const auto& block) { return acc + block.atomNumber.size(); });

    //! At the very end, convert the exclusionBlockGlobal into
    //! a massive t_blocka and return
    t_blocka tBlockGlobal;
    snew(tBlockGlobal.index, numAtoms_ + 1);
    snew(tBlockGlobal.a, numberOfExclusions + 1);

    gmx::exclusionBlocksToBlocka(exclusionBlockGlobal, &tBlockGlobal);

    return tBlockGlobal;
}

template<typename T, class Extractor>
std::vector<T> TopologyBuilder::extractAtomTypeQuantity(Extractor extractor)
{
    auto& moleculesList = molecules_;

    //! returned object
    std::vector<T> ret;
    ret.reserve(numAtoms_);

    for (auto& molNumberTuple : moleculesList)
    {
        Molecule& molecule = std::get<0>(molNumberTuple);
        size_t    numMols  = std::get<1>(molNumberTuple);

        for (size_t i = 0; i < numMols; ++i)
        {
            for (auto& atomData : molecule.atoms_)
            {
                ret.push_back(extractor(atomData, molecule.atomTypes_));
            }
        }
    }

    return ret;
}

Topology TopologyBuilder::buildTopology()
{
    topology_.numAtoms_ = numAtoms_;

    topology_.excls_  = createExclusionsList();
    topology_.masses_ = extractAtomTypeQuantity<real>(
            [](const auto& data, auto& map) { return map[data.atomTypeName_].mass(); });
    topology_.charges_ = extractAtomTypeQuantity<real>([](const auto& data, auto& map) {
        ignore_unused(map);
        return data.charge_;
    });

<<<<<<< HEAD
    std::vector<real> c6 = extractAtomTypeQuantity<real>(
            [](const auto& data, auto& map) { return map[data.atomTypeName_].c6(); });
    std::vector<real> c12 = extractAtomTypeQuantity<real>(
            [](const auto& data, auto& map) { return map[data.atomTypeName_].c12(); });
    topology_.nonbondedParameters_ = std::move(c6) + std::move(c12);

    topology_.atomTypes_ = extractAtomTypeQuantity<std::string>(
            [](const auto& data, auto& map) { return map[data.atomTypeName_].name(); });

    topology_.atomInfoAllVdw_.resize(numAtoms_);
    for (int atomI = 0; atomI < numAtoms_; atomI++)
    {
        SET_CGINFO_HAS_VDW(topology_.atomInfoAllVdw_[atomI]);
    }

=======
    std::unordered_map<std::string, int> nameToId;
    for (auto& name_atomType_tuple : atomTypes_)
    {
        topology_.atomTypes_.push_back(name_atomType_tuple.second);
        nameToId[name_atomType_tuple.first] = nameToId.size();
    }

    // topology_.atomTypeIdOfAllAtoms_ = extractAtomTypeQuantity([&nameToId](const auto& data, auto& map) {
    //    ignore_unused(map);
    //    return nameToId[map[data.atomTypeName_].name()];
    // });


>>>>>>> 1cbc47b7
    return topology_;
}

TopologyBuilder& TopologyBuilder::addMolecule(const Molecule& molecule, const int nMolecules)
{
    /*!
     * 1. Push-back a tuple of molecule type and nMolecules
     * 2. Append exclusion list into the data structure
     */

    molecules_.emplace_back(std::make_tuple(molecule, nMolecules));
    numAtoms_ += nMolecules * molecule.numAtomsInMolecule();

    for (auto name_type_tuple : molecule.atomTypes_)
    {
        //! If we already have the atomType, we need to make
        //! sure that the type's parameters are actually the same
        //! otherwise we would overwrite them
        if (atomTypes_.count(name_type_tuple.first) > 0)
        {
            if (!(atomTypes_[name_type_tuple.first] == name_type_tuple.second))
            {
                GMX_THROW(gmx::InvalidInputError(
                        "Differing AtomTypes with identical names encountered"));
            }
        }
    }

    // Note: insert does nothing if the key already exists
    atomTypes_.insert(molecule.atomTypes_.begin(), molecule.atomTypes_.end());

    return *this;
}

const int& Topology::numAtoms() const
{
    return numAtoms_;
}

const std::vector<real>& Topology::getMasses() const
{
    return masses_;
}

const std::vector<real>& Topology::getCharges() const
{
    return charges_;
}

<<<<<<< HEAD
const std::vector<std::string>& Topology::getAtomTypes() const
=======
const std::vector<AtomType>& Topology::getAtomTypes() const
>>>>>>> 1cbc47b7
{
    return atomTypes_;
}

const std::vector<std::tuple<real, real>>& Topology::getNonbondedParameters() const
{
    return nonbondedParameters_;
}

const std::vector<int>& Topology::getAtomInfoAllVdw() const
{
    return atomInfoAllVdw_;
}


} // namespace nblib<|MERGE_RESOLUTION|>--- conflicted
+++ resolved
@@ -199,15 +199,14 @@
         return data.charge_;
     });
 
-<<<<<<< HEAD
     std::vector<real> c6 = extractAtomTypeQuantity<real>(
             [](const auto& data, auto& map) { return map[data.atomTypeName_].c6(); });
     std::vector<real> c12 = extractAtomTypeQuantity<real>(
             [](const auto& data, auto& map) { return map[data.atomTypeName_].c12(); });
     topology_.nonbondedParameters_ = std::move(c6) + std::move(c12);
 
-    topology_.atomTypes_ = extractAtomTypeQuantity<std::string>(
-            [](const auto& data, auto& map) { return map[data.atomTypeName_].name(); });
+    // topology_.atomTypes_ = extractAtomTypeQuantity<std::string>(
+    //        [](const auto& data, auto& map) { return map[data.atomTypeName_].name(); });
 
     topology_.atomInfoAllVdw_.resize(numAtoms_);
     for (int atomI = 0; atomI < numAtoms_; atomI++)
@@ -215,7 +214,6 @@
         SET_CGINFO_HAS_VDW(topology_.atomInfoAllVdw_[atomI]);
     }
 
-=======
     std::unordered_map<std::string, int> nameToId;
     for (auto& name_atomType_tuple : atomTypes_)
     {
@@ -228,8 +226,6 @@
     //    return nameToId[map[data.atomTypeName_].name()];
     // });
 
-
->>>>>>> 1cbc47b7
     return topology_;
 }
 
@@ -279,11 +275,7 @@
     return charges_;
 }
 
-<<<<<<< HEAD
-const std::vector<std::string>& Topology::getAtomTypes() const
-=======
 const std::vector<AtomType>& Topology::getAtomTypes() const
->>>>>>> 1cbc47b7
 {
     return atomTypes_;
 }
