//
// Created by sebkelle on 20.11.19.
//

#include "molecules.h"

<<<<<<< HEAD
AtomType::AtomType(std::string name, real mass, real charge, real c6, real c12)
: name_(name),
  mass_(mass),
  charge_(charge),
  c6_(c6),
  c12_(c12)
{}

std::string AtomType::getName() const { return name_; }


MoleculeType::MoleculeType(std::string name) name_(name) {}

MoleculeType& MoleculeType::addAtom(std::string moleculeAtomName, std::string residueName, AtomType const &atom)
{
    // check whether we already have the atom type
    if (!atomTypes_.count(moleculeAtomName))
    {
        atomTypes_[moleculeAtomName] = atom;
    }

    atoms_.push_back(std::make_tuple(moleculeAtomName, residueName));
}

MoleculeType& MoleculeType::addAtom(std::string name, AtomType const &atom)
{
    this->addAtom(name, "", atom);
=======
namespace nblib {

int MoleculeType::numAtomsInMolecule()
{
    return atoms_.size();
}


>>>>>>> acdb4e77
}<|MERGE_RESOLUTION|>--- conflicted
+++ resolved
@@ -4,7 +4,8 @@
 
 #include "molecules.h"
 
-<<<<<<< HEAD
+namespace nblib {
+
 AtomType::AtomType(std::string name, real mass, real charge, real c6, real c12)
 : name_(name),
   mass_(mass),
@@ -32,14 +33,11 @@
 MoleculeType& MoleculeType::addAtom(std::string name, AtomType const &atom)
 {
     this->addAtom(name, "", atom);
-=======
-namespace nblib {
+}
 
 int MoleculeType::numAtomsInMolecule()
 {
     return atoms_.size();
 }
 
-
->>>>>>> acdb4e77
-}+} // namespace nblib