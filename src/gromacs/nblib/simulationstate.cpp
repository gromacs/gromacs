--- conflicted
+++ resolved
@@ -83,45 +83,6 @@
     velocities_ = vel;
 }
 
-<<<<<<< HEAD
-=======
-SimulationState::SimulationState(const SimulationState& simulationState) :
-    box_(simulationState.box_),
-    topology_(simulationState.topology_)
-{
-    coordinates_ = simulationState.coordinates_;
-    velocities_  = simulationState.velocities_;
-}
-
-SimulationState& SimulationState::operator=(const SimulationState& simulationState)
-{
-    coordinates_ = simulationState.coordinates_;
-    velocities_  = simulationState.velocities_;
-    box_         = simulationState.box_;
-    topology_    = simulationState.topology_;
-
-    return *this;
-}
-
-SimulationState::SimulationState(SimulationState&& simulationState) noexcept :
-    box_(simulationState.box_),
-    topology_(std::move(simulationState.topology_))
-{
-    coordinates_ = std::move(simulationState.coordinates_);
-    velocities_  = std::move(simulationState.velocities_);
-}
-
-SimulationState& SimulationState::operator=(nblib::SimulationState&& simulationState) noexcept
-{
-    coordinates_ = std::move(simulationState.coordinates_);
-    velocities_  = std::move(simulationState.velocities_);
-    box_         = simulationState.box_;
-    topology_    = std::move(simulationState.topology_);
-
-    return *this;
-}
-
->>>>>>> 9442ed94
 const Topology& SimulationState::topology() const
 {
     return topology_;
