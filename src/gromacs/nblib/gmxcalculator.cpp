--- conflicted
+++ resolved
@@ -107,14 +107,7 @@
     }
 }
 
-<<<<<<< HEAD
 void GmxForceCalculator::setupStepWorkload(const std::shared_ptr<NBKernelOptions> options)
-=======
-GmxForceCalculator::GmxForceCalculator(const std::shared_ptr<SimulationState> system,
-                                       const std::shared_ptr<NBKernelOptions> options) :
-    enerd_(1, 0),
-    verletForces_({})
->>>>>>> 866f3d71
 {
     stepWork_.computeForces          = true;
     stepWork_.computeNonbondedForces = true;
@@ -135,11 +128,8 @@
 
     gmx::fillLegacyMatrix(system->box().matrix(), box_);
 
-<<<<<<< HEAD
     setupStepWorkload(options);
-=======
-    forcerec_.ntype = system->topology().numParticles();
->>>>>>> 866f3d71
+
 }
 
 gmx::PaddedHostVector<gmx::RVec> GmxForceCalculator::compute()
