--- conflicted
+++ resolved
@@ -76,19 +76,11 @@
         case BenchMarkCoulomb::Count:
             GMX_THROW(gmx::InvalidInputError("Unsupported electrostatic interaction"));
     }
-<<<<<<< HEAD
-    interactionConst_.coulomb_modifier = eintmodPOTSHIFT;
-    interactionConst_.rcoulomb         = options->pairlistCutoff;
-    // Note: values correspond to ic.coulomb_modifier = eintmodPOTSHIFT
-    interactionConst_.dispersion_shift.cpot = -1.0 / gmx::power6(interactionConst_.rvdw);
-    interactionConst_.repulsion_shift.cpot  = -1.0 / gmx::power12(interactionConst_.rvdw);
-=======
     interactionConst.coulomb_modifier = eintmodPOTSHIFT;
     interactionConst.rcoulomb         = options->pairlistCutoff;
     //! Note: values correspond to ic.coulomb_modifier = eintmodPOTSHIFT
     interactionConst.dispersion_shift.cpot = -1.0 / gmx::power6(interactionConst.rvdw);
     interactionConst.repulsion_shift.cpot  = -1.0 / gmx::power12(interactionConst.rvdw);
->>>>>>> 452093c4
 
     // These are the initialized values but we leave them here so that later
     // these can become options.
@@ -136,14 +128,9 @@
 
 GmxForceCalculator::GmxForceCalculator(SimulationState                        simState,
                                        const std::shared_ptr<NBKernelOptions> options) :
-<<<<<<< HEAD
-    verletForces_({}),
-    enerd_(1, 0)
-=======
     interactionConst_(setupInteractionConst(options)),
     stepWork_(setupStepWorkload(options)),
     enerd_(gmx_enerdata_t(1, 0))
->>>>>>> 452093c4
 {
     gmx::fillLegacyMatrix(simState.box().matrix(), box_);
 }
