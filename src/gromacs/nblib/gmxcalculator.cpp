/*
 * This file is part of the GROMACS molecular simulation package.
 *
 * Copyright (c) 2019, by the GROMACS development team, led by
 * Mark Abraham, David van der Spoel, Berk Hess, and Erik Lindahl,
 * and including many others, as listed in the AUTHORS file in the
 * top-level source directory and at http://www.gromacs.org.
 *
 * GROMACS is free software; you can redistribute it and/or
 * modify it under the terms of the GNU Lesser General Public License
 * as published by the Free Software Foundation; either version 2.1
 * of the License, or (at your option) any later version.
 *
 * GROMACS is distributed in the hope that it will be useful,
 * but WITHOUT ANY WARRANTY; without even the implied warranty of
 * MERCHANTABILITY or FITNESS FOR A PARTICULAR PURPOSE.  See the GNU
 * Lesser General Public License for more details.
 *
 * You should have received a copy of the GNU Lesser General Public
 * License along with GROMACS; if not, see
 * http://www.gnu.org/licenses, or write to the Free Software Foundation,
 * Inc., 51 Franklin Street, Fifth Floor, Boston, MA  02110-1301  USA.
 *
 * If you want to redistribute modifications to GROMACS, please
 * consider that scientific software is very special. Version
 * control is crucial - bugs must be traceable. We will be happy to
 * consider code for inclusion in the official distribution, but
 * derived work must not be called official GROMACS. Details are found
 * in the README & COPYING files - if they are missing, get the
 * official version at http://www.gromacs.org.
 *
 * To help us fund GROMACS development, we humbly ask that you cite
 * the research papers on the package. Check out http://www.gromacs.org.
 */
/*! \internal \file
 *
 * \author Victor Holanda <victor.holanda@cscs.ch>
 * \author Joe Jordan <ejjordan@kth.se>
 * \author Prashanth Kanduri <kanduri@cscs.ch>
 * \author Sebastian Keller <keller@cscs.ch>
 */

#include "gromacs/ewald/ewald_utils.h"
#include "gromacs/math/units.h"
#include "gromacs/mdlib/rf_util.h"
#include "gromacs/mdtypes/interaction_const.h"
#include "gromacs/nbnxm/nbnxm.h"

#include "gmxcalculator.h"
#include "nbkerneloptions.h"
#include "simulationstate.h"

namespace nblib
{

static real ewaldCoeff(const real ewald_rtol, const real pairlistCutoff)
{
    return calc_ewaldcoeff_q(pairlistCutoff, ewald_rtol);
}

void GmxForceCalculator::setupInteractionConst(const std::shared_ptr<NBKernelOptions> options)
{
    interactionConst_.vdwtype      = evdwCUT;
    interactionConst_.vdw_modifier = eintmodPOTSHIFT;
    interactionConst_.rvdw         = options->pairlistCutoff;

    switch (options->coulombType)
    {
        case BenchMarkCoulomb::Pme: interactionConst_.eeltype = eelPME; break;
        case BenchMarkCoulomb::Cutoff: interactionConst_.eeltype = eelCUT; break;
        case BenchMarkCoulomb::ReactionField: interactionConst_.eeltype = eelRF; break;
        case BenchMarkCoulomb::Count:
            GMX_THROW(gmx::InvalidInputError("Unsupported electrostatic interaction"));
    }
    interactionConst_.coulomb_modifier = eintmodPOTSHIFT;
    interactionConst_.rcoulomb         = options->pairlistCutoff;
    //! Note: values correspond to ic.coulomb_modifier = eintmodPOTSHIFT
    interactionConst_.dispersion_shift.cpot = -1.0 / gmx::power6(interactionConst_.rvdw);
    interactionConst_.repulsion_shift.cpot  = -1.0 / gmx::power12(interactionConst_.rvdw);

    // These are the initialized values but we leave them here so that later
    // these can become options.
    interactionConst_.epsilon_r  = 1.0;
    interactionConst_.epsilon_rf = 1.0;

    /* Set the Coulomb energy conversion factor */
    if (interactionConst_.epsilon_r != 0)
    {
        interactionConst_.epsfac = ONE_4PI_EPS0 / interactionConst_.epsilon_r;
    }
    else
    {
        /* eps = 0 is infinite dieletric: no Coulomb interactions */
        interactionConst_.epsfac = 0;
    }

    calc_rffac(nullptr, interactionConst_.epsilon_r, interactionConst_.epsilon_rf,
               interactionConst_.rcoulomb, &interactionConst_.k_rf, &interactionConst_.c_rf);

    if (EEL_PME_EWALD(interactionConst_.eeltype))
    {
        // Ewald coefficients, we ignore the potential shift
        interactionConst_.ewaldcoeff_q = ewaldCoeff(1e-5, options->pairlistCutoff);
        GMX_RELEASE_ASSERT(interactionConst_.ewaldcoeff_q > 0, "Ewald coefficient should be > 0");
        interactionConst_.coulombEwaldTables = std::make_unique<EwaldCorrectionTables>();
        init_interaction_const_tables(nullptr, &interactionConst_);
    }
}

<<<<<<< HEAD
GmxForceCalculator::GmxForceCalculator(const std::shared_ptr<SimulationState> system,
                                       const std::shared_ptr<NBKernelOptions> options) :
    enerd_(1, 0), verletForces_({})
=======
void GmxForceCalculator::setupStepWorkload(const std::shared_ptr<NBKernelOptions> options)
>>>>>>> 356e4890
{
    stepWork_.computeForces          = true;
    stepWork_.computeNonbondedForces = true;

    if (options->computeVirialAndEnergy)
    {
        stepWork_.computeVirial = true;
        stepWork_.computeEnergy = true;
    }
}

GmxForceCalculator::GmxForceCalculator(const std::shared_ptr<SimulationState> system,
                                       const std::shared_ptr<NBKernelOptions> options) :
    verletForces_({}),
    enerd_(1, 0)
{
    setupInteractionConst(options);

    gmx::fillLegacyMatrix(system->box().matrix(), box_);

    setupStepWorkload(options);

}

gmx::PaddedHostVector<gmx::RVec> GmxForceCalculator::compute()
{

    nbv_->dispatchNonbondedKernel(gmx::InteractionLocality::Local, interactionConst_, stepWork_,
                                  enbvClearFNo, forcerec_, &enerd_, &nrnb_);

    nbv_->atomdata_add_nbat_f_to_f(gmx::AtomLocality::All, verletForces_);

    return verletForces_;
}

} // namespace nblib<|MERGE_RESOLUTION|>--- conflicted
+++ resolved
@@ -107,13 +107,7 @@
     }
 }
 
-<<<<<<< HEAD
-GmxForceCalculator::GmxForceCalculator(const std::shared_ptr<SimulationState> system,
-                                       const std::shared_ptr<NBKernelOptions> options) :
-    enerd_(1, 0), verletForces_({})
-=======
 void GmxForceCalculator::setupStepWorkload(const std::shared_ptr<NBKernelOptions> options)
->>>>>>> 356e4890
 {
     stepWork_.computeForces          = true;
     stepWork_.computeNonbondedForces = true;
