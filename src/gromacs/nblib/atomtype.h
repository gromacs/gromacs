/*
 * This file is part of the GROMACS molecular simulation package.
 *
 * Copyright (c) 2020, by the GROMACS development team, led by
 * Mark Abraham, David van der Spoel, Berk Hess, and Erik Lindahl,
 * and including many others, as listed in the AUTHORS file in the
 * top-level source directory and at http://www.gromacs.org.
 *
 * GROMACS is free software; you can redistribute it and/or
 * modify it under the terms of the GNU Lesser General Public License
 * as published by the Free Software Foundation; either version 2.1
 * of the License, or (at your option) any later version.
 *
 * GROMACS is distributed in the hope that it will be useful,
 * but WITHOUT ANY WARRANTY; without even the implied warranty of
 * MERCHANTABILITY or FITNESS FOR A PARTICULAR PURPOSE.  See the GNU
 * Lesser General Public License for more details.
 *
 * You should have received a copy of the GNU Lesser General Public
 * License along with GROMACS; if not, see
 * http://www.gnu.org/licenses, or write to the Free Software Foundation,
 * Inc., 51 Franklin Street, Fifth Floor, Boston, MA  02110-1301  USA.
 *
 * If you want to redistribute modifications to GROMACS, please
 * consider that scientific software is very special. Version
 * control is crucial - bugs must be traceable. We will be happy to
 * consider code for inclusion in the official distribution, but
 * derived work must not be called official GROMACS. Details are found
 * in the README & COPYING files - if they are missing, get the
 * official version at http://www.gromacs.org.
 *
 * To help us fund GROMACS development, we humbly ask that you cite
 * the research papers on the package. Check out http://www.gromacs.org.
 */
/*! \file
 * \brief
 * Implements nblib AtomType
 *
 * \author Victor Holanda <victor.holanda@cscs.ch>
 * \author Joe Jordan <ejjordan@kth.se>
 * \author Prashanth Kanduri <kanduri@cscs.ch>
 * \author Sebastian Keller <keller@cscs.ch>
 * \inpublicapi
 * \ingroup nblib
 */
#ifndef GROMACS_ATOMS_H
#define GROMACS_ATOMS_H

#include <string>
#include <tuple>
#include <unordered_map>
#include <vector>

#include "gromacs/math/vectypes.h"

#include "interactions.h"

namespace nblib
{
class TopologyBuilder;

using AtomName = std::string;
using Mass     = real;
using C6       = real;
using C12      = real;

class AtomType
{
public:
    AtomType() noexcept;

    //! Constructor with explicit type specification
    AtomType(AtomName atomName, Mass mass, C6 c6, C12 c12);

    //! Force explicit use of correct types
    template<typename T, typename U, typename V, typename W>
    AtomType(T atomName, U mass, V c6, W c12) = delete;
<<<<<<< HEAD

=======
  
>>>>>>> f2b45720
    //! Get the name
    AtomName name() const;

    //! Get the mass
    Mass mass() const;

    //! Get the c6 param
    C6 c6() const;

    //! Get the c12 param
    C12 c12() const;

private:
    //! The name
    AtomName name_;
    //! The mass
    Mass mass_;
    //! The c12 param
    C6 c6_;
    //! The c12 param
    C12 c12_;
};

//! comparison operator
bool operator==(const AtomType& a, const AtomType& b);

} // namespace nblib
#endif // GROMACS_MOLECULES_H<|MERGE_RESOLUTION|>--- conflicted
+++ resolved
@@ -75,11 +75,7 @@
     //! Force explicit use of correct types
     template<typename T, typename U, typename V, typename W>
     AtomType(T atomName, U mass, V c6, W c12) = delete;
-<<<<<<< HEAD
-
-=======
   
->>>>>>> f2b45720
     //! Get the name
     AtomName name() const;
 
