--- conflicted
+++ resolved
@@ -63,17 +63,7 @@
 namespace nblib
 {
 
-<<<<<<< HEAD
-enum class CombinationRule : int
-{
-    Geometric = 0,
-    Count     = 1
-};
-
-class NbvSetupUtil
-=======
 struct NbvSetupUtil
->>>>>>> a1947ab2
 {
 public:
     NbvSetupUtil(SimulationState system, const NBKernelOptions& options);
@@ -91,7 +81,6 @@
     //! Sets Particle Types and Charges and VdW params
     void setAtomProperties(std::unique_ptr<nonbonded_verlet_t>& nbv);
 
-<<<<<<< HEAD
     //! Sets up non-bonded verlet on the GmxFOrceCalculator
     std::unique_ptr<nonbonded_verlet_t> setupNbnxmInstance();
 
@@ -99,10 +88,7 @@
     //! Pointer to the SimulationState
     std::shared_ptr<SimulationState> system_;
 
-    //! Pointer to the NBKernelOptions
-=======
     SimulationState                  system_;
->>>>>>> a1947ab2
     std::shared_ptr<NBKernelOptions> options_;
 
     //! Storage for parameters for short range interactions.
