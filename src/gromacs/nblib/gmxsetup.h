/*
 * This file is part of the GROMACS molecular simulation package.
 *
 * Copyright (c) 2019, by the GROMACS development team, led by
 * Mark Abraham, David van der Spoel, Berk Hess, and Erik Lindahl,
 * and including many others, as listed in the AUTHORS file in the
 * top-level source directory and at http://www.gromacs.org.
 *
 * GROMACS is free software; you can redistribute it and/or
 * modify it under the terms of the GNU Lesser General Public License
 * as published by the Free Software Foundation; either version 2.1
 * of the License, or (at your option) any later version.
 *
 * GROMACS is distributed in the hope that it will be useful,
 * but WITHOUT ANY WARRANTY; without even the implied warranty of
 * MERCHANTABILITY or FITNESS FOR A PARTICULAR PURPOSE.  See the GNU
 * Lesser General Public License for more details.
 *
 * You should have received a copy of the GNU Lesser General Public
 * License along with GROMACS; if not, see
 * http://www.gnu.org/licenses, or write to the Free Software Foundation,
 * Inc., 51 Franklin Street, Fifth Floor, Boston, MA  02110-1301  USA.
 *
 * If you want to redistribute modifications to GROMACS, please
 * consider that scientific software is very special. Version
 * control is crucial - bugs must be traceable. We will be happy to
 * consider code for inclusion in the official distribution, but
 * derived work must not be called official GROMACS. Details are found
 * in the README & COPYING files - if they are missing, get the
 * official version at http://www.gromacs.org.
 *
 * To help us fund GROMACS development, we humbly ask that you cite
 * the research papers on the package. Check out http://www.gromacs.org.
 */
/*! \internal \file
 * \brief
 * Implements the translation layer between the user scope and
 * GROMACS data structures for force calculations. Sets up the
 * non-bonded verlet.
 *
 * \author Victor Holanda <victor.holanda@cscs.ch>
 * \author Joe Jordan <ejjordan@kth.se>
 * \author Prashanth Kanduri <kanduri@cscs.ch>
 * \author Sebastian Keller <keller@cscs.ch>
 */

#ifndef GROMACS_GMXSETUP_H
#define GROMACS_GMXSETUP_H

#include "gromacs/gpu_utils/hostallocator.h"
#include "gromacs/mdlib/forcerec.h"
#include "gromacs/mdtypes/enerdata.h"
#include "gromacs/mdtypes/forcerec.h"
#include "gromacs/mdtypes/interaction_const.h"
#include "gromacs/mdtypes/simulation_workload.h"
#include "gromacs/nbnxm/nbnxm.h"

#include "gmxcalculator.h"
#include "nbkerneloptions.h"

namespace nblib
{

enum class CombinationRule : int
{
    Geometric = 0,
    Count     = 1
};

<<<<<<< HEAD
struct GmxForceCalculator
{
    //! Parameters for various interactions in the system
    interaction_const_t interactionConst_;

    //! Energies of different interaction types
    gmx_enerdata_t enerd_;

    //! Non-Bonded Verlet object for force calculation
    std::unique_ptr<nonbonded_verlet_t> nbv_;

    //! The massive class from which nbfp, shift_vec and ntypes would be used
    t_forcerec forcerec_;

    //! Tasks to perform in an MD Step
    gmx::StepWorkload stepWork_;

    explicit GmxForceCalculator(const std::shared_ptr<SimulationState> system,
                                const std::shared_ptr<NBKernelOptions> options);

    //! Contains array for computed forces
    gmx::PaddedHostVector<gmx::RVec> verletForces_;

    //! Compute forces and return
    gmx::PaddedHostVector<gmx::RVec> compute();

    //! Legacy matrix for box
    matrix box_;
};

=======
>>>>>>> 5101d2a2
struct NbvSetupUtil
{
    NbvSetupUtil(SimulationState system, const NBKernelOptions& options);

    void unpackTopologyToGmx();

    std::unique_ptr<nonbonded_verlet_t> setupNbnxmInstance();

    std::unique_ptr<GmxForceCalculator> setupGmxForceCalculator();

    std::shared_ptr<SimulationState> system_;
    std::shared_ptr<NBKernelOptions> options_;

    //! Storage for parameters for short range interactions.
    std::vector<real> nonbondedParameters_;

<<<<<<< HEAD
    //! Particle info where all particles are marked to have Van der Waals interactions
    std::vector<int> particleInfoAllVdw_;
=======
    //! Atom info where all atoms are marked to have Van der Waals interactions
    std::vector<int> atomInfoAllVdw_;
>>>>>>> 5101d2a2
};

} // namespace nblib
#endif // GROMACS_GMXSETUP_H<|MERGE_RESOLUTION|>--- conflicted
+++ resolved
@@ -67,39 +67,6 @@
     Count     = 1
 };
 
-<<<<<<< HEAD
-struct GmxForceCalculator
-{
-    //! Parameters for various interactions in the system
-    interaction_const_t interactionConst_;
-
-    //! Energies of different interaction types
-    gmx_enerdata_t enerd_;
-
-    //! Non-Bonded Verlet object for force calculation
-    std::unique_ptr<nonbonded_verlet_t> nbv_;
-
-    //! The massive class from which nbfp, shift_vec and ntypes would be used
-    t_forcerec forcerec_;
-
-    //! Tasks to perform in an MD Step
-    gmx::StepWorkload stepWork_;
-
-    explicit GmxForceCalculator(const std::shared_ptr<SimulationState> system,
-                                const std::shared_ptr<NBKernelOptions> options);
-
-    //! Contains array for computed forces
-    gmx::PaddedHostVector<gmx::RVec> verletForces_;
-
-    //! Compute forces and return
-    gmx::PaddedHostVector<gmx::RVec> compute();
-
-    //! Legacy matrix for box
-    matrix box_;
-};
-
-=======
->>>>>>> 5101d2a2
 struct NbvSetupUtil
 {
     NbvSetupUtil(SimulationState system, const NBKernelOptions& options);
@@ -116,13 +83,8 @@
     //! Storage for parameters for short range interactions.
     std::vector<real> nonbondedParameters_;
 
-<<<<<<< HEAD
     //! Particle info where all particles are marked to have Van der Waals interactions
     std::vector<int> particleInfoAllVdw_;
-=======
-    //! Atom info where all atoms are marked to have Van der Waals interactions
-    std::vector<int> atomInfoAllVdw_;
->>>>>>> 5101d2a2
 };
 
 } // namespace nblib
