--- conflicted
+++ resolved
@@ -57,11 +57,8 @@
 
 #include "gmxcalculator.h"
 #include "nbkerneloptions.h"
-<<<<<<< HEAD
 #include "simulationstate.h"
-=======
 #include "interactions.h"
->>>>>>> 9c273513
 
 namespace nblib
 {
