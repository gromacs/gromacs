--- conflicted
+++ resolved
@@ -324,13 +324,9 @@
         read_tps_conf(opt2fn("-q", NFILE, fnm), top_pdb, nullptr, nullptr, nullptr, pdbbox, FALSE);
         snew(pdbatoms, 1);
         *pdbatoms = top_pdb->atoms;
-<<<<<<< HEAD
         read_tps_conf(opt2fn("-q", NFILE, fnm), top_pdb, nullptr, &pdbx, nullptr, pdbbox, FALSE);
-=======
-        read_tps_conf(opt2fn("-q", NFILE, fnm), top_pdb, NULL, &pdbx, NULL, pdbbox, FALSE);
         /* TODO Should this assert that top_pdb->atoms.nr == top.atoms.nr?
          * See discussion at https://gerrit.gromacs.org/#/c/6430/1 */
->>>>>>> a26ba934
         title = *top_pdb->name;
         snew(refatoms, 1);
         *refatoms = top_pdb->atoms;
@@ -577,11 +573,7 @@
             }
         }
         /* Write a .pdb file with B-factors and optionally anisou records */
-<<<<<<< HEAD
-        write_sto_conf_indexed(opt2fn("-ox", NFILE, fnm), title, pdbatoms, xref, nullptr,
-=======
-        write_sto_conf_indexed(opt2fn("-ox", NFILE, fnm), title, pdbatoms, bFactorX, NULL,
->>>>>>> a26ba934
+        write_sto_conf_indexed(opt2fn("-ox", NFILE, fnm), title, pdbatoms, bFactorX, nullptr,
                                ePBC, pdbbox, isize, index);
         sfree(bFactorX);
     }
