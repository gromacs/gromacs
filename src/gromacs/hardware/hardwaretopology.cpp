--- conflicted
+++ resolved
@@ -598,16 +598,7 @@
 {
     HardwareTopology result;
 
-<<<<<<< HEAD
     result.supportLevel_ = SupportLevel::None;
-=======
-    // Default values for machine and numa stuff
-    result.machine_.logicalProcessorCount   = 0;
-    result.machine_.numa.baseLatency        = 0.0;
-    result.machine_.numa.maxRelativeLatency = 0.0;
-    result.supportLevel_                    = SupportLevel::None;
-    result.isThisSystem_                    = true;
->>>>>>> 336ebf1a
 
 #if GMX_HWLOC
     parseHwLoc(&result.machine_, &result.supportLevel_, &result.isThisSystem_);
@@ -642,7 +633,9 @@
 
 
 HardwareTopology::HardwareTopology()
-    : supportLevel_(SupportLevel::None)
+    : supportLevel_(SupportLevel::None),
+      machine_(),
+      isThisSystem_(true)
 {
 }
 
