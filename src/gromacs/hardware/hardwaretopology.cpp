/*
 * This file is part of the GROMACS molecular simulation package.
 *
 * Copyright (c) 2012,2013,2014,2015,2016, by the GROMACS development team, led by
 * Mark Abraham, David van der Spoel, Berk Hess, and Erik Lindahl,
 * and including many others, as listed in the AUTHORS file in the
 * top-level source directory and at http://www.gromacs.org.
 *
 * GROMACS is free software; you can redistribute it and/or
 * modify it under the terms of the GNU Lesser General Public License
 * as published by the Free Software Foundation; either version 2.1
 * of the License, or (at your option) any later version.
 *
 * GROMACS is distributed in the hope that it will be useful,
 * but WITHOUT ANY WARRANTY; without even the implied warranty of
 * MERCHANTABILITY or FITNESS FOR A PARTICULAR PURPOSE.  See the GNU
 * Lesser General Public License for more details.
 *
 * You should have received a copy of the GNU Lesser General Public
 * License along with GROMACS; if not, see
 * http://www.gnu.org/licenses, or write to the Free Software Foundation,
 * Inc., 51 Franklin Street, Fifth Floor, Boston, MA  02110-1301  USA.
 *
 * If you want to redistribute modifications to GROMACS, please
 * consider that scientific software is very special. Version
 * control is crucial - bugs must be traceable. We will be happy to
 * consider code for inclusion in the official distribution, but
 * derived work must not be called official GROMACS. Details are found
 * in the README & COPYING files - if they are missing, get the
 * official version at http://www.gromacs.org.
 *
 * To help us fund GROMACS development, we humbly ask that you cite
 * the research papers on the package. Check out http://www.gromacs.org.
 */

/*! \internal \file
 * \brief
 * Implements gmx::HardwareTopology.
 *
 * \author Erik Lindahl <erik.lindahl@gmail.com>
 * \ingroup module_hardware
 */

#include "gmxpre.h"

#include "hardwaretopology.h"

#include "config.h"

#include <algorithm>
#include <vector>

#if GMX_HWLOC
#    include <hwloc.h>
#endif

#include "gromacs/hardware/cpuinfo.h"
#include "gromacs/utility/gmxassert.h"

#ifdef HAVE_UNISTD_H
#    include <unistd.h>       // sysconf()
#endif
#if GMX_NATIVE_WINDOWS
#    include <windows.h>      // GetSystemInfo()
#endif

namespace gmx
{

namespace
{

/*****************************************************************************
 *                                                                           *
 *   Utility functions for extracting hardware topology from CpuInfo object  *
 *                                                                           *
 *****************************************************************************/

/*! \brief Initialize machine data from basic information in cpuinfo
 *
 *  \param  machine      Machine tree structure where information will be assigned
 *                       if the cpuinfo object contains topology information.
 *  \param  supportLevel If topology information is available in CpuInfo,
 *                       this will be updated to reflect the amount of
 *                       information written to the machine structure.
 */
void
parseCpuInfo(HardwareTopology::Machine *        machine,
             HardwareTopology::SupportLevel *   supportLevel)
{
    CpuInfo cpuInfo(CpuInfo::detect());

    if (!cpuInfo.logicalProcessors().empty())
    {
        int nSockets   = 0;
        int nCores     = 0;
        int nHwThreads = 0;

        // Copy the logical processor information from cpuinfo
        for (auto &l : cpuInfo.logicalProcessors())
        {
            machine->logicalProcessors.push_back( { l.socketRankInMachine, l.coreRankInSocket, l.hwThreadRankInCore, -1 } );
            nSockets   = std::max(nSockets, l.socketRankInMachine);
            nCores     = std::max(nCores, l.coreRankInSocket);
            nHwThreads = std::max(nHwThreads, l.hwThreadRankInCore);
        }

        // Fill info form sockets/cores/hwthreads
        int socketId   = 0;
        int coreId     = 0;
        int hwThreadId = 0;

        machine->sockets.resize(nSockets + 1);
        for (auto &s : machine->sockets)
        {
            s.id = socketId++;
            s.cores.resize(nCores + 1);
            for (auto &c : s.cores)
            {
                c.id         = coreId++;
                c.numaNodeId = -1; // No numa information
                c.hwThreads.resize(nHwThreads + 1);
                for (auto &t : c.hwThreads)
                {
                    t.id                 = hwThreadId++;
                    t.logicalProcessorId = -1; // set as unassigned for now
                }
            }
        }

        // Fill the logical processor id in the right place
        for (std::size_t i = 0; i < machine->logicalProcessors.size(); i++)
        {
            const HardwareTopology::LogicalProcessor &l = machine->logicalProcessors[i];
            machine->sockets[l.socketRankInMachine].cores[l.coreRankInSocket].hwThreads[l.hwThreadRankInCore].logicalProcessorId = static_cast<int>(i);
        }
        machine->logicalProcessorCount = machine->logicalProcessors.size();
        *supportLevel                  = HardwareTopology::SupportLevel::Basic;
    }
    else
    {
        *supportLevel = HardwareTopology::SupportLevel::None;
    }
}

#if GMX_HWLOC

#if HWLOC_API_VERSION < 0x00010b00
#    define HWLOC_OBJ_PACKAGE  HWLOC_OBJ_SOCKET
#    define HWLOC_OBJ_NUMANODE HWLOC_OBJ_NODE
#endif

/*****************************************************************************
 *                                                                           *
 *   Utility functions for extracting hardware topology from hwloc library   *
 *                                                                           *
 *****************************************************************************/

/*! \brief Return vector of all descendants of a given type in hwloc topology
 *
 *  \param obj   Non-null hwloc object.
 *  \param type  hwloc object type to find. The routine will only search
 *               on levels below obj.
 *
 *  \return vector containing all the objects of given type that are
 *          descendants of the provided object. If no objects of this type
 *          were found, the vector will be empty.
 */
const std::vector<hwloc_obj_t>
getHwLocDescendantsByType(const hwloc_obj_t obj, const hwloc_obj_type_t type)
{
    GMX_RELEASE_ASSERT(obj, "NULL hwloc object provided to getHwLocDescendantsByType()");

    std::vector<hwloc_obj_t> v;

    // Go through children; if this object has no children obj->arity is 0,
    // and we'll return an empty vector.
    for (std::size_t i = 0; i < obj->arity; i++)
    {
        // If the child is the type we're looking for, add it directly.
        // Otherwise call this routine recursively for each child.
        if (obj->children[i]->type == type)
        {
            v.push_back(obj->children[i]);
        }
        else
        {
            std::vector<hwloc_obj_t> v2 = getHwLocDescendantsByType(obj->children[i], type);
            v.insert(v.end(), v2.begin(), v2.end());
        }
    }
    return v;
}

/*! \brief Read information about sockets, cores and threads from hwloc topology
 *
 *  \param topo    hwloc topology handle that has been initialized and loaded
 *  \param machine Pointer to the machine structure in the HardwareTopology
 *                 class, where the tree of sockets/cores/threads will be written.
 *
 *  \return If all the data is found the return value is 0, otherwise non-zero.
 */
int
parseHwLocSocketsCoresThreads(const hwloc_topology_t             topo,
                              HardwareTopology::Machine *        machine)
{
    const hwloc_obj_t              root         = hwloc_get_root_obj(topo);
    std::vector<hwloc_obj_t>       hwlocSockets = getHwLocDescendantsByType(root, HWLOC_OBJ_PACKAGE);

    machine->logicalProcessorCount = hwloc_get_nbobjs_by_type(topo, HWLOC_OBJ_PU);
    machine->logicalProcessors.resize(machine->logicalProcessorCount);
    machine->sockets.resize(hwlocSockets.size());

    bool topologyOk = !hwlocSockets.empty(); // Fail if we have no sockets in machine

    for (std::size_t i = 0; i < hwlocSockets.size() && topologyOk; i++)
    {
        // Assign information about this socket
        machine->sockets[i].id = hwlocSockets[i]->logical_index;

        // Get children (cores)
        std::vector<hwloc_obj_t> hwlocCores = getHwLocDescendantsByType(hwlocSockets[i], HWLOC_OBJ_CORE);
        machine->sockets[i].cores.resize(hwlocCores.size());

        topologyOk = topologyOk && !hwlocCores.empty(); // Fail if we have no cores in socket

        // Loop over child cores
        for (std::size_t j = 0; j < hwlocCores.size() && topologyOk; j++)
        {
            // Assign information about this core
            machine->sockets[i].cores[j].id         = hwlocCores[j]->logical_index;
            machine->sockets[i].cores[j].numaNodeId = -1;

            // Get children (hwthreads)
            std::vector<hwloc_obj_t> hwlocPUs = getHwLocDescendantsByType(hwlocCores[j], HWLOC_OBJ_PU);
            machine->sockets[i].cores[j].hwThreads.resize(hwlocPUs.size());

            topologyOk = topologyOk && !hwlocPUs.empty(); // Fail if we have no hwthreads in core

            // Loop over child hwthreads
            for (std::size_t k = 0; k < hwlocPUs.size() && topologyOk; k++)
            {
                // Assign information about this hwthread
                std::size_t logicalProcessorId                               = hwlocPUs[k]->os_index;
                machine->sockets[i].cores[j].hwThreads[k].id                 = hwlocPUs[k]->logical_index;
                machine->sockets[i].cores[j].hwThreads[k].logicalProcessorId = logicalProcessorId;

                if (logicalProcessorId < machine->logicalProcessors.size())
                {
                    // Cross-assign data for this hwthread to the logicalprocess vector
                    machine->logicalProcessors[logicalProcessorId].socketRankInMachine = static_cast<int>(i);
                    machine->logicalProcessors[logicalProcessorId].coreRankInSocket    = static_cast<int>(j);
                    machine->logicalProcessors[logicalProcessorId].hwThreadRankInCore  = static_cast<int>(k);
                    machine->logicalProcessors[logicalProcessorId].numaNodeId          = -1;
                }
                else
                {
                    topologyOk = false;
                }
            }
        }
    }

    if (topologyOk)
    {
        return 0;
    }
    else
    {
        machine->logicalProcessors.clear();
        machine->sockets.clear();
        return -1;
    }
}

/*! \brief Read cache information from hwloc topology
 *
 *  \param topo    hwloc topology handle that has been initialized and loaded
 *  \param machine Pointer to the machine structure in the HardwareTopology
 *                 class, where cache data will be filled.
 *
 *  \return If any cache data is found the return value is 0, otherwise non-zero.
 */
int
parseHwLocCache(const hwloc_topology_t             topo,
                HardwareTopology::Machine *        machine)
{
    // Parse caches up to L5
    for (int cachelevel : { 1, 2, 3, 4, 5})
    {
        int depth = hwloc_get_cache_type_depth(topo, cachelevel, HWLOC_OBJ_CACHE_DATA);

        if (depth >= 0)
        {
            hwloc_obj_t cache = hwloc_get_next_obj_by_depth(topo, depth, NULL);
            if (cache != NULL)
            {
                std::vector<hwloc_obj_t> hwThreads = getHwLocDescendantsByType(cache, HWLOC_OBJ_PU);

                machine->caches.push_back( {
                                               static_cast<int>(cache->attr->cache.depth),
                                               static_cast<std::size_t>(cache->attr->cache.size),
                                               static_cast<int>(cache->attr->cache.linesize),
                                               static_cast<int>(cache->attr->cache.associativity),
                                               std::max(static_cast<int>(hwThreads.size()), 1)
                                           } );
            }
        }
    }
    return machine->caches.empty();
}


/*! \brief Read numa information from hwloc topology
 *
 *  \param topo    hwloc topology handle that has been initialized and loaded
 *  \param machine Pointer to the machine structure in the HardwareTopology
 *                 class, where numa information will be filled.
 *
 *  Hwloc should virtually always be able to detect numa information, but if
 *  there is only a single numa node in the system it is not reported at all.
 *  In this case we create a single numa node covering all cores.
 *
 *  This function uses the basic socket/core/thread information detected by
 *  parseHwLocSocketsCoresThreads(), which means that routine must have
 *  completed successfully before calling this one. If this is not the case,
 *  you will get an error return code.
 *
 *  \return If the data found makes sense (either in the numa node or the
 *          entire machine) the return value is 0, otherwise non-zero.
 */
int
parseHwLocNuma(const hwloc_topology_t             topo,
               HardwareTopology::Machine *        machine)
{
    const hwloc_obj_t        root           = hwloc_get_root_obj(topo);
    std::vector<hwloc_obj_t> hwlocNumaNodes = getHwLocDescendantsByType(root, HWLOC_OBJ_NUMANODE);
    bool                     topologyOk     = true;

    if (!hwlocNumaNodes.empty())
    {
        machine->numa.nodes.resize(hwlocNumaNodes.size());

        for (std::size_t i = 0; i < hwlocNumaNodes.size(); i++)
        {
            machine->numa.nodes[i].id     = hwlocNumaNodes[i]->logical_index;
            machine->numa.nodes[i].memory = hwlocNumaNodes[i]->memory.total_memory;
            machine->numa.nodes[i].logicalProcessorId.clear();

            // Get list of PUs in this numa node
            std::vector<hwloc_obj_t> hwlocPUs = getHwLocDescendantsByType(hwlocNumaNodes[i], HWLOC_OBJ_PU);

            for (auto &p : hwlocPUs)
            {
                machine->numa.nodes[i].logicalProcessorId.push_back(p->os_index);

                GMX_RELEASE_ASSERT(p->os_index < machine->logicalProcessors.size(), "OS index of PU in hwloc larger than processor count");

                machine->logicalProcessors[p->os_index].numaNodeId = static_cast<int>(i);
                std::size_t s = machine->logicalProcessors[p->os_index].socketRankInMachine;
                std::size_t c = machine->logicalProcessors[p->os_index].coreRankInSocket;

                GMX_RELEASE_ASSERT(s < machine->sockets.size(), "Socket index in logicalProcessors larger than socket count");
                GMX_RELEASE_ASSERT(c < machine->sockets[s].cores.size(), "Core index in logicalProcessors larger than core count");
                // Set numaNodeId in core too
                machine->sockets[s].cores[c].numaNodeId = i;
            }
        }

        int depth = hwloc_get_type_depth(topo, HWLOC_OBJ_NUMANODE);
        const struct hwloc_distances_s * dist = hwloc_get_whole_distance_matrix_by_depth(topo, depth);
        if (dist != NULL && dist->nbobjs == hwlocNumaNodes.size())
        {
            machine->numa.baseLatency        = dist->latency_base;
            machine->numa.maxRelativeLatency = dist->latency_max;
            machine->numa.relativeLatency.resize(dist->nbobjs);
            for (std::size_t i = 0; i < dist->nbobjs; i++)
            {
                machine->numa.relativeLatency[i].resize(dist->nbobjs);
                for (std::size_t j = 0; j < dist->nbobjs; j++)
                {
                    machine->numa.relativeLatency[i][j] = dist->latency[i*dist->nbobjs+j];
                }
            }
        }
        else
        {
            topologyOk = false;
        }
    }
    else
    {
        // No numa nodes found. Use the entire machine as a numa node.
        const hwloc_obj_t hwlocMachine = hwloc_get_next_obj_by_type(topo, HWLOC_OBJ_MACHINE, NULL);

        if (hwlocMachine != NULL)
        {
            machine->numa.nodes.resize(1);
            machine->numa.nodes[0].id           = 0;
            machine->numa.nodes[0].memory       = hwlocMachine->memory.total_memory;
            machine->numa.baseLatency           = 10;
            machine->numa.maxRelativeLatency    = 1;
            machine->numa.relativeLatency       = { { 1.0 } };

            for (int i = 0; i < machine->logicalProcessorCount; i++)
            {
                machine->numa.nodes[0].logicalProcessorId.push_back(i);
            }
            for (auto &l : machine->logicalProcessors)
            {
                l.numaNodeId = 0;
            }
            for (auto &s : machine->sockets)
            {
                for (auto &c : s.cores)
                {
                    c.numaNodeId = 0;
                }
            }
        }
        else
        {
            topologyOk = false;
        }
    }

    if (topologyOk)
    {
        return 0;
    }
    else
    {
        machine->numa.nodes.clear();
        return -1;
    }

}

/*! \brief Read PCI device information from hwloc topology
 *
 *  \param topo    hwloc topology handle that has been initialized and loaded
 *  \param machine Pointer to the machine structure in the HardwareTopology
 *                 class, where PCI device information will be filled.
 * *
 *  \return If any devices were found the return value is 0, otherwise non-zero.
 */
int
parseHwLocDevices(const hwloc_topology_t             topo,
                  HardwareTopology::Machine *        machine)
{
    const hwloc_obj_t        root    = hwloc_get_root_obj(topo);
    std::vector<hwloc_obj_t> pcidevs = getHwLocDescendantsByType(root, HWLOC_OBJ_PCI_DEVICE);

    for (auto &p : pcidevs)
    {
        const hwloc_obj_t ancestor = hwloc_get_ancestor_obj_by_type(topo, HWLOC_OBJ_NUMANODE, p);
        int               numaId;
        if (ancestor != NULL)
        {
            numaId = ancestor->logical_index;
        }
        else
        {
            // If we only have a single numa node we belong to it, otherwise set it to -1 (unknown)
            numaId = (machine->numa.nodes.size() == 1) ?  0 : -1;
        }

        GMX_RELEASE_ASSERT(p->attr, "Attributes should not be NULL for hwloc PCI object");

        machine->devices.push_back( {
                                        p->attr->pcidev.vendor_id,
                                        p->attr->pcidev.device_id,
                                        p->attr->pcidev.class_id,
                                        p->attr->pcidev.domain,
                                        p->attr->pcidev.bus,
                                        p->attr->pcidev.dev,
                                        p->attr->pcidev.func,
                                        numaId
                                    } );
    }
    return pcidevs.empty();
}

void
parseHwLoc(HardwareTopology::Machine *        machine,
           HardwareTopology::SupportLevel *   supportLevel,
           bool *                             isThisSystem)
{
    hwloc_topology_t    topo;

    // Initialize a hwloc object, set flags to request IO device information too,
    // try to load the topology, and get the root object. If either step fails,
    // return that we do not have any support at all from hwloc.
    if (hwloc_topology_init(&topo) != 0)
    {
        hwloc_topology_destroy(topo);
        return; // SupportLevel::None.
    }

    hwloc_topology_set_flags(topo, HWLOC_TOPOLOGY_FLAG_IO_DEVICES);

    if (hwloc_topology_load(topo) != 0 || hwloc_get_root_obj(topo) == NULL)
    {
        hwloc_topology_destroy(topo);
        return; // SupportLevel::None.
    }

    // If we get here, we can get a valid root object for the topology
    *isThisSystem = hwloc_topology_is_thissystem(topo);

    // Parse basic information about sockets, cores, and hardware threads
    if (parseHwLocSocketsCoresThreads(topo, machine) == 0)
    {
        *supportLevel = HardwareTopology::SupportLevel::Basic;
    }
    else
    {
        hwloc_topology_destroy(topo);
        return; // SupportLevel::None.
    }

    // Get information about cache and numa nodes
    if (parseHwLocCache(topo, machine) == 0 && parseHwLocNuma(topo, machine) == 0)
    {
        *supportLevel = HardwareTopology::SupportLevel::Full;
    }
    else
    {
        hwloc_topology_destroy(topo);
        return; // SupportLevel::Basic.
    }

    // PCI devices
    if (parseHwLocDevices(topo, machine) == 0)
    {
        *supportLevel = HardwareTopology::SupportLevel::FullWithDevices;
    }

    hwloc_topology_destroy(topo);
    return; // SupportLevel::Full or SupportLevel::FullWithDevices.
}

#endif

/*! \brief Try to detect the number of logical processors.
 *
 *  \return The number of hardware processing units, or 0 if it fails.
 */
int
detectLogicalProcessorCount()
{
    int count = 0;

    {
#if GMX_NATIVE_WINDOWS
        // Windows
        SYSTEM_INFO sysinfo;
        GetSystemInfo( &sysinfo );
        count = sysinfo.dwNumberOfProcessors;
#elif defined HAVE_SYSCONF
        // We are probably on Unix. Check if we have the argument to use before executing the call
#    if defined(_SC_NPROCESSORS_CONF)
        count = sysconf(_SC_NPROCESSORS_CONF);
#    elif defined(_SC_NPROC_CONF)
        count = sysconf(_SC_NPROC_CONF);
#    elif defined(_SC_NPROCESSORS_ONLN)
        count = sysconf(_SC_NPROCESSORS_ONLN);
#    elif defined(_SC_NPROC_ONLN)
        count = sysconf(_SC_NPROC_ONLN);
#    else
#       warning "No valid sysconf argument value found. Executables will not be able to determine the number of logical cores: mdrun will use 1 thread by default!"
#    endif      // End of check for sysconf argument values

#else
        count = 0; // Neither windows nor Unix.
#endif
    }
    return count;
}

}   // namespace anonymous

// static
HardwareTopology HardwareTopology::detect()
{
    HardwareTopology result;

<<<<<<< HEAD
    result.supportLevel_ = SupportLevel::None;
=======
    // Default values for machine and numa stuff
    result.machine_.logicalProcessorCount   = 0;
    result.machine_.numa.baseLatency        = 0.0;
    result.machine_.numa.maxRelativeLatency = 0.0;
    result.supportLevel_                    = SupportLevel::None;
    result.isThisSystem_                    = true;
>>>>>>> 4c5c4b18

#if GMX_HWLOC
    parseHwLoc(&result.machine_, &result.supportLevel_, &result.isThisSystem_);
#endif

    // If something went wrong in hwloc (or if it was not present) we might
    // have more information in cpuInfo
    if (result.supportLevel_ < SupportLevel::Basic)
    {
        // There might be topology information in cpuInfo
        parseCpuInfo(&result.machine_, &result.supportLevel_);
    }
    // If we did not manage to get anything from either hwloc or cpuInfo, find the cpu count at least
    if (result.supportLevel_ == SupportLevel::None)
    {
        // No topology information; try to detect the number of logical processors at least
        result.machine_.logicalProcessorCount = detectLogicalProcessorCount();
        if (result.machine_.logicalProcessorCount > 0)
        {
            result.supportLevel_ = SupportLevel::LogicalProcessorCount;
        }
    }
    return result;
}

HardwareTopology::Machine::Machine()
{
    logicalProcessorCount   = 0;
    numa.baseLatency        = 0.0;
    numa.maxRelativeLatency = 0.0;
}


HardwareTopology::HardwareTopology()
    : supportLevel_(SupportLevel::None)
{
}

HardwareTopology::HardwareTopology(int logicalProcessorCount)
    : supportLevel_(SupportLevel::None)
{
    if (logicalProcessorCount > 0)
    {
        machine_.logicalProcessorCount = logicalProcessorCount;
        supportLevel_                  = SupportLevel::LogicalProcessorCount;
    }
}

int HardwareTopology::numberOfCores() const
{
    if (supportLevel() >= SupportLevel::Basic)
    {
        // We assume all sockets have the same number of cores as socket 0.
        // Since topology information is present, we can assume there is at least one socket.
        return machine().sockets.size() * machine().sockets[0].cores.size();
    }
    else if (supportLevel() >= SupportLevel::LogicalProcessorCount)
    {
        return machine().logicalProcessorCount;
    }
    else
    {
        return 0;
    }
}

} // namespace gmx<|MERGE_RESOLUTION|>--- conflicted
+++ resolved
@@ -585,16 +585,8 @@
 {
     HardwareTopology result;
 
-<<<<<<< HEAD
     result.supportLevel_ = SupportLevel::None;
-=======
-    // Default values for machine and numa stuff
-    result.machine_.logicalProcessorCount   = 0;
-    result.machine_.numa.baseLatency        = 0.0;
-    result.machine_.numa.maxRelativeLatency = 0.0;
-    result.supportLevel_                    = SupportLevel::None;
-    result.isThisSystem_                    = true;
->>>>>>> 4c5c4b18
+    result.isThisSystem_ = true;
 
 #if GMX_HWLOC
     parseHwLoc(&result.machine_, &result.supportLevel_, &result.isThisSystem_);
