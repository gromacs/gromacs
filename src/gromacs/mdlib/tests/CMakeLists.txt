#
# This file is part of the GROMACS molecular simulation package.
#
<<<<<<< HEAD
# Copyright (c) 2014,2016,2017,2018,2019,2020, by the GROMACS development team, led by
=======
# Copyright (c) 2014,2016,2017,2018,2019,2020,2021, by the GROMACS development team, led by
>>>>>>> b056f961
# Mark Abraham, David van der Spoel, Berk Hess, and Erik Lindahl,
# and including many others, as listed in the AUTHORS file in the
# top-level source directory and at http://www.gromacs.org.
#
# GROMACS is free software; you can redistribute it and/or
# modify it under the terms of the GNU Lesser General Public License
# as published by the Free Software Foundation; either version 2.1
# of the License, or (at your option) any later version.
#
# GROMACS is distributed in the hope that it will be useful,
# but WITHOUT ANY WARRANTY; without even the implied warranty of
# MERCHANTABILITY or FITNESS FOR A PARTICULAR PURPOSE.  See the GNU
# Lesser General Public License for more details.
#
# You should have received a copy of the GNU Lesser General Public
# License along with GROMACS; if not, see
# http://www.gnu.org/licenses, or write to the Free Software Foundation,
# Inc., 51 Franklin Street, Fifth Floor, Boston, MA  02110-1301  USA.
#
# If you want to redistribute modifications to GROMACS, please
# consider that scientific software is very special. Version
# control is crucial - bugs must be traceable. We will be happy to
# consider code for inclusion in the official distribution, but
# derived work must not be called official GROMACS. Details are found
# in the README & COPYING files - if they are missing, get the
# official version at http://www.gromacs.org.
#
# To help us fund GROMACS development, we humbly ask that you cite
# the research papers on the package. Check out http://www.gromacs.org.

<<<<<<< HEAD
gmx_add_unit_test(MdlibUnitTest mdlib-test HARDWARE_DETECTION
    CPP_SOURCE_FILES
        calc_verletbuf.cpp
        constr.cpp
        constrtestdata.cpp
        constrtestrunners.cpp
        ebin.cpp
	energydrifttracker.cpp
        energyoutput.cpp
        freeenergyparameters.cpp
        leapfrog.cpp
        leapfrogtestdata.cpp
        leapfrogtestrunners.cpp
        settle.cpp
        settletestdata.cpp
        settletestrunners.cpp
        shake.cpp
        simulationsignal.cpp
        updategroups.cpp
        updategroupscog.cpp
    GPU_CPP_SOURCE_FILES
        leapfrogtestrunners_gpu.cpp
    CUDA_CU_SOURCE_FILES
        constrtestrunners.cu
        settletestrunners.cu
        )
=======
gmx_add_unit_test(MdlibUnitTest mdlib-test
                  calc_verletbuf.cpp
                  constr.cpp
                  constrtestdata.cpp
                  constrtestrunners.cpp
                  ebin.cpp
                  energyoutput.cpp
                  expanded.cpp
                  leapfrog.cpp
                  leapfrogtestdata.cpp
                  leapfrogtestrunners.cpp
                  settle.cpp
                  settletestdata.cpp
                  settletestrunners.cpp
                  shake.cpp
                  simulationsignal.cpp
                  updategroups.cpp
                  updategroupscog.cpp)

# TODO: Make CUDA source to compile inside the testing framework
if(GMX_USE_CUDA)
    gmx_add_libgromacs_sources(constrtestrunners.cu
                               leapfrogtestrunners.cu
                               settletestrunners.cu)
endif()
>>>>>>> b056f961
<|MERGE_RESOLUTION|>--- conflicted
+++ resolved
@@ -1,11 +1,7 @@
 #
 # This file is part of the GROMACS molecular simulation package.
 #
-<<<<<<< HEAD
-# Copyright (c) 2014,2016,2017,2018,2019,2020, by the GROMACS development team, led by
-=======
 # Copyright (c) 2014,2016,2017,2018,2019,2020,2021, by the GROMACS development team, led by
->>>>>>> b056f961
 # Mark Abraham, David van der Spoel, Berk Hess, and Erik Lindahl,
 # and including many others, as listed in the AUTHORS file in the
 # top-level source directory and at http://www.gromacs.org.
@@ -36,7 +32,6 @@
 # To help us fund GROMACS development, we humbly ask that you cite
 # the research papers on the package. Check out http://www.gromacs.org.
 
-<<<<<<< HEAD
 gmx_add_unit_test(MdlibUnitTest mdlib-test HARDWARE_DETECTION
     CPP_SOURCE_FILES
         calc_verletbuf.cpp
@@ -46,6 +41,7 @@
         ebin.cpp
 	energydrifttracker.cpp
         energyoutput.cpp
+        expanded.cpp
         freeenergyparameters.cpp
         leapfrog.cpp
         leapfrogtestdata.cpp
@@ -62,31 +58,4 @@
     CUDA_CU_SOURCE_FILES
         constrtestrunners.cu
         settletestrunners.cu
-        )
-=======
-gmx_add_unit_test(MdlibUnitTest mdlib-test
-                  calc_verletbuf.cpp
-                  constr.cpp
-                  constrtestdata.cpp
-                  constrtestrunners.cpp
-                  ebin.cpp
-                  energyoutput.cpp
-                  expanded.cpp
-                  leapfrog.cpp
-                  leapfrogtestdata.cpp
-                  leapfrogtestrunners.cpp
-                  settle.cpp
-                  settletestdata.cpp
-                  settletestrunners.cpp
-                  shake.cpp
-                  simulationsignal.cpp
-                  updategroups.cpp
-                  updategroupscog.cpp)
-
-# TODO: Make CUDA source to compile inside the testing framework
-if(GMX_USE_CUDA)
-    gmx_add_libgromacs_sources(constrtestrunners.cu
-                               leapfrogtestrunners.cu
-                               settletestrunners.cu)
-endif()
->>>>>>> b056f961
+        )