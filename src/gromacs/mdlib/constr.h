/*
 * This file is part of the GROMACS molecular simulation package.
 *
 * Copyright 1991- The GROMACS Authors
 * and the project initiators Erik Lindahl, Berk Hess and David van der Spoel.
 * Consult the AUTHORS/COPYING files and https://www.gromacs.org for details.
 *
 * GROMACS is free software; you can redistribute it and/or
 * modify it under the terms of the GNU Lesser General Public License
 * as published by the Free Software Foundation; either version 2.1
 * of the License, or (at your option) any later version.
 *
 * GROMACS is distributed in the hope that it will be useful,
 * but WITHOUT ANY WARRANTY; without even the implied warranty of
 * MERCHANTABILITY or FITNESS FOR A PARTICULAR PURPOSE.  See the GNU
 * Lesser General Public License for more details.
 *
 * You should have received a copy of the GNU Lesser General Public
 * License along with GROMACS; if not, see
 * https://www.gnu.org/licenses, or write to the Free Software Foundation,
 * Inc., 51 Franklin Street, Fifth Floor, Boston, MA  02110-1301  USA.
 *
 * If you want to redistribute modifications to GROMACS, please
 * consider that scientific software is very special. Version
 * control is crucial - bugs must be traceable. We will be happy to
 * consider code for inclusion in the official distribution, but
 * derived work must not be called official GROMACS. Details are found
 * in the README & COPYING files - if they are missing, get the
 * official version at https://www.gromacs.org.
 *
 * To help us fund GROMACS development, we humbly ask that you cite
 * the research papers on the package. Check out https://www.gromacs.org.
 */
/*! \libinternal \file
 * \brief Declares interface to constraint code.
 *
 * \author Berk Hess <hess@kth.se>
 * \author Mark Abraham <mark.j.abraham@gmail.com>
 * \ingroup module_mdlib
 * \inlibraryapi
 */

#ifndef GMX_MDLIB_CONSTR_H
#define GMX_MDLIB_CONSTR_H

#include <cstdint>
#include <cstdio>

#include <memory>
#include <vector>

#include "gromacs/math/vectypes.h"
#include "gromacs/topology/idef.h"
#include "gromacs/utility/arrayref.h"
#include "gromacs/utility/real.h"

struct gmx_edsam;
struct gmx_localtop_t;
struct gmx_moltype_t;
struct gmx_mtop_t;
struct gmx_multisim_t;
struct gmx_wallcycle;
struct pull_t;
struct t_commrec;
struct t_ilist;
struct t_inputrec;
struct t_nrnb;
struct t_pbc;
class t_state;
enum class ConstraintAlgorithm : int;
namespace gmx
{
template<typename T>
class ArrayRefWithPadding;
template<typename>
class ListOfLists;
class ObservablesReducerBuilder;

//! Describes supported flavours of constrained updates.
enum class ConstraintVariable : int
{
    Positions,     /* Constrain positions (mass weighted)             */
    Velocities,    /* Constrain velocities (mass weighted)            */
    Derivative,    /* Constrain a derivative (mass weighted),         *
                    * for instance velocity or acceleration,          *
                    * constraint virial can not be calculated.        */
    Deriv_FlexCon, /* As Derivative, but only output flex. con.       */
    Force,         /* Constrain forces (non mass-weighted)            */
    // TODO What does this do? Improve the comment.
    ForceDispl /* Like Force, but free particles will have mass
                * 1 and frozen particles mass 0                   */
};

/*! \libinternal
 * \brief Handles constraints */
class Constraints
{
private:
    /*! \brief Constructor
     *
     * Private to enforce use of makeConstraints() factory
     * function. */
    Constraints(const gmx_mtop_t&          mtop,
                const t_inputrec&          ir,
                pull_t*                    pull_work,
                FILE*                      log,
                const t_commrec*           cr,
                bool                       useUpdateGroups,
                const gmx_multisim_t*      ms,
                t_nrnb*                    nrnb,
                gmx_wallcycle*             wcycle,
                bool                       pbcHandlingRequired,
                ObservablesReducerBuilder* observablesReducerBuilder,
                int                        numConstraints,
                int                        numSettles);

public:
    /*! \brief This member type helps implement a factory
     * function, because its objects can access the private
     * constructor. */
    struct CreationHelper;

    ~Constraints();

    /*! \brief Returns the total number of flexible constraints in the system. */
    int numFlexibleConstraints() const;

    /*! \brief Returns whether the system contains perturbed constraints */
    bool havePerturbedConstraints() const;

    /*! \brief Set up all the local constraints for the domain.
     *
     * \todo Make this a callback that is called automatically
     * once a new domain has been made. */
    void setConstraints(gmx_localtop_t*                     top,
                        int                                 numAtoms,
                        int                                 numHomeAtoms,
                        gmx::ArrayRef<const real>           masses,
                        gmx::ArrayRef<const real>           inverseMasses,
                        bool                                hasMassPerturbedAtoms,
                        real                                lambda,
                        gmx::ArrayRef<const unsigned short> cFREEZE);

    /*! \brief Applies constraints to coordinates.
     *
     * When econq=ConstraintVariable::Positions constrains
     * coordinates xprime using the directions in x, min_proj is
     * not used.
     *
     * When econq=ConstraintVariable::Derivative, calculates the
     * components xprime in the constraint directions and
     * subtracts these components from min_proj.  So when
     * min_proj=xprime, the constraint components are projected
     * out.
     *
     * When econq=ConstraintVariable::Deriv_FlexCon, the same is
     * done as with ConstraintVariable::Derivative, but only the
     * components of the flexible constraints are stored.
     *
     * delta_step is used for determining the constraint reference lengths
     * when lenA != lenB or will the pull code with a pulling rate.
     * step + delta_step is the step at which the final configuration
     * is meant to be; for update delta_step = 1.
     *
     * step_scaling can be used to update coordinates based on the time
     * step multiplied by this factor. Thus, normally 1.0 is passed. The
     * SD1 integrator uses 0.5 in one of its calls, to correct positions
     * for half a step of changed velocities.
     *
     * If v!=NULL also constrain v by adding the constraint corrections / dt.
     *
     * If computeVirial is true, calculate the constraint virial.
     *
     * Return whether the application of constraints succeeded without error.
     *
     * /note x is non-const, because non-local atoms need to be communicated.
     */
    bool apply(bool                      computeRmsd,
               int64_t                   step,
               int                       delta_step,
               real                      step_scaling,
               ArrayRefWithPadding<RVec> x,
               ArrayRefWithPadding<RVec> xprime,
               ArrayRef<RVec>            min_proj,
               const matrix              box,
               real                      lambda,
               real*                     dhdlambda,
               ArrayRefWithPadding<RVec> v,
               bool                      computeVirial,
               tensor                    constraintsVirial,
               ConstraintVariable        econq);
    //! Links the essentialdynamics and constraint code.
    void saveEdsamPointer(gmx_edsam* ed);
    //! Getter for use by domain decomposition.
    ArrayRef<const ListOfLists<int>> atom2constraints_moltype() const;
    //! Getter for use by domain decomposition.
    ArrayRef<const std::vector<int>> atom2settle_moltype() const;

    /*! \brief Return the RMSD of the constraints when available. */
    real rmsd() const;

    /*! \brief Get the total number of constraints.
     *
     * \returns Total number of constraints, including SETTLE and LINCS/SHAKE constraints.
     */
    int numConstraintsTotal();

private:
    //! Implementation type.
    class Impl;
    //! Implementation object.
    std::unique_ptr<Impl> impl_;
};

/*! \brief Generate a fatal error because of too many LINCS/SETTLE warnings. */
[[noreturn]] void too_many_constraint_warnings(ConstraintAlgorithm eConstrAlg, int warncount);

/*! \brief Returns whether constraint with parameter \p iparamsIndex is a flexible constraint */
static inline bool isConstraintFlexible(ArrayRef<const t_iparams> iparams, int iparamsIndex)
{
    return (iparams[iparamsIndex].constr.dA == 0 && iparams[iparamsIndex].constr.dB == 0);
};

/* The at2con t_blocka struct returned by the routines below
 * contains a list of constraints per atom.
 * The F_CONSTRNC constraints in this structure number consecutively
 * after the F_CONSTR constraints.
 */

/*! \brief Tells make_at2con how to treat flexible constraints */
enum class FlexibleConstraintTreatment
{
    Include, //!< Include all flexible constraints
    Exclude  //!< Exclude all flexible constraints
};

/*! \brief Returns the flexible constraint treatment depending on whether the integrator is dynamic */
FlexibleConstraintTreatment flexibleConstraintTreatment(bool haveDynamicsIntegrator);

/*! \brief Returns a ListOfLists object to go from atoms to constraints
 *
 * The object will contain constraint indices with lower indices
 * directly matching the order in F_CONSTR and higher indices matching
 * the order in F_CONSTRNC offset by the number of constraints in F_CONSTR.
 *
 * \param[in]  moltype   The molecule data
 * \param[in]  iparams   Interaction parameters, can be null when
 *                       \p flexibleConstraintTreatment==Include
 * \param[in]  flexibleConstraintTreatment  The flexible constraint treatment,
 *                                          see enum above
 *
 * \returns a ListOfLists object with all constraints for each atom
 */
ListOfLists<int> make_at2con(const gmx_moltype_t&           moltype,
                             gmx::ArrayRef<const t_iparams> iparams,
                             FlexibleConstraintTreatment    flexibleConstraintTreatment);

/*! \brief Returns a ListOfLists object to go from atoms to constraints
 *
 * The object will contain constraint indices with lower indices
 * directly matching the order in F_CONSTR and higher indices matching
 * the order in F_CONSTRNC offset by the number of constraints in F_CONSTR.
 *
 * \param[in]  numAtoms  The number of atoms to construct the list for
 * \param[in]  ilist     Interaction list, size F_NRE
 * \param[in]  iparams   Interaction parameters, can be null when
 *                       \p flexibleConstraintTreatment==Include
 * \param[in]  flexibleConstraintTreatment  The flexible constraint treatment,
 *                                          see enum above
 *
 * \returns a ListOfLists object with all constraints for each atom
 */
ListOfLists<int> make_at2con(int                             numAtoms,
                             ArrayRef<const InteractionList> ilist,
                             ArrayRef<const t_iparams>       iparams,
                             FlexibleConstraintTreatment     flexibleConstraintTreatment);

//! Return the number of flexible constraints in the \c ilist and \c iparams.
int countFlexibleConstraints(ArrayRef<const InteractionList> ilist, ArrayRef<const t_iparams> iparams);

/*! \brief Returns the constraint iatoms for a constraint number con
 * which comes from a list where F_CONSTR and F_CONSTRNC constraints
 * are concatenated. */
inline const int* constr_iatomptr(gmx::ArrayRef<const int> iatom_constr,
                                  gmx::ArrayRef<const int> iatom_constrnc,
                                  int                      con)
{
    if (con * 3 < iatom_constr.ssize())
    {
        return iatom_constr.data() + con * 3;
    }
    else
    {
        return iatom_constrnc.data() + con * 3 - iatom_constr.size();
    }
};

/*! \brief Constrain the initial coordinates and velocities */
void do_constrain_first(FILE*                     log,
                        gmx::Constraints*         constr,
<<<<<<< HEAD
                        const t_inputrec&         inputrec,
                        int                       numAtoms,
=======
                        const t_inputrec*         inputrec,
>>>>>>> 97dea50e
                        int                       numHomeAtoms,
                        ArrayRefWithPadding<RVec> x,
                        ArrayRefWithPadding<RVec> v,
                        const matrix              box,
                        real                      lambda);

/*! \brief Constrain the velocities only.
 *
 * The dhdlambda contribution has to be added to the bonded interactions
 *
 * \param[in,out] constr         The constraints object
 * \param[in]     computeRmsd    Tells whether the constraint RMS deviation should be computed
 * \param[in]     step           The integration step index
 * \param[in,out] state          The state, x is read and halo data updated, v is constrained
 * \param[out]    dhdlambda      The dHdlambda contraint contribution is returned in this
 * \param[in]     computeVirial  Whether the constraint virial contribution should be computed
 * \param[out]    constraintsVirial  The constraint virial is returned in this
 */
void constrain_velocities(gmx::Constraints* constr,
                          bool              computeRmsd,
                          int64_t           step,
                          t_state*          state,
                          real*             dhdlambda,
                          bool              computeVirial,
                          tensor            constraintsVirial);

/*! \brief Constrain the coordinates.
 *
 * Constrain the coordinates \p xp using reference coordinates in \p state.
 * When present, the velocities in \p state are also constrained.
 * The dhdlambda contribution has to be added to the bonded interactions.
 *
 * \param[in,out] constr         The constraints object
 * \param[in]     computeRmsd    Tells whether the constraint RMS deviation should be computed
 * \param[in]     step           The integration step index
 * \param[in,out] state          The state, x is read and halo data updated, v is constrained
 * \param[in,out] xp             The coordinates to constrain
 * \param[out]    dhdlambda      The dHdlambda contraint contribution is returned in this
 * \param[in]     computeVirial  Whether the constraint virial contribution should be computed
 * \param[out]    constraintsVirial  The constraint virial is returned in this
 */
void constrain_coordinates(gmx::Constraints*         constr,
                           bool                      computeRmsd,
                           int64_t                   step,
                           t_state*                  state,
                           ArrayRefWithPadding<RVec> xp,
                           real*                     dhdlambda,
                           bool                      computeVirial,
                           tensor                    constraintsVirial);

/*! \brief Returns True if there is at least one triangular constraint. */
bool hasTriangleConstraints(const gmx_mtop_t& mtop, FlexibleConstraintTreatment flexibleConstraintTreatment);

} // namespace gmx

#endif<|MERGE_RESOLUTION|>--- conflicted
+++ resolved
@@ -298,12 +298,7 @@
 /*! \brief Constrain the initial coordinates and velocities */
 void do_constrain_first(FILE*                     log,
                         gmx::Constraints*         constr,
-<<<<<<< HEAD
                         const t_inputrec&         inputrec,
-                        int                       numAtoms,
-=======
-                        const t_inputrec*         inputrec,
->>>>>>> 97dea50e
                         int                       numHomeAtoms,
                         ArrayRefWithPadding<RVec> x,
                         ArrayRefWithPadding<RVec> v,
