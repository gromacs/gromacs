/*
 * This file is part of the GROMACS molecular simulation package.
 *
 * Copyright 2012- The GROMACS Authors
 * and the project initiators Erik Lindahl, Berk Hess and David van der Spoel.
 * Consult the AUTHORS/COPYING files and https://www.gromacs.org for details.
 *
 * GROMACS is free software; you can redistribute it and/or
 * modify it under the terms of the GNU Lesser General Public License
 * as published by the Free Software Foundation; either version 2.1
 * of the License, or (at your option) any later version.
 *
 * GROMACS is distributed in the hope that it will be useful,
 * but WITHOUT ANY WARRANTY; without even the implied warranty of
 * MERCHANTABILITY or FITNESS FOR A PARTICULAR PURPOSE.  See the GNU
 * Lesser General Public License for more details.
 *
 * You should have received a copy of the GNU Lesser General Public
 * License along with GROMACS; if not, see
 * https://www.gnu.org/licenses, or write to the Free Software Foundation,
 * Inc., 51 Franklin Street, Fifth Floor, Boston, MA  02110-1301  USA.
 *
 * If you want to redistribute modifications to GROMACS, please
 * consider that scientific software is very special. Version
 * control is crucial - bugs must be traceable. We will be happy to
 * consider code for inclusion in the official distribution, but
 * derived work must not be called official GROMACS. Details are found
 * in the README & COPYING files - if they are missing, get the
 * official version at https://www.gromacs.org.
 *
 * To help us fund GROMACS development, we humbly ask that you cite
 * the research papers on the package. Check out https://www.gromacs.org.
 */
/*! \file
 *  \brief Define CUDA implementation of nbnxn_gpu.h
 *
 *  \author Szilard Pall <pall.szilard@gmail.com>
 */
#include "gmxpre.h"

#include "config.h"

#include <cassert>
#include <cstdlib>

#include <cub/device/device_scan.cuh>

#include "gromacs/nbnxm/gpu_types_common.h"
#include "gromacs/nbnxm/nbnxm_gpu.h"

#if defined(_MSVC)
#    include <limits>
#endif


#include "gromacs/gpu_utils/devicebuffer.h"
#include "gromacs/gpu_utils/gpu_utils.h"
#include "gromacs/gpu_utils/gpueventsynchronizer.h"
#include "gromacs/gpu_utils/typecasts_cuda_hip.h"
#include "gromacs/gpu_utils/vectype_ops_cuda.h"
#include "gromacs/hardware/device_information.h"
#include "gromacs/mdtypes/simulation_workload.h"
#include "gromacs/nbnxm/atomdata.h"
#include "gromacs/nbnxm/gpu_common.h"
#include "gromacs/nbnxm/gpu_common_utils.h"
#include "gromacs/nbnxm/gpu_data_mgmt.h"
#include "gromacs/nbnxm/grid.h"
#include "gromacs/nbnxm/nbnxm.h"
#include "gromacs/nbnxm/nbnxm_gpu_data_mgmt.h"
#include "gromacs/nbnxm/pairlist.h"
#include "gromacs/timing/gpu_timing.h"
#include "gromacs/utility/cstringutil.h"
#include "gromacs/utility/gmxassert.h"

#include "nbnxm_cuda.h"
#include "nbnxm_cuda_kernel_utils.cuh"
#include "nbnxm_cuda_types.h"

/***** The kernel declarations/definitions come here *****/


/* Top-level kernel declaration generation: will generate through multiple
 * inclusion the following flavors for all kernel declarations:
 * - force-only output;
 * - force and energy output;
 * - force-only with pair list pruning;
 * - force and energy output with pair list pruning.
 */
#define FUNCTION_DECLARATION_ONLY
/** Force only **/
#include "nbnxm_cuda_kernels.cuh"
/** Force & energy **/
#define CALC_ENERGIES
#include "nbnxm_cuda_kernels.cuh"
#undef CALC_ENERGIES

/*** Pair-list pruning kernels ***/
/** Force only **/
#define PRUNE_NBL
#include "nbnxm_cuda_kernels.cuh"
/** Force & energy **/
#define CALC_ENERGIES
#include "nbnxm_cuda_kernels.cuh"
#undef CALC_ENERGIES
#undef PRUNE_NBL

/* Prune-only kernels */
#include "nbnxm_cuda_kernel_pruneonly.cuh"
#undef FUNCTION_DECLARATION_ONLY

/* Now generate the function definitions if we are using a single compilation unit. */
#if GMX_CUDA_NB_SINGLE_COMPILATION_UNIT
#    include "nbnxm_cuda_kernel_F_noprune.cu"
#    include "nbnxm_cuda_kernel_F_prune.cu"
#    include "nbnxm_cuda_kernel_VF_noprune.cu"
#    include "nbnxm_cuda_kernel_VF_prune.cu"
#    include "nbnxm_cuda_kernel_pruneonly.cu"
#endif /* GMX_CUDA_NB_SINGLE_COMPILATION_UNIT */

#include "nbnxm_cuda_kernel_sci_sort.cuh"

namespace gmx
{

/*! Nonbonded kernel function pointer type */
typedef void (*nbnxn_cu_kfunc_ptr_t)(const NBAtomDataGpu, const NBParamGpu, const GpuPairlist, bool);

/*********************************/

/*! Returns the number of blocks to be used for the nonbonded GPU kernel. */
static inline int calc_nb_kernel_nblock(int nwork_units, const DeviceInformation* deviceInfo)
{
    int max_grid_x_size;

    assert(deviceInfo);
    /* CUDA does not accept grid dimension of 0 (which can happen e.g. with an
       empty domain) and that case should be handled before this point. */
    assert(nwork_units > 0);

    max_grid_x_size = deviceInfo->prop.maxGridSize[0];

    /* do we exceed the grid x dimension limit? */
    if (nwork_units > max_grid_x_size)
    {
        gmx_fatal(FARGS,
                  "Watch out, the input system is too large to simulate!\n"
                  "The number of nonbonded work units (=number of super-clusters) exceeds the"
                  "maximum grid size in x dimension (%d > %d)!",
                  nwork_units,
                  max_grid_x_size);
    }

    return nwork_units;
}


/* Constant arrays listing all kernel function pointers and enabling selection
   of a kernel in an elegant manner. */

/*! Pointers to the non-bonded kernels organized in 2-dim arrays by:
 *  electrostatics and VDW type.
 *
 *  Note that the row- and column-order of function pointers has to match the
 *  order of corresponding enumerated electrostatics and vdw types, resp.,
 *  defined in nbnxn_cuda_types.h.
 */

/*! Force-only kernel function pointers. */
static const nbnxn_cu_kfunc_ptr_t nb_kfunc_noener_noprune_ptr[c_numElecTypes][c_numVdwTypes] = {
    { nbnxn_kernel_ElecCut_VdwLJ_F_cuda,
      nbnxn_kernel_ElecCut_VdwLJCombGeom_F_cuda,
      nbnxn_kernel_ElecCut_VdwLJCombLB_F_cuda,
      nbnxn_kernel_ElecCut_VdwLJFsw_F_cuda,
      nbnxn_kernel_ElecCut_VdwLJPsw_F_cuda,
      nbnxn_kernel_ElecCut_VdwLJEwCombGeom_F_cuda,
      nbnxn_kernel_ElecCut_VdwLJEwCombLB_F_cuda },
    { nbnxn_kernel_ElecRF_VdwLJ_F_cuda,
      nbnxn_kernel_ElecRF_VdwLJCombGeom_F_cuda,
      nbnxn_kernel_ElecRF_VdwLJCombLB_F_cuda,
      nbnxn_kernel_ElecRF_VdwLJFsw_F_cuda,
      nbnxn_kernel_ElecRF_VdwLJPsw_F_cuda,
      nbnxn_kernel_ElecRF_VdwLJEwCombGeom_F_cuda,
      nbnxn_kernel_ElecRF_VdwLJEwCombLB_F_cuda },
    { nbnxn_kernel_ElecEwQSTab_VdwLJ_F_cuda,
      nbnxn_kernel_ElecEwQSTab_VdwLJCombGeom_F_cuda,
      nbnxn_kernel_ElecEwQSTab_VdwLJCombLB_F_cuda,
      nbnxn_kernel_ElecEwQSTab_VdwLJFsw_F_cuda,
      nbnxn_kernel_ElecEwQSTab_VdwLJPsw_F_cuda,
      nbnxn_kernel_ElecEwQSTab_VdwLJEwCombGeom_F_cuda,
      nbnxn_kernel_ElecEwQSTab_VdwLJEwCombLB_F_cuda },
    { nbnxn_kernel_ElecEwQSTabTwinCut_VdwLJ_F_cuda,
      nbnxn_kernel_ElecEwQSTabTwinCut_VdwLJCombGeom_F_cuda,
      nbnxn_kernel_ElecEwQSTabTwinCut_VdwLJCombLB_F_cuda,
      nbnxn_kernel_ElecEwQSTabTwinCut_VdwLJFsw_F_cuda,
      nbnxn_kernel_ElecEwQSTabTwinCut_VdwLJPsw_F_cuda,
      nbnxn_kernel_ElecEwQSTabTwinCut_VdwLJEwCombGeom_F_cuda,
      nbnxn_kernel_ElecEwQSTabTwinCut_VdwLJEwCombLB_F_cuda },
    { nbnxn_kernel_ElecEw_VdwLJ_F_cuda,
      nbnxn_kernel_ElecEw_VdwLJCombGeom_F_cuda,
      nbnxn_kernel_ElecEw_VdwLJCombLB_F_cuda,
      nbnxn_kernel_ElecEw_VdwLJFsw_F_cuda,
      nbnxn_kernel_ElecEw_VdwLJPsw_F_cuda,
      nbnxn_kernel_ElecEw_VdwLJEwCombGeom_F_cuda,
      nbnxn_kernel_ElecEw_VdwLJEwCombLB_F_cuda },
    { nbnxn_kernel_ElecEwTwinCut_VdwLJ_F_cuda,
      nbnxn_kernel_ElecEwTwinCut_VdwLJCombGeom_F_cuda,
      nbnxn_kernel_ElecEwTwinCut_VdwLJCombLB_F_cuda,
      nbnxn_kernel_ElecEwTwinCut_VdwLJFsw_F_cuda,
      nbnxn_kernel_ElecEwTwinCut_VdwLJPsw_F_cuda,
      nbnxn_kernel_ElecEwTwinCut_VdwLJEwCombGeom_F_cuda,
      nbnxn_kernel_ElecEwTwinCut_VdwLJEwCombLB_F_cuda }
};

/*! Force + energy kernel function pointers. */
static const nbnxn_cu_kfunc_ptr_t nb_kfunc_ener_noprune_ptr[c_numElecTypes][c_numVdwTypes] = {
    { nbnxn_kernel_ElecCut_VdwLJ_VF_cuda,
      nbnxn_kernel_ElecCut_VdwLJCombGeom_VF_cuda,
      nbnxn_kernel_ElecCut_VdwLJCombLB_VF_cuda,
      nbnxn_kernel_ElecCut_VdwLJFsw_VF_cuda,
      nbnxn_kernel_ElecCut_VdwLJPsw_VF_cuda,
      nbnxn_kernel_ElecCut_VdwLJEwCombGeom_VF_cuda,
      nbnxn_kernel_ElecCut_VdwLJEwCombLB_VF_cuda },
    { nbnxn_kernel_ElecRF_VdwLJ_VF_cuda,
      nbnxn_kernel_ElecRF_VdwLJCombGeom_VF_cuda,
      nbnxn_kernel_ElecRF_VdwLJCombLB_VF_cuda,
      nbnxn_kernel_ElecRF_VdwLJFsw_VF_cuda,
      nbnxn_kernel_ElecRF_VdwLJPsw_VF_cuda,
      nbnxn_kernel_ElecRF_VdwLJEwCombGeom_VF_cuda,
      nbnxn_kernel_ElecRF_VdwLJEwCombLB_VF_cuda },
    { nbnxn_kernel_ElecEwQSTab_VdwLJ_VF_cuda,
      nbnxn_kernel_ElecEwQSTab_VdwLJCombGeom_VF_cuda,
      nbnxn_kernel_ElecEwQSTab_VdwLJCombLB_VF_cuda,
      nbnxn_kernel_ElecEwQSTab_VdwLJFsw_VF_cuda,
      nbnxn_kernel_ElecEwQSTab_VdwLJPsw_VF_cuda,
      nbnxn_kernel_ElecEwQSTab_VdwLJEwCombGeom_VF_cuda,
      nbnxn_kernel_ElecEwQSTab_VdwLJEwCombLB_VF_cuda },
    { nbnxn_kernel_ElecEwQSTabTwinCut_VdwLJ_VF_cuda,
      nbnxn_kernel_ElecEwQSTabTwinCut_VdwLJCombGeom_VF_cuda,
      nbnxn_kernel_ElecEwQSTabTwinCut_VdwLJCombLB_VF_cuda,
      nbnxn_kernel_ElecEwQSTabTwinCut_VdwLJFsw_VF_cuda,
      nbnxn_kernel_ElecEwQSTabTwinCut_VdwLJPsw_VF_cuda,
      nbnxn_kernel_ElecEwQSTabTwinCut_VdwLJEwCombGeom_VF_cuda,
      nbnxn_kernel_ElecEwQSTabTwinCut_VdwLJEwCombLB_VF_cuda },
    { nbnxn_kernel_ElecEw_VdwLJ_VF_cuda,
      nbnxn_kernel_ElecEw_VdwLJCombGeom_VF_cuda,
      nbnxn_kernel_ElecEw_VdwLJCombLB_VF_cuda,
      nbnxn_kernel_ElecEw_VdwLJFsw_VF_cuda,
      nbnxn_kernel_ElecEw_VdwLJPsw_VF_cuda,
      nbnxn_kernel_ElecEw_VdwLJEwCombGeom_VF_cuda,
      nbnxn_kernel_ElecEw_VdwLJEwCombLB_VF_cuda },
    { nbnxn_kernel_ElecEwTwinCut_VdwLJ_VF_cuda,
      nbnxn_kernel_ElecEwTwinCut_VdwLJCombGeom_VF_cuda,
      nbnxn_kernel_ElecEwTwinCut_VdwLJCombLB_VF_cuda,
      nbnxn_kernel_ElecEwTwinCut_VdwLJFsw_VF_cuda,
      nbnxn_kernel_ElecEwTwinCut_VdwLJPsw_VF_cuda,
      nbnxn_kernel_ElecEwTwinCut_VdwLJEwCombGeom_VF_cuda,
      nbnxn_kernel_ElecEwTwinCut_VdwLJEwCombLB_VF_cuda }
};

/*! Force + pruning kernel function pointers. */
static const nbnxn_cu_kfunc_ptr_t nb_kfunc_noener_prune_ptr[c_numElecTypes][c_numVdwTypes] = {
    { nbnxn_kernel_ElecCut_VdwLJ_F_prune_cuda,
      nbnxn_kernel_ElecCut_VdwLJCombGeom_F_prune_cuda,
      nbnxn_kernel_ElecCut_VdwLJCombLB_F_prune_cuda,
      nbnxn_kernel_ElecCut_VdwLJFsw_F_prune_cuda,
      nbnxn_kernel_ElecCut_VdwLJPsw_F_prune_cuda,
      nbnxn_kernel_ElecCut_VdwLJEwCombGeom_F_prune_cuda,
      nbnxn_kernel_ElecCut_VdwLJEwCombLB_F_prune_cuda },
    { nbnxn_kernel_ElecRF_VdwLJ_F_prune_cuda,
      nbnxn_kernel_ElecRF_VdwLJCombGeom_F_prune_cuda,
      nbnxn_kernel_ElecRF_VdwLJCombLB_F_prune_cuda,
      nbnxn_kernel_ElecRF_VdwLJFsw_F_prune_cuda,
      nbnxn_kernel_ElecRF_VdwLJPsw_F_prune_cuda,
      nbnxn_kernel_ElecRF_VdwLJEwCombGeom_F_prune_cuda,
      nbnxn_kernel_ElecRF_VdwLJEwCombLB_F_prune_cuda },
    { nbnxn_kernel_ElecEwQSTab_VdwLJ_F_prune_cuda,
      nbnxn_kernel_ElecEwQSTab_VdwLJCombGeom_F_prune_cuda,
      nbnxn_kernel_ElecEwQSTab_VdwLJCombLB_F_prune_cuda,
      nbnxn_kernel_ElecEwQSTab_VdwLJFsw_F_prune_cuda,
      nbnxn_kernel_ElecEwQSTab_VdwLJPsw_F_prune_cuda,
      nbnxn_kernel_ElecEwQSTab_VdwLJEwCombGeom_F_prune_cuda,
      nbnxn_kernel_ElecEwQSTab_VdwLJEwCombLB_F_prune_cuda },
    { nbnxn_kernel_ElecEwQSTabTwinCut_VdwLJ_F_prune_cuda,
      nbnxn_kernel_ElecEwQSTabTwinCut_VdwLJCombGeom_F_prune_cuda,
      nbnxn_kernel_ElecEwQSTabTwinCut_VdwLJCombLB_F_prune_cuda,
      nbnxn_kernel_ElecEwQSTabTwinCut_VdwLJFsw_F_prune_cuda,
      nbnxn_kernel_ElecEwQSTabTwinCut_VdwLJPsw_F_prune_cuda,
      nbnxn_kernel_ElecEwQSTabTwinCut_VdwLJEwCombGeom_F_prune_cuda,
      nbnxn_kernel_ElecEwQSTabTwinCut_VdwLJEwCombLB_F_prune_cuda },
    { nbnxn_kernel_ElecEw_VdwLJ_F_prune_cuda,
      nbnxn_kernel_ElecEw_VdwLJCombGeom_F_prune_cuda,
      nbnxn_kernel_ElecEw_VdwLJCombLB_F_prune_cuda,
      nbnxn_kernel_ElecEw_VdwLJFsw_F_prune_cuda,
      nbnxn_kernel_ElecEw_VdwLJPsw_F_prune_cuda,
      nbnxn_kernel_ElecEw_VdwLJEwCombGeom_F_prune_cuda,
      nbnxn_kernel_ElecEw_VdwLJEwCombLB_F_prune_cuda },
    { nbnxn_kernel_ElecEwTwinCut_VdwLJ_F_prune_cuda,
      nbnxn_kernel_ElecEwTwinCut_VdwLJCombGeom_F_prune_cuda,
      nbnxn_kernel_ElecEwTwinCut_VdwLJCombLB_F_prune_cuda,
      nbnxn_kernel_ElecEwTwinCut_VdwLJFsw_F_prune_cuda,
      nbnxn_kernel_ElecEwTwinCut_VdwLJPsw_F_prune_cuda,
      nbnxn_kernel_ElecEwTwinCut_VdwLJEwCombGeom_F_prune_cuda,
      nbnxn_kernel_ElecEwTwinCut_VdwLJEwCombLB_F_prune_cuda }
};

/*! Force + energy + pruning kernel function pointers. */
static const nbnxn_cu_kfunc_ptr_t nb_kfunc_ener_prune_ptr[c_numElecTypes][c_numVdwTypes] = {
    { nbnxn_kernel_ElecCut_VdwLJ_VF_prune_cuda,
      nbnxn_kernel_ElecCut_VdwLJCombGeom_VF_prune_cuda,
      nbnxn_kernel_ElecCut_VdwLJCombLB_VF_prune_cuda,
      nbnxn_kernel_ElecCut_VdwLJFsw_VF_prune_cuda,
      nbnxn_kernel_ElecCut_VdwLJPsw_VF_prune_cuda,
      nbnxn_kernel_ElecCut_VdwLJEwCombGeom_VF_prune_cuda,
      nbnxn_kernel_ElecCut_VdwLJEwCombLB_VF_prune_cuda },
    { nbnxn_kernel_ElecRF_VdwLJ_VF_prune_cuda,
      nbnxn_kernel_ElecRF_VdwLJCombGeom_VF_prune_cuda,
      nbnxn_kernel_ElecRF_VdwLJCombLB_VF_prune_cuda,
      nbnxn_kernel_ElecRF_VdwLJFsw_VF_prune_cuda,
      nbnxn_kernel_ElecRF_VdwLJPsw_VF_prune_cuda,
      nbnxn_kernel_ElecRF_VdwLJEwCombGeom_VF_prune_cuda,
      nbnxn_kernel_ElecRF_VdwLJEwCombLB_VF_prune_cuda },
    { nbnxn_kernel_ElecEwQSTab_VdwLJ_VF_prune_cuda,
      nbnxn_kernel_ElecEwQSTab_VdwLJCombGeom_VF_prune_cuda,
      nbnxn_kernel_ElecEwQSTab_VdwLJCombLB_VF_prune_cuda,
      nbnxn_kernel_ElecEwQSTab_VdwLJFsw_VF_prune_cuda,
      nbnxn_kernel_ElecEwQSTab_VdwLJPsw_VF_prune_cuda,
      nbnxn_kernel_ElecEwQSTab_VdwLJEwCombGeom_VF_prune_cuda,
      nbnxn_kernel_ElecEwQSTab_VdwLJEwCombLB_VF_prune_cuda },
    { nbnxn_kernel_ElecEwQSTabTwinCut_VdwLJ_VF_prune_cuda,
      nbnxn_kernel_ElecEwQSTabTwinCut_VdwLJCombGeom_VF_prune_cuda,
      nbnxn_kernel_ElecEwQSTabTwinCut_VdwLJCombLB_VF_prune_cuda,
      nbnxn_kernel_ElecEwQSTabTwinCut_VdwLJFsw_VF_prune_cuda,
      nbnxn_kernel_ElecEwQSTabTwinCut_VdwLJPsw_VF_prune_cuda,
      nbnxn_kernel_ElecEwQSTabTwinCut_VdwLJEwCombGeom_VF_prune_cuda,
      nbnxn_kernel_ElecEwQSTabTwinCut_VdwLJEwCombLB_VF_prune_cuda },
    { nbnxn_kernel_ElecEw_VdwLJ_VF_prune_cuda,
      nbnxn_kernel_ElecEw_VdwLJCombGeom_VF_prune_cuda,
      nbnxn_kernel_ElecEw_VdwLJCombLB_VF_prune_cuda,
      nbnxn_kernel_ElecEw_VdwLJFsw_VF_prune_cuda,
      nbnxn_kernel_ElecEw_VdwLJPsw_VF_prune_cuda,
      nbnxn_kernel_ElecEw_VdwLJEwCombGeom_VF_prune_cuda,
      nbnxn_kernel_ElecEw_VdwLJEwCombLB_VF_prune_cuda },
    { nbnxn_kernel_ElecEwTwinCut_VdwLJ_VF_prune_cuda,
      nbnxn_kernel_ElecEwTwinCut_VdwLJCombGeom_VF_prune_cuda,
      nbnxn_kernel_ElecEwTwinCut_VdwLJCombLB_VF_prune_cuda,
      nbnxn_kernel_ElecEwTwinCut_VdwLJFsw_VF_prune_cuda,
      nbnxn_kernel_ElecEwTwinCut_VdwLJPsw_VF_prune_cuda,
      nbnxn_kernel_ElecEwTwinCut_VdwLJEwCombGeom_VF_prune_cuda,
      nbnxn_kernel_ElecEwTwinCut_VdwLJEwCombLB_VF_prune_cuda }
};

/*! Return a pointer to the kernel version to be executed at the current step. */
static inline nbnxn_cu_kfunc_ptr_t select_nbnxn_kernel(enum ElecType elecType,
                                                       enum VdwType  vdwType,
                                                       bool          bDoEne,
                                                       bool          bDoPrune,
                                                       const DeviceInformation gmx_unused* deviceInfo)
{
    const int elecTypeIdx = static_cast<int>(elecType);
    const int vdwTypeIdx  = static_cast<int>(vdwType);

    GMX_ASSERT(elecTypeIdx < c_numElecTypes,
               "The electrostatics type requested is not implemented in the CUDA kernels.");
    GMX_ASSERT(vdwTypeIdx < c_numVdwTypes,
               "The VdW type requested is not implemented in the CUDA kernels.");

    /* assert assumptions made by the kernels */
    GMX_ASSERT(c_clusterSize * c_clusterSize / c_clusterSplitSize == deviceInfo->prop.warpSize,
               "The CUDA kernels require the "
               "cluster_size_i*cluster_size_j/nbnxn_gpu_clusterpair_split to match the warp size "
               "of the architecture targeted.");

    if (bDoEne)
    {
        if (bDoPrune)
        {
            return nb_kfunc_ener_prune_ptr[elecTypeIdx][vdwTypeIdx];
        }
        else
        {
            return nb_kfunc_ener_noprune_ptr[elecTypeIdx][vdwTypeIdx];
        }
    }
    else
    {
        if (bDoPrune)
        {
            return nb_kfunc_noener_prune_ptr[elecTypeIdx][vdwTypeIdx];
        }
        else
        {
            return nb_kfunc_noener_noprune_ptr[elecTypeIdx][vdwTypeIdx];
        }
    }
}

/*! \brief Calculates the amount of shared memory required by the nonbonded kernel in use. */
static inline int calc_shmem_required_nonbonded(const int                           num_threads_z,
                                                const DeviceInformation gmx_unused* deviceInfo,
                                                const NBParamGpu*                   nbp)
{
    int shmem;

    assert(deviceInfo);

    /* size of shmem (force-buffers/xq/atom type preloading) */
    /* NOTE: with the default kernel on sm3.0 we need shmem only for pre-loading */
    /* i-atom x+q in shared memory */
    shmem = c_superClusterSize * c_clusterSize * sizeof(float4);
    /* cj in shared memory, for each warp separately */
    shmem += num_threads_z * c_clusterSplitSize * c_jGroupSize * sizeof(int);

    if (nbp->vdwType == VdwType::CutCombGeom || nbp->vdwType == VdwType::CutCombLB)
    {
        /* i-atom LJ combination parameters in shared memory */
        shmem += c_superClusterSize * c_clusterSize * sizeof(float2);
    }
    else
    {
        /* i-atom types in shared memory */
        shmem += c_superClusterSize * c_clusterSize * sizeof(int);
    }
    /* for reducing prunedPairListCount over all warps in the block, to be used in plist sorting */
    shmem += 1 * sizeof(int);

    return shmem;
}


/*! \brief Calculates the amount of shared memory required by the nonbonded kernel in use.
 *
 * Take counts prepared in combined prune and interaction kernel and use them to sort plist.
 * Note that this sorted list is not available in the combined prune and interaction kernel
 * itself, which causes a performance degredation of 1-10% for that initial call */
static inline void gpuLaunchKernelSciSort(GpuPairlist* plist, const DeviceStream& deviceStream)
{
    performExclusiveScan(plist->sorting.nscanTemporary, plist->sorting.scanTemporary, plist, deviceStream);

    KernelLaunchConfig configSortSci;
    configSortSci.blockSize[0]     = c_sciSortingThreadsPerBlock;
    configSortSci.blockSize[1]     = 1;
    configSortSci.blockSize[2]     = 1;
    configSortSci.gridSize[0]      = gmx::divideRoundUp(plist->numSci, c_sciSortingThreadsPerBlock);
    configSortSci.sharedMemorySize = 0;

    const auto kernelSciSort = nbnxnKernelBucketSciSort;

    const auto kernelSciSortArgs = prepareGpuKernelArguments(kernelSciSort, configSortSci, plist);

    launchGpuKernel(kernelSciSort, configSortSci, deviceStream, nullptr, "nbnxn_kernel_sci_sort", kernelSciSortArgs);
}


/*! As we execute nonbonded workload in separate streams, before launching
   the kernel we need to make sure that he following operations have completed:
   - atomdata allocation and related H2D transfers (every nstlist step);
   - pair list H2D transfer (every nstlist step);
   - shift vector H2D transfer (every nstlist step);
   - force (+shift force and energy) output clearing (every step).

   These operations are issued in the local stream at the beginning of the step
   and therefore always complete before the local kernel launch. The non-local
   kernel is launched after the local on the same device/context hence it is
   inherently scheduled after the operations in the local stream (including the
   above "misc_ops") on pre-GK110 devices with single hardware queue, but on later
   devices with multiple hardware queues the dependency needs to be enforced.
   We use the misc_ops_and_local_H2D_done event to record the point where
   the local x+q H2D (and all preceding) tasks are complete and synchronize
   with this event in the non-local stream before launching the non-bonded kernel.
 */
void gpu_launch_kernel(NbnxmGpu* nb, const gmx::StepWorkload& stepWork, const InteractionLocality iloc)
{
    NBAtomDataGpu*      adat         = nb->atdat;
    NBParamGpu*         nbp          = nb->nbparam;
    auto*               plist        = nb->plist[iloc].get();
    GpuTimers*          timers       = nb->timers;
    const DeviceStream& deviceStream = *nb->deviceStreams[iloc];

    bool bDoTime = nb->bDoTime;

    /* Don't launch the non-local kernel if there is no work to do.
       Doing the same for the local kernel is more complicated, since the
       local part of the force array also depends on the non-local kernel.
       So to avoid complicating the code and to reduce the risk of bugs,
       we always call the local kernel, and later (not in
       this function) the stream wait, local f copyback and the f buffer
       clearing. All these operations, except for the local interaction kernel,
       are needed for the non-local interactions. The skip of the local kernel
       call is taken care of later in this function. */
    if (canSkipNonbondedWork(*nb, iloc))
    {
        plist->haveFreshList = false;

        return;
    }

    if (nbp->useDynamicPruning && plist->haveFreshList)
    {
        /* Prunes for rlistOuter and rlistInner, sets plist->haveFreshList=false
           (TODO: ATM that's the way the timing accounting can distinguish between
           separate prune kernel and combined force+prune, maybe we need a better way?).
         */
        gpu_launch_kernel_pruneonly(nb, iloc, 1);
    }

    if (plist->numSci == 0)
    {
        /* Don't launch an empty local kernel (not allowed with CUDA) */
        return;
    }

    /* beginning of timed nonbonded calculation section */
    if (bDoTime)
    {
        timers->interaction[iloc].nb_k.openTimingRegion(deviceStream);
    }

    /* Kernel launch config:
     * - The thread block dimensions match the size of i-clusters, j-clusters,
     *   and j-cluster concurrency, in x, y, and z, respectively.
     * - The 1D block-grid contains as many blocks as super-clusters.
     */
    int num_threads_z = 1;
    if (nb->deviceContext_->deviceInfo().prop.major == 3 && nb->deviceContext_->deviceInfo().prop.minor == 7)
    {
        num_threads_z = 2;
    }
    int nblock = calc_nb_kernel_nblock(plist->numSci, &nb->deviceContext_->deviceInfo());


    KernelLaunchConfig config;
    config.blockSize[0] = c_clusterSize;
    config.blockSize[1] = c_clusterSize;
    config.blockSize[2] = num_threads_z;
    config.gridSize[0]  = nblock;
    config.sharedMemorySize =
            calc_shmem_required_nonbonded(num_threads_z, &nb->deviceContext_->deviceInfo(), nbp);

    if (debug)
    {
        fprintf(debug,
                "Non-bonded GPU launch configuration:\n\tThread block: %zux%zux%zu\n\t"
                "\tGrid: %zux%zu\n\t#Super-clusters/clusters: %d/%d (%d)\n"
                "\tShMem: %zu\n",
                config.blockSize[0],
                config.blockSize[1],
                config.blockSize[2],
                config.gridSize[0],
                config.gridSize[1],
                plist->numSci * c_superClusterSize,
                c_superClusterSize,
                plist->numAtomsPerCluster,
                config.sharedMemorySize);
    }

    auto* timingEvent = bDoTime ? timers->interaction[iloc].nb_k.fetchNextEvent() : nullptr;

    /* Whether we need to call a combined prune and interaction kernel or just an interaction
     * kernel. bDoPrune being true implies we are not using dynamic pruning and are in the first
     * call to the interaction kernel after a neighbour list step */
    bool       bDoPrune = (plist->haveFreshList && !nb->timers->interaction[iloc].didPrune);
    const auto kernel   = select_nbnxn_kernel(
            nbp->elecType, nbp->vdwType, stepWork.computeEnergy, bDoPrune, &nb->deviceContext_->deviceInfo());
    const auto kernelArgs =
            prepareGpuKernelArguments(kernel, config, adat, nbp, plist, &stepWork.computeVirial);
    launchGpuKernel(kernel, config, deviceStream, timingEvent, "k_calc_nb", kernelArgs);

    if (bDoPrune)
    {
        gpuLaunchKernelSciSort(plist, deviceStream);
    }


    if (bDoTime)
    {
        timers->interaction[iloc].nb_k.closeTimingRegion(deviceStream);
    }

    if (GMX_NATIVE_WINDOWS)
    {
        /* Windows: force flushing WDDM queue */
        cudaStreamQuery(deviceStream.stream());
    }
}

/*! Calculates the amount of shared memory required by the CUDA kernel in use. */
static inline int calc_shmem_required_prune(const int num_threads_z, const DeviceInformation* deviceInfo)
{
    const int  archMajor = deviceInfo->prop.major;
    const bool preloadCj = archMajor < 7;
    int        shmem;

    /* i-atom x in shared memory */
<<<<<<< HEAD
    shmem = c_superClusterSize * c_clusterSize * sizeof(float4);
    /* cj in shared memory, for each warp separately */
    shmem += num_threads_z * c_clusterSplitSize * c_jGroupSize * sizeof(int);
=======
    shmem = c_nbnxnGpuNumClusterPerSupercluster * c_clSize * sizeof(float4);
    if (preloadCj)
    {
        /* cj in shared memory, for each warp separately */
        shmem += num_threads_z * c_nbnxnGpuClusterpairSplit * c_nbnxnGpuJgroupSize * sizeof(int);
    }
    /* add 1 int for pruned pair count */
    shmem += sizeof(int);
>>>>>>> 8e013e26

    return shmem;
}

void gpu_launch_kernel_pruneonly(NbnxmGpu* nb, const InteractionLocality iloc, const int numParts)
{
    NBAtomDataGpu*      adat         = nb->atdat;
    NBParamGpu*         nbp          = nb->nbparam;
    auto*               plist        = nb->plist[iloc].get();
    GpuTimers*          timers       = nb->timers;
    const DeviceStream& deviceStream = *nb->deviceStreams[iloc];

    bool bDoTime = nb->bDoTime;

    if (plist->haveFreshList)
    {
        GMX_ASSERT(numParts == 1, "With first pruning we expect 1 part");

        /* Set rollingPruningNumParts to signal that it is not set */
        plist->rollingPruningNumParts = 0;
    }
    else
    {
        if (plist->rollingPruningNumParts == 0)
        {
            plist->rollingPruningNumParts = numParts;
        }
        else
        {
            GMX_ASSERT(numParts == plist->rollingPruningNumParts,
                       "It is not allowed to change numParts in between list generation steps");
        }
    }

    /* Compute the max number of list entries to prune across all passes
     * Note that the actual number for a specific pass will be computed inside the kernel.
     * Also note that this CUDA implementation (parts tracking on device) differs from the
     * other backends (parts tracking on host, passed as kernel argument).
     */
    const int numSciInPartMax = (plist->numSci + numParts - 1) / numParts;

    /* Don't launch the kernel if there is no work to do (not allowed with CUDA) */
    if (numSciInPartMax <= 0)
    {
        plist->haveFreshList = false;

        return;
    }

    GpuRegionTimer* timer = nullptr;
    if (bDoTime)
    {
        timer = &(plist->haveFreshList ? timers->interaction[iloc].prune_k
                                       : timers->interaction[iloc].rollingPrune_k);
    }

    /* beginning of timed prune calculation section */
    if (bDoTime)
    {
        timer->openTimingRegion(deviceStream);
    }

    /* Kernel launch config:
     * - The thread block dimensions match the size of i-clusters, j-clusters,
     *   and j-cluster concurrency, in x, y, and z, respectively.
     * - The 1D block-grid contains as many blocks as super-clusters.
     */
    int num_threads_z = c_pruneKernelJPackedConcurrency;
    int nblock        = calc_nb_kernel_nblock(numSciInPartMax, &nb->deviceContext_->deviceInfo());

    KernelLaunchConfig config;
<<<<<<< HEAD
    config.blockSize[0]     = c_clusterSize;
    config.blockSize[1]     = c_clusterSize;
    config.blockSize[2]     = num_threads_z;
    config.gridSize[0]      = nblock;
    config.sharedMemorySize = calc_shmem_required_prune(num_threads_z);
=======
    config.blockSize[0] = c_clSize;
    config.blockSize[1] = c_clSize;
    config.blockSize[2] = num_threads_z;
    config.gridSize[0]  = nblock;
    config.sharedMemorySize =
            calc_shmem_required_prune(num_threads_z, &nb->deviceContext_->deviceInfo());
>>>>>>> 8e013e26

    if (debug)
    {
        fprintf(debug,
                "Pruning GPU kernel launch configuration:\n\tThread block: %zux%zux%zu\n\t"
                "\tGrid: %zux%zu\n\t#Super-clusters/clusters: %d/%d (%d)\n"
                "\tShMem: %zu\n",
                config.blockSize[0],
                config.blockSize[1],
                config.blockSize[2],
                config.gridSize[0],
                config.gridSize[1],
                numSciInPartMax * c_superClusterSize,
                c_superClusterSize,
                plist->numAtomsPerCluster,
                config.sharedMemorySize);
    }

    auto*          timingEvent  = bDoTime ? timer->fetchNextEvent() : nullptr;
    constexpr char kernelName[] = "k_pruneonly";
    const auto     kernel =
            plist->haveFreshList ? nbnxn_kernel_prune_cuda<true> : nbnxn_kernel_prune_cuda<false>;
    const auto kernelArgs = prepareGpuKernelArguments(kernel, config, adat, nbp, plist, &numParts);
    launchGpuKernel(kernel, config, deviceStream, timingEvent, kernelName, kernelArgs);

    if (plist->haveFreshList)
    {
        gpuLaunchKernelSciSort(plist, deviceStream);
    }

    /* TODO: consider a more elegant way to track which kernel has been called
       (combined or separate 1st pass prune, rolling prune). */
    if (plist->haveFreshList)
    {
        plist->haveFreshList = false;
        /* Mark that pruning has been done */
        nb->timers->interaction[iloc].didPrune = true;
    }
    else
    {
        /* Mark that rolling pruning has been done */
        nb->timers->interaction[iloc].didRollingPrune = true;
    }

    if (bDoTime)
    {
        timer->closeTimingRegion(deviceStream);
    }

    if (GMX_NATIVE_WINDOWS)
    {
        /* Windows: force flushing WDDM queue */
        cudaStreamQuery(deviceStream.stream());
    }
}

void cuda_set_cacheconfig()
{
    cudaError_t stat;

    for (int i = 0; i < c_numElecTypes; i++)
    {
        for (int j = 0; j < c_numVdwTypes; j++)
        {
            /* Default kernel 32/32 kB Shared/L1 */
            cudaFuncSetCacheConfig(nb_kfunc_ener_prune_ptr[i][j], cudaFuncCachePreferEqual);
            cudaFuncSetCacheConfig(nb_kfunc_ener_noprune_ptr[i][j], cudaFuncCachePreferEqual);
            cudaFuncSetCacheConfig(nb_kfunc_noener_prune_ptr[i][j], cudaFuncCachePreferEqual);
            stat = cudaFuncSetCacheConfig(nb_kfunc_noener_noprune_ptr[i][j], cudaFuncCachePreferEqual);
            CU_RET_ERR(stat, "cudaFuncSetCacheConfig failed");
        }
    }
}

} // namespace gmx<|MERGE_RESOLUTION|>--- conflicted
+++ resolved
@@ -591,20 +591,14 @@
     int        shmem;
 
     /* i-atom x in shared memory */
-<<<<<<< HEAD
     shmem = c_superClusterSize * c_clusterSize * sizeof(float4);
-    /* cj in shared memory, for each warp separately */
-    shmem += num_threads_z * c_clusterSplitSize * c_jGroupSize * sizeof(int);
-=======
-    shmem = c_nbnxnGpuNumClusterPerSupercluster * c_clSize * sizeof(float4);
     if (preloadCj)
     {
         /* cj in shared memory, for each warp separately */
-        shmem += num_threads_z * c_nbnxnGpuClusterpairSplit * c_nbnxnGpuJgroupSize * sizeof(int);
+        shmem += num_threads_z * c_clusterSplitSize * c_jGroupSize * sizeof(int);
     }
     /* add 1 int for pruned pair count */
     shmem += sizeof(int);
->>>>>>> 8e013e26
 
     return shmem;
 }
@@ -676,20 +670,12 @@
     int nblock        = calc_nb_kernel_nblock(numSciInPartMax, &nb->deviceContext_->deviceInfo());
 
     KernelLaunchConfig config;
-<<<<<<< HEAD
-    config.blockSize[0]     = c_clusterSize;
-    config.blockSize[1]     = c_clusterSize;
-    config.blockSize[2]     = num_threads_z;
-    config.gridSize[0]      = nblock;
-    config.sharedMemorySize = calc_shmem_required_prune(num_threads_z);
-=======
-    config.blockSize[0] = c_clSize;
-    config.blockSize[1] = c_clSize;
+    config.blockSize[0] = c_clusterSize;
+    config.blockSize[1] = c_clusterSize;
     config.blockSize[2] = num_threads_z;
     config.gridSize[0]  = nblock;
     config.sharedMemorySize =
             calc_shmem_required_prune(num_threads_z, &nb->deviceContext_->deviceInfo());
->>>>>>> 8e013e26
 
     if (debug)
     {
