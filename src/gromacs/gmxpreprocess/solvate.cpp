/*
 * This file is part of the GROMACS molecular simulation package.
 *
 * Copyright (c) 1991-2000, University of Groningen, The Netherlands.
 * Copyright (c) 2001-2004, The GROMACS development team.
 * Copyright (c) 2013,2014,2015,2016,2017,2018, by the GROMACS development team, led by
 * Mark Abraham, David van der Spoel, Berk Hess, and Erik Lindahl,
 * and including many others, as listed in the AUTHORS file in the
 * top-level source directory and at http://www.gromacs.org.
 *
 * GROMACS is free software; you can redistribute it and/or
 * modify it under the terms of the GNU Lesser General Public License
 * as published by the Free Software Foundation; either version 2.1
 * of the License, or (at your option) any later version.
 *
 * GROMACS is distributed in the hope that it will be useful,
 * but WITHOUT ANY WARRANTY; without even the implied warranty of
 * MERCHANTABILITY or FITNESS FOR A PARTICULAR PURPOSE.  See the GNU
 * Lesser General Public License for more details.
 *
 * You should have received a copy of the GNU Lesser General Public
 * License along with GROMACS; if not, see
 * http://www.gnu.org/licenses, or write to the Free Software Foundation,
 * Inc., 51 Franklin Street, Fifth Floor, Boston, MA  02110-1301  USA.
 *
 * If you want to redistribute modifications to GROMACS, please
 * consider that scientific software is very special. Version
 * control is crucial - bugs must be traceable. We will be happy to
 * consider code for inclusion in the official distribution, but
 * derived work must not be called official GROMACS. Details are found
 * in the README & COPYING files - if they are missing, get the
 * official version at http://www.gromacs.org.
 *
 * To help us fund GROMACS development, we humbly ask that you cite
 * the research papers on the package. Check out http://www.gromacs.org.
 */
#include "gmxpre.h"

#include "solvate.h"

#include <cstring>

#include <algorithm>
#include <vector>

#include "gromacs/commandline/pargs.h"
#include "gromacs/fileio/confio.h"
#include "gromacs/fileio/pdbio.h"
#include "gromacs/gmxlib/conformation-utilities.h"
#include "gromacs/gmxpreprocess/read-conformation.h"
#include "gromacs/math/functions.h"
#include "gromacs/math/units.h"
#include "gromacs/math/vec.h"
#include "gromacs/pbcutil/boxutilities.h"
#include "gromacs/pbcutil/pbc.h"
#include "gromacs/selection/nbsearch.h"
#include "gromacs/topology/atomprop.h"
#include "gromacs/topology/atoms.h"
#include "gromacs/topology/atomsbuilder.h"
#include "gromacs/topology/topology.h"
#include "gromacs/utility/arraysize.h"
#include "gromacs/utility/cstringutil.h"
#include "gromacs/utility/fatalerror.h"
#include "gromacs/utility/futil.h"
#include "gromacs/utility/gmxassert.h"
#include "gromacs/utility/smalloc.h"

using gmx::RVec;

typedef struct {
    char *name;
    int   natoms;
    int   nmol;
    int   i, i0;
    int   res0;
} t_moltypes;

static void sort_molecule(t_atoms **atoms_solvt, std::vector<RVec> *x,
                          std::vector<RVec> *v)
{
    int         atnr, i, j, moltp = 0, nrmoltypes, resi_o, resi_n, resnr;
    t_moltypes *moltypes;
    t_atoms    *atoms, *newatoms;

    fprintf(stderr, "Sorting configuration\n");

    atoms = *atoms_solvt;

    /* copy each residue from *atoms to a molecule in *molecule */
    moltypes   = nullptr;
    nrmoltypes = 0;
    for (i = 0; i < atoms->nr; i++)
    {
        if ( (i == 0) || (atoms->atom[i].resind != atoms->atom[i-1].resind) )
        {
            /* see if this was a molecule type we haven't had yet: */
            moltp = -1;
            for (j = 0; (j < nrmoltypes) && (moltp == -1); j++)
            {
                /* moltypes is guaranteed to be allocated because otherwise
                 * nrmoltypes is 0. */
                if (strcmp(*(atoms->resinfo[atoms->atom[i].resind].name), moltypes[j].name) == 0)
                {
                    moltp = j;
                }
            }
            if (moltp == -1)
            {
                moltp = nrmoltypes;
                nrmoltypes++;
                srenew(moltypes, nrmoltypes);
                moltypes[moltp].name = *(atoms->resinfo[atoms->atom[i].resind].name);
                atnr                 = 0;
                while ((i+atnr < atoms->nr) &&
                       (atoms->atom[i].resind == atoms->atom[i+atnr].resind))
                {
                    atnr++;
                }
                moltypes[moltp].natoms = atnr;
                moltypes[moltp].nmol   = 0;
            }
            moltypes[moltp].nmol++;
        }
    }

    fprintf(stderr, "Found %d%s molecule type%s:\n",
            nrmoltypes, nrmoltypes == 1 ? "" : " different", nrmoltypes == 1 ? "" : "s");
    for (j = 0; j < nrmoltypes; j++)
    {
        if (j == 0)
        {
            moltypes[j].res0 = 0;
        }
        else
        {
            moltypes[j].res0 = moltypes[j-1].res0+moltypes[j-1].nmol;
        }
        fprintf(stderr, "%7s (%4d atoms): %5d residues\n",
                moltypes[j].name, moltypes[j].natoms, moltypes[j].nmol);
    }

    /* if we have only 1 moleculetype, we don't have to sort */
    if (nrmoltypes > 1)
    {
        /* find out which molecules should go where: */
        moltypes[0].i = moltypes[0].i0 = 0;
        for (j = 1; j < nrmoltypes; j++)
        {
            moltypes[j].i      =
                moltypes[j].i0 =
                    moltypes[j-1].i0+moltypes[j-1].natoms*moltypes[j-1].nmol;
        }

        /* now put them there: */
        snew(newatoms, 1);
        init_t_atoms(newatoms, atoms->nr, FALSE);
        newatoms->nres = atoms->nres;
        snew(newatoms->resinfo, atoms->nres);
        std::vector<RVec> newx(x->size());
        std::vector<RVec> newv(v->size());

        resi_n = 0;
        resnr  = 1;
        j      = 0;
        for (moltp = 0; moltp < nrmoltypes; moltp++)
        {
            i = 0;
            while (i < atoms->nr)
            {
                resi_o = atoms->atom[i].resind;
                if (strcmp(*atoms->resinfo[resi_o].name, moltypes[moltp].name) == 0)
                {
                    /* Copy the residue info */
                    newatoms->resinfo[resi_n]    = atoms->resinfo[resi_o];
                    newatoms->resinfo[resi_n].nr = resnr;
                    /* Copy the atom info */
                    do
                    {
                        newatoms->atom[j]        = atoms->atom[i];
                        newatoms->atomname[j]    = atoms->atomname[i];
                        newatoms->atom[j].resind = resi_n;
                        copy_rvec((*x)[i], newx[j]);
                        if (!v->empty())
                        {
                            copy_rvec((*v)[i], newv[j]);
                        }
                        i++;
                        j++;
                    }
                    while (i < atoms->nr && atoms->atom[i].resind == resi_o);
                    /* Increase the new residue counters */
                    resi_n++;
                    resnr++;
                }
                else
                {
                    /* Skip this residue */
                    do
                    {
                        i++;
                    }
                    while (i < atoms->nr && atoms->atom[i].resind == resi_o);
                }
            }
        }

        /* put them back into the original arrays and throw away temporary arrays */
        done_atom(atoms);
        *atoms_solvt = newatoms;
        std::swap(*x, newx);
        std::swap(*v, newv);
    }
    sfree(moltypes);
}

static void rm_res_pbc(const t_atoms *atoms, std::vector<RVec> *x, matrix box)
{
    int  start, nat;
    rvec xcg;

    start = 0;
    nat   = 0;
    clear_rvec(xcg);
    for (int n = 0; n < atoms->nr; n++)
    {
        if (!is_hydrogen(*(atoms->atomname[n])))
        {
            nat++;
            rvec_inc(xcg, (*x)[n]);
        }
        if ( (n+1 == atoms->nr) ||
             (atoms->atom[n+1].resind != atoms->atom[n].resind) )
        {
            /* if nat==0 we have only hydrogens in the solvent,
               we take last coordinate as cg */
            if (nat == 0)
            {
                nat = 1;
                copy_rvec((*x)[n], xcg);
            }
            svmul(1.0/nat, xcg, xcg);
            for (int d = 0; d < DIM; d++)
            {
                while (xcg[d] < 0)
                {
                    for (int i = start; i <= n; i++)
                    {
                        (*x)[i][d] += box[d][d];
                    }
                    xcg[d] += box[d][d];
                }
                while (xcg[d] >= box[d][d])
                {
                    for (int i = start; i <= n; i++)
                    {
                        (*x)[i][d] -= box[d][d];
                    }
                    xcg[d] -= box[d][d];
                }
            }
            start = n+1;
            nat   = 0;
            clear_rvec(xcg);
        }
    }
}

/*! \brief
 * Generates a solvent configuration of desired size by stacking solvent boxes.
 *
 * \param[in,out] atoms      Solvent atoms.
 * \param[in,out] x          Solvent positions.
 * \param[in,out] v          Solvent velocities (`*v` can be NULL).
 * \param[in,out] r          Solvent exclusion radii.
 * \param[in]     box        Initial solvent box.
 * \param[in]     boxTarget  Target box size.
 *
 * The solvent box of desired size is created by stacking the initial box in
 * the smallest k*l*m array that covers the box, and then removing any residue
 * where all atoms are outside the target box (with a small margin).
 * This function does not remove overlap between solvent atoms across the
 * edges.
 *
 * Note that the input configuration should be in the rectangular unit cell and
 * have whole residues.
 */
static void replicateSolventBox(t_atoms *atoms, std::vector<RVec> *x,
                                std::vector<RVec> *v, std::vector<real> *r,
                                const matrix box, const matrix boxTarget)
{
    // Calculate the box multiplication factors.
    ivec n_box;
    int  nmol = 1;
    for (int i = 0; i < DIM; ++i)
    {
        n_box[i] = 1;
        while (n_box[i] * box[i][i] < boxTarget[i][i])
        {
            n_box[i]++;
        }
        nmol *= n_box[i];
    }
    fprintf(stderr, "Will generate new solvent configuration of %dx%dx%d boxes\n",
            n_box[XX], n_box[YY], n_box[ZZ]);

    // Create arrays for storing the generated system (cannot be done in-place
    // in case the target box is smaller than the original in one dimension,
    // but not in all).
    t_atoms           newAtoms;
    init_t_atoms(&newAtoms, 0, FALSE);
    gmx::AtomsBuilder builder(&newAtoms, nullptr);
    builder.reserve(atoms->nr * nmol, atoms->nres * nmol);
    std::vector<RVec> newX(atoms->nr * nmol);
    std::vector<RVec> newV(!v->empty() ? atoms->nr * nmol : 0);
    std::vector<real> newR(atoms->nr * nmol);

    const real        maxRadius = *std::max_element(r->begin(), r->end());
    rvec              boxWithMargin;
    for (int i = 0; i < DIM; ++i)
    {
        // The code below is only interested about the box diagonal.
        boxWithMargin[i] = boxTarget[i][i] + 3*maxRadius;
    }

    for (int ix = 0; ix < n_box[XX]; ++ix)
    {
        rvec delta;
        delta[XX] = ix*box[XX][XX];
        for (int iy = 0; iy < n_box[YY]; ++iy)
        {
            delta[YY] = iy*box[YY][YY];
            for (int iz = 0; iz < n_box[ZZ]; ++iz)
            {
                delta[ZZ] = iz*box[ZZ][ZZ];
                bool bKeepResidue     = false;
                for (int i = 0; i < atoms->nr; ++i)
                {
                    const int newIndex  = builder.currentAtomCount();
                    bool      bKeepAtom = true;
                    for (int m = 0; m < DIM; ++m)
                    {
                        const real newCoord = delta[m] + (*x)[i][m];
                        bKeepAtom         = bKeepAtom && (newCoord < boxWithMargin[m]);
                        newX[newIndex][m] = newCoord;
                    }
                    bKeepResidue = bKeepResidue || bKeepAtom;
                    if (!v->empty())
                    {
                        copy_rvec((*v)[i], newV[newIndex]);
                    }
                    newR[newIndex] = (*r)[i];
                    builder.addAtom(*atoms, i);
                    if (i == atoms->nr - 1
                        || atoms->atom[i+1].resind != atoms->atom[i].resind)
                    {
                        if (bKeepResidue)
                        {
                            builder.finishResidue(atoms->resinfo[atoms->atom[i].resind]);
                        }
                        else
                        {
                            builder.discardCurrentResidue();
                        }
                        // Reset state for the next residue.
                        bKeepResidue     = false;
                    }
                }
            }
        }
    }
    sfree(atoms->atom);
    sfree(atoms->atomname);
    sfree(atoms->resinfo);
    atoms->nr       = newAtoms.nr;
    atoms->nres     = newAtoms.nres;
    atoms->atom     = newAtoms.atom;
    atoms->atomname = newAtoms.atomname;
    atoms->resinfo  = newAtoms.resinfo;

    newX.resize(atoms->nr);
    std::swap(*x, newX);
    if (!v->empty())
    {
        newV.resize(atoms->nr);
        std::swap(*v, newV);
    }
    newR.resize(atoms->nr);
    std::swap(*r, newR);

    fprintf(stderr, "Solvent box contains %d atoms in %d residues\n",
            atoms->nr, atoms->nres);
}

/*! \brief
 * Removes overlap of solvent atoms across the edges.
 *
 * \param[in,out] atoms      Solvent atoms.
 * \param[in,out] x          Solvent positions.
 * \param[in,out] v          Solvent velocities (can be empty).
 * \param[in,out] r          Solvent exclusion radii.
 * \param[in]     pbc        PBC information.
 *
 * Solvent residues that lay on the edges that do not touch the origin are
 * removed if they overlap with other solvent atoms across the PBC.
 * This is done in this way as the assumption is that the input solvent
 * configuration is already equilibrated, and so does not contain any
 * undesirable overlap.  The only overlap that should be removed is caused by
 * cutting the box in half in replicateSolventBox() and leaving a margin of
 * solvent outside those box edges; these atoms can then overlap with those on
 * the opposite box edge in a way that is not part of the pre-equilibrated
 * configuration.
 */
static void removeSolventBoxOverlap(t_atoms *atoms, std::vector<RVec> *x,
                                    std::vector<RVec> *v, std::vector<real> *r,
                                    const t_pbc &pbc)
{
    gmx::AtomsRemover remover(*atoms);

    // TODO: We could limit the amount of pairs searched significantly,
    // since we are only interested in pairs where the positions are on
    // opposite edges.
    const real maxRadius = *std::max_element(r->begin(), r->end());
    gmx::AnalysisNeighborhood           nb;
    nb.setCutoff(2*maxRadius);
    gmx::AnalysisNeighborhoodPositions  pos(*x);
    gmx::AnalysisNeighborhoodSearch     search     = nb.initSearch(&pbc, pos);
    gmx::AnalysisNeighborhoodPairSearch pairSearch = search.startPairSearch(pos);
    gmx::AnalysisNeighborhoodPair       pair;
    while (pairSearch.findNextPair(&pair))
    {
        const int  i1 = pair.refIndex();
        const int  i2 = pair.testIndex();
        if (remover.isMarked(i2))
        {
            pairSearch.skipRemainingPairsForTestPosition();
            continue;
        }
        if (remover.isMarked(i1) || atoms->atom[i1].resind == atoms->atom[i2].resind)
        {
            continue;
        }
        if (pair.distance2() < gmx::square((*r)[i1] + (*r)[i2]))
        {
            rvec dx;
            rvec_sub((*x)[i2], (*x)[i1], dx);
            bool bCandidate1 = false, bCandidate2 = false;
            // To satisfy Clang static analyzer.
            GMX_ASSERT(pbc.ndim_ePBC <= DIM, "Too many periodic dimensions");
            for (int d = 0; d < pbc.ndim_ePBC; ++d)
            {
                // If the distance in some dimension is larger than the
                // cutoff, then it means that the distance has been computed
                // over the PBC.  Mark the position with a larger coordinate
                // for potential removal.
                if (dx[d] > maxRadius)
                {
                    bCandidate2 = true;
                }
                else if (dx[d] < -maxRadius)
                {
                    bCandidate1 = true;
                }
            }
            // Only mark one of the positions for removal if both were
            // candidates.
            if (bCandidate2 && (!bCandidate1 || i2 > i1))
            {
                remover.markResidue(*atoms, i2, true);
                pairSearch.skipRemainingPairsForTestPosition();
            }
            else if (bCandidate1)
            {
                remover.markResidue(*atoms, i1, true);
            }
        }
    }

    remover.removeMarkedElements(x);
    if (!v->empty())
    {
        remover.removeMarkedElements(v);
    }
    remover.removeMarkedElements(r);
    const int originalAtomCount = atoms->nr;
    remover.removeMarkedAtoms(atoms);
    fprintf(stderr, "Removed %d solvent atoms due to solvent-solvent overlap\n",
            originalAtomCount - atoms->nr);
}

/*! \brief
 * Remove all solvent molecules outside a give radius from the solute.
 *
 * \param[in,out] atoms     Solvent atoms.
 * \param[in,out] x_solvent Solvent positions.
 * \param[in,out] v_solvent Solvent velocities.
 * \param[in,out] r         Atomic exclusion radii.
 * \param[in]     pbc       PBC information.
 * \param[in]     x_solute  Solute positions.
 * \param[in]     rshell    The radius outside the solute molecule.
 */
static void removeSolventOutsideShell(t_atoms                 *atoms,
                                      std::vector<RVec>       *x_solvent,
                                      std::vector<RVec>       *v_solvent,
                                      std::vector<real>       *r,
                                      const t_pbc             &pbc,
                                      const std::vector<RVec> &x_solute,
                                      real                     rshell)
{
    gmx::AtomsRemover                   remover(*atoms);
    gmx::AnalysisNeighborhood           nb;
    nb.setCutoff(rshell);
    gmx::AnalysisNeighborhoodPositions  posSolute(x_solute);
    gmx::AnalysisNeighborhoodSearch     search     = nb.initSearch(&pbc, posSolute);
    gmx::AnalysisNeighborhoodPositions  pos(*x_solvent);
    gmx::AnalysisNeighborhoodPairSearch pairSearch = search.startPairSearch(pos);
    gmx::AnalysisNeighborhoodPair       pair;

    // Remove everything
    remover.markAll();
    // Now put back those within the shell without checking for overlap
    while (pairSearch.findNextPair(&pair))
    {
        remover.markResidue(*atoms, pair.testIndex(), false);
        pairSearch.skipRemainingPairsForTestPosition();
    }
    remover.removeMarkedElements(x_solvent);
    if (!v_solvent->empty())
    {
        remover.removeMarkedElements(v_solvent);
    }
    remover.removeMarkedElements(r);
    const int originalAtomCount = atoms->nr;
    remover.removeMarkedAtoms(atoms);
    fprintf(stderr, "Removed %d solvent atoms more than %f nm from solute.\n",
            originalAtomCount - atoms->nr, rshell);
}

/*! \brief
 * Removes solvent molecules that overlap with the solute.
 *
 * \param[in,out] atoms    Solvent atoms.
 * \param[in,out] x        Solvent positions.
 * \param[in,out] v        Solvent velocities (can be empty).
 * \param[in,out] r        Solvent exclusion radii.
 * \param[in]     pbc      PBC information.
 * \param[in]     x_solute Solute positions.
 * \param[in]     r_solute Solute exclusion radii.
 */
static void removeSolventOverlappingWithSolute(t_atoms                 *atoms,
                                               std::vector<RVec>       *x,
                                               std::vector<RVec>       *v,
                                               std::vector<real>       *r,
                                               const t_pbc             &pbc,
                                               const std::vector<RVec> &x_solute,
                                               const std::vector<real> &r_solute)
{
    gmx::AtomsRemover             remover(*atoms);
    const real                    maxRadius1
        = *std::max_element(r->begin(), r->end());
    const real                    maxRadius2
        = *std::max_element(r_solute.begin(), r_solute.end());

    // Now check for overlap.
    gmx::AnalysisNeighborhood           nb;
    gmx::AnalysisNeighborhoodPair       pair;
    nb.setCutoff(maxRadius1 + maxRadius2);
    gmx::AnalysisNeighborhoodPositions  posSolute(x_solute);
    gmx::AnalysisNeighborhoodSearch     search     = nb.initSearch(&pbc, posSolute);
    gmx::AnalysisNeighborhoodPositions  pos(*x);
    gmx::AnalysisNeighborhoodPairSearch pairSearch = search.startPairSearch(pos);
    while (pairSearch.findNextPair(&pair))
    {
        if (remover.isMarked(pair.testIndex()))
        {
            pairSearch.skipRemainingPairsForTestPosition();
            continue;
        }
        const real r1      = r_solute[pair.refIndex()];
        const real r2      = (*r)[pair.testIndex()];
        const bool bRemove = (pair.distance2() < gmx::square(r1 + r2));
        remover.markResidue(*atoms, pair.testIndex(), bRemove);
    }

    remover.removeMarkedElements(x);
    if (!v->empty())
    {
        remover.removeMarkedElements(v);
    }
    remover.removeMarkedElements(r);
    const int originalAtomCount = atoms->nr;
    remover.removeMarkedAtoms(atoms);
    fprintf(stderr, "Removed %d solvent atoms due to solute-solvent overlap\n",
            originalAtomCount - atoms->nr);
}

/*! \brief
 * Removes a given number of solvent residues.
 *
 * \param[in,out] atoms           Solvent atoms.
 * \param[in,out] x               Solvent positions.
 * \param[in,out] v               Solvent velocities (can be empty).
 * \param[in]     numberToRemove  Number of residues to remove.
 *
 * This function is called last in the process of creating the solvent box,
 * so it does not operate on the exclusion radii, as no code after this needs
 * them.
 */
static void removeExtraSolventMolecules(t_atoms *atoms, std::vector<RVec> *x,
                                        std::vector<RVec> *v,
                                        int numberToRemove)
{
    gmx::AtomsRemover remover(*atoms);
    // TODO: It might be nicer to remove a random set of residues, but
    // in practice this should give a roughly uniform spatial distribution.
    const int stride = atoms->nr / numberToRemove;
    for (int i = 0; i < numberToRemove; ++i)
    {
        int atomIndex = (i+1)*stride - 1;
        while (remover.isMarked(atomIndex))
        {
            ++atomIndex;
            if (atomIndex == atoms->nr)
            {
                atomIndex = 0;
            }
        }
        remover.markResidue(*atoms, atomIndex, true);
    }
    remover.removeMarkedElements(x);
    if (!v->empty())
    {
        remover.removeMarkedElements(v);
    }
    remover.removeMarkedAtoms(atoms);
}

static void add_solv(const char *fn, t_topology *top,
                     std::vector<RVec> *x, std::vector<RVec> *v,
                     int ePBC, matrix box, gmx_atomprop_t aps,
                     real defaultDistance, real scaleFactor,
                     real rshell, int max_sol)
{
    t_topology       *top_solvt;
    std::vector<RVec> x_solvt;
    std::vector<RVec> v_solvt;
    int               ePBC_solvt;
    matrix            box_solvt;

    char             *filename = gmxlibfn(fn);
    snew(top_solvt, 1);
    readConformation(filename, top_solvt, &x_solvt, !v->empty() ? &v_solvt : nullptr,
                     &ePBC_solvt, box_solvt, "solvent");
    if (gmx::boxIsZero(box_solvt))
    {
        gmx_fatal(FARGS, "No box information for solvent in %s, please use a properly formatted file\n",
                  filename);
    }
    t_atoms *atoms_solvt = &top_solvt->atoms;
    if (0 == atoms_solvt->nr)
    {
        gmx_fatal(FARGS, "No solvent in %s, please check your input\n", filename);
    }
    sfree(filename);
    fprintf(stderr, "\n");

    /* initialise distance arrays for solvent configuration */
    fprintf(stderr, "Initialising inter-atomic distances...\n");
    const std::vector<real> exclusionDistances(
            makeExclusionDistances(&top->atoms, aps, defaultDistance, scaleFactor));
    std::vector<real>       exclusionDistances_solvt(
            makeExclusionDistances(atoms_solvt, aps, defaultDistance, scaleFactor));

    /* generate a new solvent configuration */
    fprintf(stderr, "Generating solvent configuration\n");
    t_pbc pbc;
    set_pbc(&pbc, ePBC, box);
    if (!gmx::boxesAreEqual(box_solvt, box))
    {
        if (TRICLINIC(box_solvt))
        {
            gmx_fatal(FARGS, "Generating from non-rectangular solvent boxes is currently not supported.\n"
                      "You can try to pass the same box for -cp and -cs.");
        }
        /* apply pbc for solvent configuration for whole molecules */
        rm_res_pbc(atoms_solvt, &x_solvt, box_solvt);
        replicateSolventBox(atoms_solvt, &x_solvt, &v_solvt, &exclusionDistances_solvt,
                            box_solvt, box);
        if (ePBC != epbcNONE)
        {
            removeSolventBoxOverlap(atoms_solvt, &x_solvt, &v_solvt, &exclusionDistances_solvt, pbc);
        }
    }
    if (top->atoms.nr > 0)
    {
        if (rshell > 0.0)
        {
            removeSolventOutsideShell(atoms_solvt, &x_solvt,  &v_solvt,
                                      &exclusionDistances_solvt, pbc, *x, rshell);
        }
        removeSolventOverlappingWithSolute(atoms_solvt, &x_solvt, &v_solvt,
                                           &exclusionDistances_solvt, pbc, *x,
                                           exclusionDistances);
    }

    if (max_sol > 0 && atoms_solvt->nres > max_sol)
    {
        const int numberToRemove = atoms_solvt->nres - max_sol;
        removeExtraSolventMolecules(atoms_solvt, &x_solvt, &v_solvt, numberToRemove);
    }

    /* Sort the solvent mixture, not the protein... */
    sort_molecule(&atoms_solvt, &x_solvt, &v_solvt);

    // Merge the two configurations.
    x->insert(x->end(), x_solvt.begin(), x_solvt.end());
    if (!v->empty())
    {
        v->insert(v->end(), v_solvt.begin(), v_solvt.end());
    }
    {
        gmx::AtomsBuilder builder(&top->atoms, &top->symtab);
        builder.mergeAtoms(*atoms_solvt);
    }
    fprintf(stderr, "Generated solvent containing %d atoms in %d residues\n",
            atoms_solvt->nr, atoms_solvt->nres);

    done_top(top_solvt);
    sfree(top_solvt);
}

static void update_top(t_atoms *atoms, int firstSolventResidueIndex, matrix box, int NFILE, t_filenm fnm[],
                       gmx_atomprop_t aps)
{
<<<<<<< HEAD
    FILE       *fpin, *fpout;
    char        buf[STRLEN], buf2[STRLEN], *temp;
    const char *topinout;
    int         line;
    bool        bSystem, bMolecules, bSkip;
    int         i, nsol = 0;
    double      mtot;
    real        vol, mm;

    for (i = 0; (i < atoms->nres); i++)
    {
        /* calculate number of SOLvent molecules */
        if ( (strcmp(*atoms->resinfo[i].name, "SOL") == 0) ||
             (strcmp(*atoms->resinfo[i].name, "WAT") == 0) ||
             (strcmp(*atoms->resinfo[i].name, "HOH") == 0) )
        {
            nsol++;
        }
    }
    mtot = 0;
=======
    FILE        *fpin, *fpout;
    char         buf[STRLEN], buf2[STRLEN], *temp;
    const char  *topinout;
    int          line;
    gmx_bool     bSystem;
    int          i;
    double       mtot;
    real         vol, mm;

    int          nsol                     =  atoms->nres - firstSolventResidueIndex;

    mtot                     = 0;
>>>>>>> 770186e3
    for (i = 0; (i < atoms->nr); i++)
    {
        gmx_atomprop_query(aps, epropMass,
                           *atoms->resinfo[atoms->atom[i].resind].name,
                           *atoms->atomname[i], &mm);
        mtot += mm;
    }

    vol = det(box);

    fprintf(stderr, "Volume                 :  %10g (nm^3)\n", vol);
    fprintf(stderr, "Density                :  %10g (g/l)\n",
            (mtot*1e24)/(AVOGADRO*vol));
    fprintf(stderr, "Number of solvent molecules:  %5d   \n\n", nsol);

    /* open topology file and append sol molecules */
    topinout  = ftp2fn(efTOP, NFILE, fnm);
    if (ftp2bSet(efTOP, NFILE, fnm) )
    {
        char temporary_filename[STRLEN];
        strncpy(temporary_filename, "temp.topXXXXXX", STRLEN);

        fprintf(stderr, "Processing topology\n");
        fpin    = gmx_ffopen(topinout, "r");
        fpout   = gmx_fopen_temporary(temporary_filename);
        line    = 0;
<<<<<<< HEAD
        bSystem = bMolecules = false;
        while (fgets(buf, STRLEN, fpin))
        {
            bSkip = false;
=======
        bSystem = FALSE;
        while (fgets(buf, STRLEN, fpin))
        {
>>>>>>> 770186e3
            line++;
            strcpy(buf2, buf);
            if ((temp = strchr(buf2, '\n')) != nullptr)
            {
                temp[0] = '\0';
            }
            ltrim(buf2);
            if (buf2[0] == '[')
            {
                buf2[0] = ' ';
                if ((temp = strchr(buf2, '\n')) != nullptr)
                {
                    temp[0] = '\0';
                }
                rtrim(buf2);
                if (buf2[strlen(buf2)-1] == ']')
                {
                    buf2[strlen(buf2)-1] = '\0';
                    ltrim(buf2);
                    rtrim(buf2);
                    bSystem    = (gmx_strcasecmp(buf2, "system") == 0);
                }
            }
            else if (bSystem && nsol && (buf[0] != ';') )
            {
                /* if sol present, append "in water" to system name */
                rtrim(buf2);
                if (buf2[0] && (!strstr(buf2, " water")) )
                {
                    sprintf(buf, "%s in water\n", buf2);
                    bSystem = false;
                }
            }
            fprintf(fpout, "%s", buf);
        }
        gmx_ffclose(fpin);

        // Add new solvent molecules to the topology
        if (nsol > 0)
        {
            std::string currRes  = *atoms->resinfo[firstSolventResidueIndex].name;
            int         resCount = 0;

            // Iterate through solvent molecules and increment a count until new resname found
            for (int i = firstSolventResidueIndex; i < atoms->nres; i++)
            {
                if ((currRes.compare(*atoms->resinfo[i].name) == 0))
                {
<<<<<<< HEAD
                    sscanf(buf, "%*4095s %20d", &i);
                    nsol -= i;
                    if (nsol < 0)
                    {
                        bSkip = true;
                        nsol += i;
                    }
=======
                    resCount += 1;
>>>>>>> 770186e3
                }
                else
                {
                    // Change topology and restart count
                    fprintf(stdout, "Adding line for %d solvent molecules with resname (%s) to "
                            "topology file (%s)\n", resCount, currRes.c_str(), topinout);
                    fprintf(fpout, "%-15s %5d\n", currRes.c_str(), resCount);
                    currRes  = *atoms->resinfo[i].name;
                    resCount = 1;
                }
            }
            // One more print needed for last residue type
            fprintf(stdout, "Adding line for %d solvent molecules with resname (%s) to "
                    "topology file (%s)\n", resCount, currRes.c_str(), topinout);
            fprintf(fpout, "%-15s %5d\n", currRes.c_str(), resCount);
        }
        gmx_ffclose(fpout);
        make_backup(topinout);
        gmx_file_rename(temporary_filename, topinout);
    }
}

int gmx_solvate(int argc, char *argv[])
{
    const char *desc[] = {
        "[THISMODULE] can do one of 2 things:[PAR]",

        "1) Generate a box of solvent. Specify [TT]-cs[tt] and [TT]-box[tt].",
        "Or specify [TT]-cs[tt] and [TT]-cp[tt] with a structure file with",
        "a box, but without atoms.[PAR]",

        "2) Solvate a solute configuration, e.g. a protein, in a bath of solvent ",
        "molecules. Specify [TT]-cp[tt] (solute) and [TT]-cs[tt] (solvent). ",
        "The box specified in the solute coordinate file ([TT]-cp[tt]) is used,",
        "unless [TT]-box[tt] is set.",
        "If you want the solute to be centered in the box,",
        "the program [gmx-editconf] has sophisticated options",
        "to change the box dimensions and center the solute.",
        "Solvent molecules are removed from the box where the ",
        "distance between any atom of the solute molecule(s) and any atom of ",
        "the solvent molecule is less than the sum of the scaled van der Waals",
        "radii of both atoms. A database ([TT]vdwradii.dat[tt]) of van der",
        "Waals radii is read by the program, and the resulting radii scaled",
        "by [TT]-scale[tt]. If radii are not found in the database, those",
        "atoms are assigned the (pre-scaled) distance [TT]-radius[tt].",
        "Note that the usefulness of those radii depends on the atom names,",
        "and thus varies widely with force field.",
        "",
        "The default solvent is Simple Point Charge water (SPC), with coordinates ",
        "from [TT]$GMXLIB/spc216.gro[tt]. These coordinates can also be used",
        "for other 3-site water models, since a short equibilibration will remove",
        "the small differences between the models.",
        "Other solvents are also supported, as well as mixed solvents. The",
        "only restriction to solvent types is that a solvent molecule consists",
        "of exactly one residue. The residue information in the coordinate",
        "files is used, and should therefore be more or less consistent.",
        "In practice this means that two subsequent solvent molecules in the ",
        "solvent coordinate file should have different residue number.",
        "The box of solute is built by stacking the coordinates read from",
        "the coordinate file. This means that these coordinates should be ",
        "equlibrated in periodic boundary conditions to ensure a good",
        "alignment of molecules on the stacking interfaces.",
        "The [TT]-maxsol[tt] option simply adds only the first [TT]-maxsol[tt]",
        "solvent molecules and leaves out the rest that would have fitted",
        "into the box. This can create a void that can cause problems later.",
        "Choose your volume wisely.[PAR]",

        "Setting [TT]-shell[tt] larger than zero will place a layer of water of",
        "the specified thickness (nm) around the solute. Hint: it is a good",
        "idea to put the protein in the center of a box first (using [gmx-editconf]).",
        "[PAR]",

        "Finally, [THISMODULE] will optionally remove lines from your topology file in ",
        "which a number of solvent molecules is already added, and adds a ",
        "line with the total number of solvent molecules in your coordinate file."
    };

    const char *bugs[] = {
        "Molecules must be whole in the initial configurations.",
    };

    /* parameter data */
    gmx_bool       bProt, bBox;
    const char    *conf_prot, *confout;
    gmx_atomprop_t aps;

    /* solute configuration data */
    t_topology *top;
    int         ePBC = -1;
    matrix      box;

    t_filenm    fnm[] = {
        { efSTX, "-cp", "protein", ffOPTRD },
        { efSTX, "-cs", "spc216",  ffLIBRD},
        { efSTO, nullptr,  nullptr,      ffWRITE},
        { efTOP, nullptr,  nullptr,      ffOPTRW},
    };
#define NFILE asize(fnm)

    real              defaultDistance          = 0.105, r_shell = 0, scaleFactor = 0.57;
    rvec              new_box                  = {0.0, 0.0, 0.0};
    gmx_bool          bReadV                   = FALSE;
    int               max_sol                  = 0;
    int               firstSolventResidueIndex = 0;
    gmx_output_env_t *oenv;
    t_pargs           pa[]              = {
        { "-box",    FALSE, etRVEC, {new_box},
          "Box size (in nm)" },
        { "-radius",   FALSE, etREAL, {&defaultDistance},
          "Default van der Waals distance"},
        { "-scale", FALSE, etREAL, {&scaleFactor},
          "Scale factor to multiply Van der Waals radii from the database in share/gromacs/top/vdwradii.dat. The default value of 0.57 yields density close to 1000 g/l for proteins in water." },
        { "-shell",  FALSE, etREAL, {&r_shell},
          "Thickness of optional water layer around solute" },
        { "-maxsol", FALSE, etINT,  {&max_sol},
          "Maximum number of solvent molecules to add if they fit in the box. If zero (default) this is ignored" },
        { "-vel",    FALSE, etBOOL, {&bReadV},
          "Keep velocities from input solute and solvent" },
    };

    if (!parse_common_args(&argc, argv, 0, NFILE, fnm, asize(pa), pa,
                           asize(desc), desc, asize(bugs), bugs, &oenv))
    {
        return 0;
    }

    const char *solventFileName = opt2fn("-cs", NFILE, fnm);
    bProt     = opt2bSet("-cp", NFILE, fnm);
    bBox      = opt2parg_bSet("-box", asize(pa), pa);

    /* check input */
    if (!bProt && !bBox)
    {
        gmx_fatal(FARGS, "When no solute (-cp) is specified, "
                  "a box size (-box) must be specified");
    }

    aps = gmx_atomprop_init();

    std::vector<RVec> x;
    std::vector<RVec> v;
    snew(top, 1);
    if (bProt)
    {
        /* Generate a solute configuration */
        conf_prot = opt2fn("-cp", NFILE, fnm);
        readConformation(conf_prot, top, &x,
                         bReadV ? &v : nullptr, &ePBC, box, "solute");
        if (bReadV && v.empty())
        {
            fprintf(stderr, "Note: no velocities found\n");
        }
        if (top->atoms.nr == 0)
        {
            fprintf(stderr, "Note: no atoms in %s\n", conf_prot);
            bProt = FALSE;
        }
        else
        {
            firstSolventResidueIndex = top->atoms.nres;
        }
    }
    if (bBox)
    {
        ePBC = epbcXYZ;
        clear_mat(box);
        box[XX][XX] = new_box[XX];
        box[YY][YY] = new_box[YY];
        box[ZZ][ZZ] = new_box[ZZ];
    }
    if (det(box) == 0)
    {
        gmx_fatal(FARGS, "Undefined solute box.\nCreate one with gmx editconf "
                  "or give explicit -box command line option");
    }

    add_solv(solventFileName, top, &x, &v, ePBC, box,
             aps, defaultDistance, scaleFactor, r_shell, max_sol);

    /* write new configuration 1 to file confout */
    confout = ftp2fn(efSTO, NFILE, fnm);
    fprintf(stderr, "Writing generated configuration to %s\n", confout);
    const char *outputTitle = (bProt ? *top->name : "Generated by gmx solvate");
    write_sto_conf(confout, outputTitle, &top->atoms, as_rvec_array(x.data()),
                   !v.empty() ? as_rvec_array(v.data()) : nullptr, ePBC, box);

    /* print size of generated configuration */
    fprintf(stderr, "\nOutput configuration contains %d atoms in %d residues\n",
            top->atoms.nr, top->atoms.nres);
    update_top(&top->atoms, firstSolventResidueIndex, box, NFILE, fnm, aps);

    gmx_atomprop_destroy(aps);
    done_top(top);
    sfree(top);
    output_env_done(oenv);

    return 0;
}<|MERGE_RESOLUTION|>--- conflicted
+++ resolved
@@ -731,41 +731,18 @@
 static void update_top(t_atoms *atoms, int firstSolventResidueIndex, matrix box, int NFILE, t_filenm fnm[],
                        gmx_atomprop_t aps)
 {
-<<<<<<< HEAD
-    FILE       *fpin, *fpout;
-    char        buf[STRLEN], buf2[STRLEN], *temp;
-    const char *topinout;
-    int         line;
-    bool        bSystem, bMolecules, bSkip;
-    int         i, nsol = 0;
-    double      mtot;
-    real        vol, mm;
-
-    for (i = 0; (i < atoms->nres); i++)
-    {
-        /* calculate number of SOLvent molecules */
-        if ( (strcmp(*atoms->resinfo[i].name, "SOL") == 0) ||
-             (strcmp(*atoms->resinfo[i].name, "WAT") == 0) ||
-             (strcmp(*atoms->resinfo[i].name, "HOH") == 0) )
-        {
-            nsol++;
-        }
-    }
-    mtot = 0;
-=======
     FILE        *fpin, *fpout;
     char         buf[STRLEN], buf2[STRLEN], *temp;
     const char  *topinout;
     int          line;
-    gmx_bool     bSystem;
+    bool         bSystem;
     int          i;
     double       mtot;
     real         vol, mm;
 
-    int          nsol                     =  atoms->nres - firstSolventResidueIndex;
-
-    mtot                     = 0;
->>>>>>> 770186e3
+    int          nsol = atoms->nres - firstSolventResidueIndex;
+
+    mtot = 0;
     for (i = 0; (i < atoms->nr); i++)
     {
         gmx_atomprop_query(aps, epropMass,
@@ -792,16 +769,9 @@
         fpin    = gmx_ffopen(topinout, "r");
         fpout   = gmx_fopen_temporary(temporary_filename);
         line    = 0;
-<<<<<<< HEAD
-        bSystem = bMolecules = false;
+        bSystem = false;
         while (fgets(buf, STRLEN, fpin))
         {
-            bSkip = false;
-=======
-        bSystem = FALSE;
-        while (fgets(buf, STRLEN, fpin))
-        {
->>>>>>> 770186e3
             line++;
             strcpy(buf2, buf);
             if ((temp = strchr(buf2, '\n')) != nullptr)
@@ -850,17 +820,7 @@
             {
                 if ((currRes.compare(*atoms->resinfo[i].name) == 0))
                 {
-<<<<<<< HEAD
-                    sscanf(buf, "%*4095s %20d", &i);
-                    nsol -= i;
-                    if (nsol < 0)
-                    {
-                        bSkip = true;
-                        nsol += i;
-                    }
-=======
                     resCount += 1;
->>>>>>> 770186e3
                 }
                 else
                 {
