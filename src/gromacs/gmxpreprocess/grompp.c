/*
 * This file is part of the GROMACS molecular simulation package.
 *
 * Copyright (c) 1991-2000, University of Groningen, The Netherlands.
 * Copyright (c) 2001-2004, The GROMACS development team.
 * Copyright (c) 2013,2014,2015, by the GROMACS development team, led by
 * Mark Abraham, David van der Spoel, Berk Hess, and Erik Lindahl,
 * and including many others, as listed in the AUTHORS file in the
 * top-level source directory and at http://www.gromacs.org.
 *
 * GROMACS is free software; you can redistribute it and/or
 * modify it under the terms of the GNU Lesser General Public License
 * as published by the Free Software Foundation; either version 2.1
 * of the License, or (at your option) any later version.
 *
 * GROMACS is distributed in the hope that it will be useful,
 * but WITHOUT ANY WARRANTY; without even the implied warranty of
 * MERCHANTABILITY or FITNESS FOR A PARTICULAR PURPOSE.  See the GNU
 * Lesser General Public License for more details.
 *
 * You should have received a copy of the GNU Lesser General Public
 * License along with GROMACS; if not, see
 * http://www.gnu.org/licenses, or write to the Free Software Foundation,
 * Inc., 51 Franklin Street, Fifth Floor, Boston, MA  02110-1301  USA.
 *
 * If you want to redistribute modifications to GROMACS, please
 * consider that scientific software is very special. Version
 * control is crucial - bugs must be traceable. We will be happy to
 * consider code for inclusion in the official distribution, but
 * derived work must not be called official GROMACS. Details are found
 * in the README & COPYING files - if they are missing, get the
 * official version at http://www.gromacs.org.
 *
 * To help us fund GROMACS development, we humbly ask that you cite
 * the research papers on the package. Check out http://www.gromacs.org.
 */
#include "gmxpre.h"

#include "grompp.h"

#include <assert.h>
#include <errno.h>
#include <limits.h>
#include <math.h>
#include <string.h>

#include <sys/types.h>

#include "gromacs/commandline/pargs.h"
#include "gromacs/fileio/confio.h"
#include "gromacs/fileio/enxio.h"
#include "gromacs/fileio/gmxfio.h"
#include "gromacs/fileio/tpxio.h"
#include "gromacs/fileio/trnio.h"
#include "gromacs/fileio/trxio.h"
#include "gromacs/gmxpreprocess/add_par.h"
#include "gromacs/gmxpreprocess/convparm.h"
#include "gromacs/gmxpreprocess/gen_maxwell_velocities.h"
#include "gromacs/gmxpreprocess/gpp_atomtype.h"
#include "gromacs/gmxpreprocess/grompp-impl.h"
#include "gromacs/gmxpreprocess/readir.h"
#include "gromacs/gmxpreprocess/sortwater.h"
#include "gromacs/gmxpreprocess/tomorse.h"
#include "gromacs/gmxpreprocess/topio.h"
#include "gromacs/gmxpreprocess/toputil.h"
#include "gromacs/gmxpreprocess/vsite_parm.h"
#include "gromacs/imd/imd.h"
#include "gromacs/legacyheaders/calcgrid.h"
#include "gromacs/legacyheaders/genborn.h"
#include "gromacs/legacyheaders/macros.h"
#include "gromacs/legacyheaders/names.h"
#include "gromacs/legacyheaders/perf_est.h"
#include "gromacs/legacyheaders/splitter.h"
#include "gromacs/legacyheaders/txtdump.h"
#include "gromacs/legacyheaders/warninp.h"
#include "gromacs/math/vec.h"
#include "gromacs/mdlib/calc_verletbuf.h"
#include "gromacs/mdlib/compute_io.h"
#include "gromacs/pbcutil/pbc.h"
#include "gromacs/random/random.h"
#include "gromacs/topology/mtop_util.h"
#include "gromacs/topology/symtab.h"
#include "gromacs/topology/topology.h"
#include "gromacs/utility/cstringutil.h"
#include "gromacs/utility/fatalerror.h"
#include "gromacs/utility/futil.h"
#include "gromacs/utility/smalloc.h"
#include "gromacs/utility/snprintf.h"

static int rm_interactions(int ifunc, int nrmols, t_molinfo mols[])
{
    int  i, n;

    n = 0;
    /* For all the molecule types */
    for (i = 0; i < nrmols; i++)
    {
        n += mols[i].plist[ifunc].nr;
        mols[i].plist[ifunc].nr = 0;
    }
    return n;
}

static int check_atom_names(const char *fn1, const char *fn2,
                            gmx_mtop_t *mtop, t_atoms *at)
{
    int      mb, m, i, j, nmismatch;
    t_atoms *tat;
#define MAXMISMATCH 20

    if (mtop->natoms != at->nr)
    {
        gmx_incons("comparing atom names");
    }

    nmismatch = 0;
    i         = 0;
    for (mb = 0; mb < mtop->nmolblock; mb++)
    {
        tat = &mtop->moltype[mtop->molblock[mb].type].atoms;
        for (m = 0; m < mtop->molblock[mb].nmol; m++)
        {
            for (j = 0; j < tat->nr; j++)
            {
                if (strcmp( *(tat->atomname[j]), *(at->atomname[i]) ) != 0)
                {
                    if (nmismatch < MAXMISMATCH)
                    {
                        fprintf(stderr,
                                "Warning: atom name %d in %s and %s does not match (%s - %s)\n",
                                i+1, fn1, fn2, *(tat->atomname[j]), *(at->atomname[i]));
                    }
                    else if (nmismatch == MAXMISMATCH)
                    {
                        fprintf(stderr, "(more than %d non-matching atom names)\n", MAXMISMATCH);
                    }
                    nmismatch++;
                }
                i++;
            }
        }
    }

    return nmismatch;
}

static void check_eg_vs_cg(gmx_mtop_t *mtop)
{
    int            astart, mb, m, cg, j, firstj;
    unsigned char  firsteg, eg;
    gmx_moltype_t *molt;

    /* Go through all the charge groups and make sure all their
     * atoms are in the same energy group.
     */

    astart = 0;
    for (mb = 0; mb < mtop->nmolblock; mb++)
    {
        molt = &mtop->moltype[mtop->molblock[mb].type];
        for (m = 0; m < mtop->molblock[mb].nmol; m++)
        {
            for (cg = 0; cg < molt->cgs.nr; cg++)
            {
                /* Get the energy group of the first atom in this charge group */
                firstj  = astart + molt->cgs.index[cg];
                firsteg = ggrpnr(&mtop->groups, egcENER, firstj);
                for (j = molt->cgs.index[cg]+1; j < molt->cgs.index[cg+1]; j++)
                {
                    eg = ggrpnr(&mtop->groups, egcENER, astart+j);
                    if (eg != firsteg)
                    {
                        gmx_fatal(FARGS, "atoms %d and %d in charge group %d of molecule type '%s' are in different energy groups",
                                  firstj+1, astart+j+1, cg+1, *molt->name);
                    }
                }
            }
            astart += molt->atoms.nr;
        }
    }
}

static void check_cg_sizes(const char *topfn, t_block *cgs, warninp_t wi)
{
    int  maxsize, cg;
    char warn_buf[STRLEN];

    maxsize = 0;
    for (cg = 0; cg < cgs->nr; cg++)
    {
        maxsize = max(maxsize, cgs->index[cg+1]-cgs->index[cg]);
    }

    if (maxsize > MAX_CHARGEGROUP_SIZE)
    {
        gmx_fatal(FARGS, "The largest charge group contains %d atoms. The maximum is %d.", maxsize, MAX_CHARGEGROUP_SIZE);
    }
    else if (maxsize > 10)
    {
        set_warning_line(wi, topfn, -1);
        sprintf(warn_buf,
                "The largest charge group contains %d atoms.\n"
                "Since atoms only see each other when the centers of geometry of the charge groups they belong to are within the cut-off distance, too large charge groups can lead to serious cut-off artifacts.\n"
                "For efficiency and accuracy, charge group should consist of a few atoms.\n"
                "For all-atom force fields use: CH3, CH2, CH, NH2, NH, OH, CO2, CO, etc.",
                maxsize);
        warning_note(wi, warn_buf);
    }
}

static void check_bonds_timestep(gmx_mtop_t *mtop, double dt, warninp_t wi)
{
    /* This check is not intended to ensure accurate integration,
     * rather it is to signal mistakes in the mdp settings.
     * A common mistake is to forget to turn on constraints
     * for MD after energy minimization with flexible bonds.
     * This check can also detect too large time steps for flexible water
     * models, but such errors will often be masked by the constraints
     * mdp options, which turns flexible water into water with bond constraints,
     * but without an angle constraint. Unfortunately such incorrect use
     * of water models can not easily be detected without checking
     * for specific model names.
     *
     * The stability limit of leap-frog or velocity verlet is 4.44 steps
     * per oscillational period.
     * But accurate bonds distributions are lost far before that limit.
     * To allow relatively common schemes (although not common with Gromacs)
     * of dt=1 fs without constraints and dt=2 fs with only H-bond constraints
     * we set the note limit to 10.
     */
    int            min_steps_warn = 5;
    int            min_steps_note = 10;
    t_iparams     *ip;
    int            molt;
    gmx_moltype_t *moltype, *w_moltype;
    t_atom        *atom;
    t_ilist       *ilist, *ilb, *ilc, *ils;
    int            ftype;
    int            i, a1, a2, w_a1, w_a2, j;
    real           twopi2, limit2, fc, re, m1, m2, period2, w_period2;
    gmx_bool       bFound, bWater, bWarn;
    char           warn_buf[STRLEN];

    ip = mtop->ffparams.iparams;

    twopi2 = sqr(2*M_PI);

    limit2 = sqr(min_steps_note*dt);

    w_a1      = w_a2 = -1;
    w_period2 = -1.0;

    w_moltype = NULL;
    for (molt = 0; molt < mtop->nmoltype; molt++)
    {
        moltype = &mtop->moltype[molt];
        atom    = moltype->atoms.atom;
        ilist   = moltype->ilist;
        ilc     = &ilist[F_CONSTR];
        ils     = &ilist[F_SETTLE];
        for (ftype = 0; ftype < F_NRE; ftype++)
        {
            if (!(ftype == F_BONDS || ftype == F_G96BONDS || ftype == F_HARMONIC))
            {
                continue;
            }

            ilb = &ilist[ftype];
            for (i = 0; i < ilb->nr; i += 3)
            {
                fc = ip[ilb->iatoms[i]].harmonic.krA;
                re = ip[ilb->iatoms[i]].harmonic.rA;
                if (ftype == F_G96BONDS)
                {
                    /* Convert squared sqaure fc to harmonic fc */
                    fc = 2*fc*re;
                }
                a1 = ilb->iatoms[i+1];
                a2 = ilb->iatoms[i+2];
                m1 = atom[a1].m;
                m2 = atom[a2].m;
                if (fc > 0 && m1 > 0 && m2 > 0)
                {
                    period2 = twopi2*m1*m2/((m1 + m2)*fc);
                }
                else
                {
                    period2 = GMX_FLOAT_MAX;
                }
                if (debug)
                {
                    fprintf(debug, "fc %g m1 %g m2 %g period %g\n",
                            fc, m1, m2, sqrt(period2));
                }
                if (period2 < limit2)
                {
                    bFound = FALSE;
                    for (j = 0; j < ilc->nr; j += 3)
                    {
                        if ((ilc->iatoms[j+1] == a1 && ilc->iatoms[j+2] == a2) ||
                            (ilc->iatoms[j+1] == a2 && ilc->iatoms[j+2] == a1))
                        {
                            bFound = TRUE;
                        }
                    }
                    for (j = 0; j < ils->nr; j += 4)
                    {
                        if ((a1 == ils->iatoms[j+1] || a1 == ils->iatoms[j+2] || a1 == ils->iatoms[j+3]) &&
                            (a2 == ils->iatoms[j+1] || a2 == ils->iatoms[j+2] || a2 == ils->iatoms[j+3]))
                        {
                            bFound = TRUE;
                        }
                    }
                    if (!bFound &&
                        (w_moltype == NULL || period2 < w_period2))
                    {
                        w_moltype = moltype;
                        w_a1      = a1;
                        w_a2      = a2;
                        w_period2 = period2;
                    }
                }
            }
        }
    }

    if (w_moltype != NULL)
    {
        bWarn = (w_period2 < sqr(min_steps_warn*dt));
        /* A check that would recognize most water models */
        bWater = ((*w_moltype->atoms.atomname[0])[0] == 'O' &&
                  w_moltype->atoms.nr <= 5);
        sprintf(warn_buf, "The bond in molecule-type %s between atoms %d %s and %d %s has an estimated oscillational period of %.1e ps, which is less than %d times the time step of %.1e ps.\n"
                "%s",
                *w_moltype->name,
                w_a1+1, *w_moltype->atoms.atomname[w_a1],
                w_a2+1, *w_moltype->atoms.atomname[w_a2],
                sqrt(w_period2), bWarn ? min_steps_warn : min_steps_note, dt,
                bWater ?
                "Maybe you asked for fexible water." :
                "Maybe you forgot to change the constraints mdp option.");
        if (bWarn)
        {
            warning(wi, warn_buf);
        }
        else
        {
            warning_note(wi, warn_buf);
        }
    }
}

static void check_vel(gmx_mtop_t *mtop, rvec v[])
{
    gmx_mtop_atomloop_all_t aloop;
    t_atom                 *atom;
    int                     a;

    aloop = gmx_mtop_atomloop_all_init(mtop);
    while (gmx_mtop_atomloop_all_next(aloop, &a, &atom))
    {
        if (atom->ptype == eptShell ||
            atom->ptype == eptBond  ||
            atom->ptype == eptVSite)
        {
            clear_rvec(v[a]);
        }
    }
}

static void check_shells_inputrec(gmx_mtop_t *mtop,
                                  t_inputrec *ir,
                                  warninp_t   wi)
{
    gmx_mtop_atomloop_all_t aloop;
    t_atom                 *atom;
    int                     a, nshells = 0;
    char                    warn_buf[STRLEN];

    aloop = gmx_mtop_atomloop_all_init(mtop);
    while (gmx_mtop_atomloop_all_next(aloop, &a, &atom))
    {
        if (atom->ptype == eptShell ||
            atom->ptype == eptBond)
        {
            nshells++;
        }
    }
    if (IR_TWINRANGE(*ir) && (nshells > 0))
    {
        snprintf(warn_buf, STRLEN,
                 "The combination of using shells and a twin-range cut-off is not supported");
        warning_error(wi, warn_buf);
    }
    if ((nshells > 0) && (ir->nstcalcenergy != 1))
    {
        set_warning_line(wi, "unknown", -1);
        snprintf(warn_buf, STRLEN,
                 "There are %d shells, changing nstcalcenergy from %d to 1",
                 nshells, ir->nstcalcenergy);
        ir->nstcalcenergy = 1;
        warning(wi, warn_buf);
    }
}

/* TODO Decide whether this function can be consolidated with
 * gmx_mtop_ftype_count */
static gmx_bool nint_ftype(gmx_mtop_t *mtop, t_molinfo *mi, int ftype)
{
    int nint, mb;

    nint = 0;
    for (mb = 0; mb < mtop->nmolblock; mb++)
    {
        nint += mtop->molblock[mb].nmol*mi[mtop->molblock[mb].type].plist[ftype].nr;
    }

    return nint;
}

/* This routine reorders the molecule type array
 * in the order of use in the molblocks,
 * unused molecule types are deleted.
 */
static void renumber_moltypes(gmx_mtop_t *sys,
                              int *nmolinfo, t_molinfo **molinfo)
{
    int       *order, norder, i;
    int        mb, mi;
    t_molinfo *minew;

    snew(order, *nmolinfo);
    norder = 0;
    for (mb = 0; mb < sys->nmolblock; mb++)
    {
        for (i = 0; i < norder; i++)
        {
            if (order[i] == sys->molblock[mb].type)
            {
                break;
            }
        }
        if (i == norder)
        {
            /* This type did not occur yet, add it */
            order[norder] = sys->molblock[mb].type;
            /* Renumber the moltype in the topology */
            norder++;
        }
        sys->molblock[mb].type = i;
    }

    /* We still need to reorder the molinfo structs */
    snew(minew, norder);
    for (mi = 0; mi < *nmolinfo; mi++)
    {
        for (i = 0; i < norder; i++)
        {
            if (order[i] == mi)
            {
                break;
            }
        }
        if (i == norder)
        {
            done_mi(&(*molinfo)[mi]);
        }
        else
        {
            minew[i] = (*molinfo)[mi];
        }
    }
    sfree(*molinfo);

    *nmolinfo = norder;
    *molinfo  = minew;
}

static void molinfo2mtop(int nmi, t_molinfo *mi, gmx_mtop_t *mtop)
{
    int            m;
    gmx_moltype_t *molt;

    mtop->nmoltype = nmi;
    snew(mtop->moltype, nmi);
    for (m = 0; m < nmi; m++)
    {
        molt        = &mtop->moltype[m];
        molt->name  = mi[m].name;
        molt->atoms = mi[m].atoms;
        /* ilists are copied later */
        molt->cgs   = mi[m].cgs;
        molt->excls = mi[m].excls;
    }
}

static void
new_status(const char *topfile, const char *topppfile, const char *confin,
           t_gromppopts *opts, t_inputrec *ir, gmx_bool bZero,
           gmx_bool bGenVel, gmx_bool bVerbose, t_state *state,
           gpp_atomtype_t atype, gmx_mtop_t *sys,
           int *nmi, t_molinfo **mi, t_params plist[],
           int *comb, double *reppow, real *fudgeQQ,
           gmx_bool bMorse,
           warninp_t wi)
{
    t_molinfo      *molinfo = NULL;
    int             nmolblock;
    gmx_molblock_t *molblock, *molbs;
    t_atoms        *confat;
    int             mb, i, nrmols, nmismatch;
    char            buf[STRLEN];
    gmx_bool        bGB = FALSE;
    char            warn_buf[STRLEN];

    init_mtop(sys);

    /* Set gmx_boolean for GB */
    if (ir->implicit_solvent)
    {
        bGB = TRUE;
    }

    /* TOPOLOGY processing */
    sys->name = do_top(bVerbose, topfile, topppfile, opts, bZero, &(sys->symtab),
                       plist, comb, reppow, fudgeQQ,
                       atype, &nrmols, &molinfo, ir,
                       &nmolblock, &molblock, bGB,
                       wi);

    sys->nmolblock = 0;
    snew(sys->molblock, nmolblock);

    sys->natoms = 0;
    for (mb = 0; mb < nmolblock; mb++)
    {
        if (sys->nmolblock > 0 &&
            molblock[mb].type == sys->molblock[sys->nmolblock-1].type)
        {
            /* Merge consecutive blocks with the same molecule type */
            sys->molblock[sys->nmolblock-1].nmol += molblock[mb].nmol;
            sys->natoms += molblock[mb].nmol*sys->molblock[sys->nmolblock-1].natoms_mol;
        }
        else if (molblock[mb].nmol > 0)
        {
            /* Add a new molblock to the topology */
            molbs             = &sys->molblock[sys->nmolblock];
            *molbs            = molblock[mb];
            molbs->natoms_mol = molinfo[molbs->type].atoms.nr;
            molbs->nposres_xA = 0;
            molbs->nposres_xB = 0;
            sys->natoms      += molbs->nmol*molbs->natoms_mol;
            sys->nmolblock++;
        }
    }
    if (sys->nmolblock == 0)
    {
        gmx_fatal(FARGS, "No molecules were defined in the system");
    }

    renumber_moltypes(sys, &nrmols, &molinfo);

    if (bMorse)
    {
        convert_harmonics(nrmols, molinfo, atype);
    }

    if (ir->eDisre == edrNone)
    {
        i = rm_interactions(F_DISRES, nrmols, molinfo);
        if (i > 0)
        {
            set_warning_line(wi, "unknown", -1);
            sprintf(warn_buf, "disre = no, removed %d distance restraints", i);
            warning_note(wi, warn_buf);
        }
    }
    if (opts->bOrire == FALSE)
    {
        i = rm_interactions(F_ORIRES, nrmols, molinfo);
        if (i > 0)
        {
            set_warning_line(wi, "unknown", -1);
            sprintf(warn_buf, "orire = no, removed %d orientation restraints", i);
            warning_note(wi, warn_buf);
        }
    }

    /* Copy structures from msys to sys */
    molinfo2mtop(nrmols, molinfo, sys);

    gmx_mtop_finalize(sys);

    /* COORDINATE file processing */
    if (bVerbose)
    {
        fprintf(stderr, "processing coordinates...\n");
    }

    get_stx_coordnum(confin, &state->natoms);
    if (state->natoms != sys->natoms)
    {
        gmx_fatal(FARGS, "number of coordinates in coordinate file (%s, %d)\n"
                  "             does not match topology (%s, %d)",
                  confin, state->natoms, topfile, sys->natoms);
    }
    else
    {
        /* make space for coordinates and velocities */
        char title[STRLEN];
        snew(confat, 1);
        init_t_atoms(confat, state->natoms, FALSE);
        init_state(state, state->natoms, 0, 0, 0, 0);
        read_stx_conf(confin, title, confat, state->x, state->v, NULL, state->box);
        /* This call fixes the box shape for runs with pressure scaling */
        set_box_rel(ir, state);

        nmismatch = check_atom_names(topfile, confin, sys, confat);
        free_t_atoms(confat, TRUE);
        sfree(confat);

        if (nmismatch)
        {
            sprintf(buf, "%d non-matching atom name%s\n"
                    "atom names from %s will be used\n"
                    "atom names from %s will be ignored\n",
                    nmismatch, (nmismatch == 1) ? "" : "s", topfile, confin);
            warning(wi, buf);
        }

        /* Do more checks, mostly related to constraints */
        if (bVerbose)
        {
            fprintf(stderr, "double-checking input for internal consistency...\n");
        }
        {
            int bHasNormalConstraints = 0 < (nint_ftype(sys, molinfo, F_CONSTR) +
                                             nint_ftype(sys, molinfo, F_CONSTRNC));
            int bHasAnyConstraints = bHasNormalConstraints || 0 < nint_ftype(sys, molinfo, F_SETTLE);
            double_check(ir, state->box,
                         bHasNormalConstraints,
                         bHasAnyConstraints,
                         wi);
        }
    }

    if (bGenVel)
    {
        real                   *mass;
        gmx_mtop_atomloop_all_t aloop;
        t_atom                 *atom;
        unsigned int            useed;

        snew(mass, state->natoms);
        aloop = gmx_mtop_atomloop_all_init(sys);
        while (gmx_mtop_atomloop_all_next(aloop, &i, &atom))
        {
            mass[i] = atom->m;
        }

        useed = opts->seed;
        if (opts->seed == -1)
        {
            useed = (int)gmx_rng_make_seed();
            fprintf(stderr, "Setting gen_seed to %u\n", useed);
        }
        maxwell_speed(opts->tempi, useed, sys, state->v);

        stop_cm(stdout, state->natoms, mass, state->x, state->v);
        sfree(mass);
    }

    *nmi = nrmols;
    *mi  = molinfo;
}

static void copy_state(const char *slog, t_trxframe *fr,
                       gmx_bool bReadVel, t_state *state,
                       double *use_time)
{
    int i;

    if (fr->not_ok & FRAME_NOT_OK)
    {
        gmx_fatal(FARGS, "Can not start from an incomplete frame");
    }
    if (!fr->bX)
    {
        gmx_fatal(FARGS, "Did not find a frame with coordinates in file %s",
                  slog);
    }

    for (i = 0; i < state->natoms; i++)
    {
        copy_rvec(fr->x[i], state->x[i]);
    }
    if (bReadVel)
    {
        if (!fr->bV)
        {
            gmx_incons("Trajecory frame unexpectedly does not contain velocities");
        }
        for (i = 0; i < state->natoms; i++)
        {
            copy_rvec(fr->v[i], state->v[i]);
        }
    }
    if (fr->bBox)
    {
        copy_mat(fr->box, state->box);
    }

    *use_time = fr->time;
}

static void cont_status(const char *slog, const char *ener,
                        gmx_bool bNeedVel, gmx_bool bGenVel, real fr_time,
                        t_inputrec *ir, t_state *state,
                        gmx_mtop_t *sys,
                        const output_env_t oenv)
/* If fr_time == -1 read the last frame available which is complete */
{
    gmx_bool     bReadVel;
    t_trxframe   fr;
    t_trxstatus *fp;
    int          i;
    double       use_time;

    bReadVel = (bNeedVel && !bGenVel);

    fprintf(stderr,
            "Reading Coordinates%s and Box size from old trajectory\n",
            bReadVel ? ", Velocities" : "");
    if (fr_time == -1)
    {
        fprintf(stderr, "Will read whole trajectory\n");
    }
    else
    {
        fprintf(stderr, "Will read till time %g\n", fr_time);
    }
    if (!bReadVel)
    {
        if (bGenVel)
        {
            fprintf(stderr, "Velocities generated: "
                    "ignoring velocities in input trajectory\n");
        }
        read_first_frame(oenv, &fp, slog, &fr, TRX_NEED_X);
    }
    else
    {
        read_first_frame(oenv, &fp, slog, &fr, TRX_NEED_X | TRX_NEED_V);

        if (!fr.bV)
        {
            fprintf(stderr,
                    "\n"
                    "WARNING: Did not find a frame with velocities in file %s,\n"
                    "         all velocities will be set to zero!\n\n", slog);
            for (i = 0; i < sys->natoms; i++)
            {
                clear_rvec(state->v[i]);
            }
            close_trj(fp);
            /* Search for a frame without velocities */
            bReadVel = FALSE;
            read_first_frame(oenv, &fp, slog, &fr, TRX_NEED_X);
        }
    }

    state->natoms = fr.natoms;

    if (sys->natoms != state->natoms)
    {
        gmx_fatal(FARGS, "Number of atoms in Topology "
                  "is not the same as in Trajectory");
    }
    copy_state(slog, &fr, bReadVel, state, &use_time);

    /* Find the appropriate frame */
    while ((fr_time == -1 || fr.time < fr_time) &&
           read_next_frame(oenv, fp, &fr))
    {
        copy_state(slog, &fr, bReadVel, state, &use_time);
    }

    close_trj(fp);

    /* Set the relative box lengths for preserving the box shape.
     * Note that this call can lead to differences in the last bit
     * with respect to using gmx convert-tpr to create a [REF].tpx[ref] file.
     */
    set_box_rel(ir, state);

    fprintf(stderr, "Using frame at t = %g ps\n", use_time);
    fprintf(stderr, "Starting time for run is %g ps\n", ir->init_t);

    if ((ir->epc != epcNO  || ir->etc == etcNOSEHOOVER) && ener)
    {
        get_enx_state(ener, use_time, &sys->groups, ir, state);
        preserve_box_shape(ir, state->box_rel, state->boxv);
    }
}

static void read_posres(gmx_mtop_t *mtop, t_molinfo *molinfo, gmx_bool bTopB,
                        char *fn,
                        int rc_scaling, int ePBC,
                        rvec com,
                        warninp_t wi)
{
    gmx_bool        bFirst = TRUE, *hadAtom;
    rvec           *x, *v, *xp;
    dvec            sum;
    double          totmass;
    t_atoms         dumat;
    matrix          box, invbox;
    int             natoms, npbcdim = 0;
    char            warn_buf[STRLEN], title[STRLEN];
    int             a, i, ai, j, k, mb, nat_molb;
    gmx_molblock_t *molb;
    t_params       *pr, *prfb;
    t_atom         *atom;

    get_stx_coordnum(fn, &natoms);
    if (natoms != mtop->natoms)
    {
        sprintf(warn_buf, "The number of atoms in %s (%d) does not match the number of atoms in the topology (%d). Will assume that the first %d atoms in the topology and %s match.", fn, natoms, mtop->natoms, min(mtop->natoms, natoms), fn);
        warning(wi, warn_buf);
    }
    snew(x, natoms);
    snew(v, natoms);
    init_t_atoms(&dumat, natoms, FALSE);
    read_stx_conf(fn, title, &dumat, x, v, NULL, box);

    npbcdim = ePBC2npbcdim(ePBC);
    clear_rvec(com);
    if (rc_scaling != erscNO)
    {
        copy_mat(box, invbox);
        for (j = npbcdim; j < DIM; j++)
        {
            clear_rvec(invbox[j]);
            invbox[j][j] = 1;
        }
        m_inv_ur0(invbox, invbox);
    }

    /* Copy the reference coordinates to mtop */
    clear_dvec(sum);
    totmass = 0;
    a       = 0;
    snew(hadAtom, natoms);
    for (mb = 0; mb < mtop->nmolblock; mb++)
    {
        molb     = &mtop->molblock[mb];
        nat_molb = molb->nmol*mtop->moltype[molb->type].atoms.nr;
        pr       = &(molinfo[molb->type].plist[F_POSRES]);
        prfb     = &(molinfo[molb->type].plist[F_FBPOSRES]);
        if (pr->nr > 0 || prfb->nr > 0)
        {
            atom = mtop->moltype[molb->type].atoms.atom;
            for (i = 0; (i < pr->nr); i++)
            {
                ai = pr->param[i].AI;
                if (ai >= natoms)
                {
                    gmx_fatal(FARGS, "Position restraint atom index (%d) in moltype '%s' is larger than number of atoms in %s (%d).\n",
                              ai+1, *molinfo[molb->type].name, fn, natoms);
                }
                hadAtom[ai] = TRUE;
                if (rc_scaling == erscCOM)
                {
                    /* Determine the center of mass of the posres reference coordinates */
                    for (j = 0; j < npbcdim; j++)
                    {
                        sum[j] += atom[ai].m*x[a+ai][j];
                    }
                    totmass  += atom[ai].m;
                }
            }
            /* Same for flat-bottomed posres, but do not count an atom twice for COM */
            for (i = 0; (i < prfb->nr); i++)
            {
                ai = prfb->param[i].AI;
                if (ai >= natoms)
                {
                    gmx_fatal(FARGS, "Position restraint atom index (%d) in moltype '%s' is larger than number of atoms in %s (%d).\n",
                              ai+1, *molinfo[molb->type].name, fn, natoms);
                }
                if (rc_scaling == erscCOM && hadAtom[ai] == FALSE)
                {
                    /* Determine the center of mass of the posres reference coordinates */
                    for (j = 0; j < npbcdim; j++)
                    {
                        sum[j] += atom[ai].m*x[a+ai][j];
                    }
                    totmass  += atom[ai].m;
                }
            }
            if (!bTopB)
            {
                molb->nposres_xA = nat_molb;
                snew(molb->posres_xA, molb->nposres_xA);
                for (i = 0; i < nat_molb; i++)
                {
                    copy_rvec(x[a+i], molb->posres_xA[i]);
                }
            }
            else
            {
                molb->nposres_xB = nat_molb;
                snew(molb->posres_xB, molb->nposres_xB);
                for (i = 0; i < nat_molb; i++)
                {
                    copy_rvec(x[a+i], molb->posres_xB[i]);
                }
            }
        }
        a += nat_molb;
    }
    if (rc_scaling == erscCOM)
    {
        if (totmass == 0)
        {
            gmx_fatal(FARGS, "The total mass of the position restraint atoms is 0");
        }
        for (j = 0; j < npbcdim; j++)
        {
            com[j] = sum[j]/totmass;
        }
        fprintf(stderr, "The center of mass of the position restraint coord's is %6.3f %6.3f %6.3f\n", com[XX], com[YY], com[ZZ]);
    }

    if (rc_scaling != erscNO)
    {
        assert(npbcdim <= DIM);

        for (mb = 0; mb < mtop->nmolblock; mb++)
        {
            molb     = &mtop->molblock[mb];
            nat_molb = molb->nmol*mtop->moltype[molb->type].atoms.nr;
            if (molb->nposres_xA > 0 || molb->nposres_xB > 0)
            {
                xp = (!bTopB ? molb->posres_xA : molb->posres_xB);
                for (i = 0; i < nat_molb; i++)
                {
                    for (j = 0; j < npbcdim; j++)
                    {
                        if (rc_scaling == erscALL)
                        {
                            /* Convert from Cartesian to crystal coordinates */
                            xp[i][j] *= invbox[j][j];
                            for (k = j+1; k < npbcdim; k++)
                            {
                                xp[i][j] += invbox[k][j]*xp[i][k];
                            }
                        }
                        else if (rc_scaling == erscCOM)
                        {
                            /* Subtract the center of mass */
                            xp[i][j] -= com[j];
                        }
                    }
                }
            }
        }

        if (rc_scaling == erscCOM)
        {
            /* Convert the COM from Cartesian to crystal coordinates */
            for (j = 0; j < npbcdim; j++)
            {
                com[j] *= invbox[j][j];
                for (k = j+1; k < npbcdim; k++)
                {
                    com[j] += invbox[k][j]*com[k];
                }
            }
        }
    }

    free_t_atoms(&dumat, TRUE);
    sfree(x);
    sfree(v);
    sfree(hadAtom);
}

static void gen_posres(gmx_mtop_t *mtop, t_molinfo *mi,
                       char *fnA, char *fnB,
                       int rc_scaling, int ePBC,
                       rvec com, rvec comB,
                       warninp_t wi)
{
    int i, j;

    read_posres  (mtop, mi, FALSE, fnA, rc_scaling, ePBC, com, wi);
    /* It is safer to simply read the b-state posres rather than trying
     * to be smart and copy the positions.
     */
    read_posres(mtop, mi, TRUE, fnB, rc_scaling, ePBC, comB, wi);
}

static void set_wall_atomtype(gpp_atomtype_t at, t_gromppopts *opts,
                              t_inputrec *ir, warninp_t wi)
{
    int  i;
    char warn_buf[STRLEN];

    if (ir->nwall > 0)
    {
        fprintf(stderr, "Searching the wall atom type(s)\n");
    }
    for (i = 0; i < ir->nwall; i++)
    {
        ir->wall_atomtype[i] = get_atomtype_type(opts->wall_atomtype[i], at);
        if (ir->wall_atomtype[i] == NOTSET)
        {
            sprintf(warn_buf, "Specified wall atom type %s is not defined", opts->wall_atomtype[i]);
            warning_error(wi, warn_buf);
        }
    }
}

static int nrdf_internal(t_atoms *atoms)
{
    int i, nmass, nrdf;

    nmass = 0;
    for (i = 0; i < atoms->nr; i++)
    {
        /* Vsite ptype might not be set here yet, so also check the mass */
        if ((atoms->atom[i].ptype == eptAtom ||
             atoms->atom[i].ptype == eptNucleus)
            && atoms->atom[i].m > 0)
        {
            nmass++;
        }
    }
    switch (nmass)
    {
        case 0:  nrdf = 0; break;
        case 1:  nrdf = 0; break;
        case 2:  nrdf = 1; break;
        default: nrdf = nmass*3 - 6; break;
    }

    return nrdf;
}

void
spline1d( double        dx,
          double *      y,
          int           n,
          double *      u,
          double *      y2 )
{
    int    i;
    double p, q;

    y2[0] = 0.0;
    u[0]  = 0.0;

    for (i = 1; i < n-1; i++)
    {
        p     = 0.5*y2[i-1]+2.0;
        y2[i] = -0.5/p;
        q     = (y[i+1]-2.0*y[i]+y[i-1])/dx;
        u[i]  = (3.0*q/dx-0.5*u[i-1])/p;
    }

    y2[n-1] = 0.0;

    for (i = n-2; i >= 0; i--)
    {
        y2[i] = y2[i]*y2[i+1]+u[i];
    }
}


void
interpolate1d( double     xmin,
               double     dx,
               double *   ya,
               double *   y2a,
               double     x,
               double *   y,
               double *   y1)
{
    int    ix;
    double a, b;

    ix = (x-xmin)/dx;

    a = (xmin+(ix+1)*dx-x)/dx;
    b = (x-xmin-ix*dx)/dx;

    *y  = a*ya[ix]+b*ya[ix+1]+((a*a*a-a)*y2a[ix]+(b*b*b-b)*y2a[ix+1])*(dx*dx)/6.0;
    *y1 = (ya[ix+1]-ya[ix])/dx-(3.0*a*a-1.0)/6.0*dx*y2a[ix]+(3.0*b*b-1.0)/6.0*dx*y2a[ix+1];
}


void
setup_cmap (int              grid_spacing,
            int              nc,
            real *           grid,
            gmx_cmap_t *     cmap_grid)
{
    double *tmp_u, *tmp_u2, *tmp_yy, *tmp_y1, *tmp_t2, *tmp_grid;

    int     i, j, k, ii, jj, kk, idx;
    int     offset;
    double  dx, xmin, v, v1, v2, v12;
    double  phi, psi;

    snew(tmp_u, 2*grid_spacing);
    snew(tmp_u2, 2*grid_spacing);
    snew(tmp_yy, 2*grid_spacing);
    snew(tmp_y1, 2*grid_spacing);
    snew(tmp_t2, 2*grid_spacing*2*grid_spacing);
    snew(tmp_grid, 2*grid_spacing*2*grid_spacing);

    dx   = 360.0/grid_spacing;
    xmin = -180.0-dx*grid_spacing/2;

    for (kk = 0; kk < nc; kk++)
    {
        /* Compute an offset depending on which cmap we are using
         * Offset will be the map number multiplied with the
         * grid_spacing * grid_spacing * 2
         */
        offset = kk * grid_spacing * grid_spacing * 2;

        for (i = 0; i < 2*grid_spacing; i++)
        {
            ii = (i+grid_spacing-grid_spacing/2)%grid_spacing;

            for (j = 0; j < 2*grid_spacing; j++)
            {
                jj = (j+grid_spacing-grid_spacing/2)%grid_spacing;
                tmp_grid[i*grid_spacing*2+j] = grid[offset+ii*grid_spacing+jj];
            }
        }

        for (i = 0; i < 2*grid_spacing; i++)
        {
            spline1d(dx, &(tmp_grid[2*grid_spacing*i]), 2*grid_spacing, tmp_u, &(tmp_t2[2*grid_spacing*i]));
        }

        for (i = grid_spacing/2; i < grid_spacing+grid_spacing/2; i++)
        {
            ii  = i-grid_spacing/2;
            phi = ii*dx-180.0;

            for (j = grid_spacing/2; j < grid_spacing+grid_spacing/2; j++)
            {
                jj  = j-grid_spacing/2;
                psi = jj*dx-180.0;

                for (k = 0; k < 2*grid_spacing; k++)
                {
                    interpolate1d(xmin, dx, &(tmp_grid[2*grid_spacing*k]),
                                  &(tmp_t2[2*grid_spacing*k]), psi, &tmp_yy[k], &tmp_y1[k]);
                }

                spline1d(dx, tmp_yy, 2*grid_spacing, tmp_u, tmp_u2);
                interpolate1d(xmin, dx, tmp_yy, tmp_u2, phi, &v, &v1);
                spline1d(dx, tmp_y1, 2*grid_spacing, tmp_u, tmp_u2);
                interpolate1d(xmin, dx, tmp_y1, tmp_u2, phi, &v2, &v12);

                idx = ii*grid_spacing+jj;
                cmap_grid->cmapdata[kk].cmap[idx*4]   = grid[offset+ii*grid_spacing+jj];
                cmap_grid->cmapdata[kk].cmap[idx*4+1] = v1;
                cmap_grid->cmapdata[kk].cmap[idx*4+2] = v2;
                cmap_grid->cmapdata[kk].cmap[idx*4+3] = v12;
            }
        }
    }
}

void init_cmap_grid(gmx_cmap_t *cmap_grid, int ngrid, int grid_spacing)
{
    int i, k, nelem;

    cmap_grid->ngrid        = ngrid;
    cmap_grid->grid_spacing = grid_spacing;
    nelem                   = cmap_grid->grid_spacing*cmap_grid->grid_spacing;

    snew(cmap_grid->cmapdata, ngrid);

    for (i = 0; i < cmap_grid->ngrid; i++)
    {
        snew(cmap_grid->cmapdata[i].cmap, 4*nelem);
    }
}


static int count_constraints(gmx_mtop_t *mtop, t_molinfo *mi, warninp_t wi)
{
    int             count, count_mol, i, mb;
    gmx_molblock_t *molb;
    t_params       *plist;
    char            buf[STRLEN];

    count = 0;
    for (mb = 0; mb < mtop->nmolblock; mb++)
    {
        count_mol = 0;
        molb      = &mtop->molblock[mb];
        plist     = mi[molb->type].plist;

        for (i = 0; i < F_NRE; i++)
        {
            if (i == F_SETTLE)
            {
                count_mol += 3*plist[i].nr;
            }
            else if (interaction_function[i].flags & IF_CONSTRAINT)
            {
                count_mol += plist[i].nr;
            }
        }

        if (count_mol > nrdf_internal(&mi[molb->type].atoms))
        {
            sprintf(buf,
                    "Molecule type '%s' has %d constraints.\n"
                    "For stability and efficiency there should not be more constraints than internal number of degrees of freedom: %d.\n",
                    *mi[molb->type].name, count_mol,
                    nrdf_internal(&mi[molb->type].atoms));
            warning(wi, buf);
        }
        count += molb->nmol*count_mol;
    }

    return count;
}

static void check_gbsa_params_charged(gmx_mtop_t *sys, gpp_atomtype_t atype)
{
    int            i, nmiss, natoms, mt;
    real           q;
    const t_atoms *atoms;

    nmiss = 0;
    for (mt = 0; mt < sys->nmoltype; mt++)
    {
        atoms  = &sys->moltype[mt].atoms;
        natoms = atoms->nr;

        for (i = 0; i < natoms; i++)
        {
            q = atoms->atom[i].q;
            if ((get_atomtype_radius(atoms->atom[i].type, atype)    == 0  ||
                 get_atomtype_vol(atoms->atom[i].type, atype)       == 0  ||
                 get_atomtype_surftens(atoms->atom[i].type, atype)  == 0  ||
                 get_atomtype_gb_radius(atoms->atom[i].type, atype) == 0  ||
                 get_atomtype_S_hct(atoms->atom[i].type, atype)     == 0) &&
                q != 0)
            {
                fprintf(stderr, "\nGB parameter(s) zero for atom type '%s' while charge is %g\n",
                        get_atomtype_name(atoms->atom[i].type, atype), q);
                nmiss++;
            }
        }
    }

    if (nmiss > 0)
    {
        gmx_fatal(FARGS, "Can't do GB electrostatics; the implicit_genborn_params section of the forcefield has parameters with value zero for %d atomtypes that occur as charged atoms.", nmiss);
    }
}


static void check_gbsa_params(gpp_atomtype_t atype)
{
    int  nmiss, i;

    /* If we are doing GBSA, check that we got the parameters we need
     * This checking is to see if there are GBSA paratmeters for all
     * atoms in the force field. To go around this for testing purposes
     * comment out the nerror++ counter temporarily
     */
    nmiss = 0;
    for (i = 0; i < get_atomtype_ntypes(atype); i++)
    {
        if (get_atomtype_radius(i, atype)    < 0 ||
            get_atomtype_vol(i, atype)       < 0 ||
            get_atomtype_surftens(i, atype)  < 0 ||
            get_atomtype_gb_radius(i, atype) < 0 ||
            get_atomtype_S_hct(i, atype)     < 0)
        {
            fprintf(stderr, "\nGB parameter(s) missing or negative for atom type '%s'\n",
                    get_atomtype_name(i, atype));
            nmiss++;
        }
    }

    if (nmiss > 0)
    {
        gmx_fatal(FARGS, "Can't do GB electrostatics; the implicit_genborn_params section of the forcefield is missing parameters for %d atomtypes or they might be negative.", nmiss);
    }

}

static real calc_temp(const gmx_mtop_t *mtop,
                      const t_inputrec *ir,
                      rvec             *v)
{
    double                  sum_mv2;
    gmx_mtop_atomloop_all_t aloop;
    t_atom                 *atom;
    int                     a;
    int                     nrdf, g;

    sum_mv2 = 0;

    aloop = gmx_mtop_atomloop_all_init(mtop);
    while (gmx_mtop_atomloop_all_next(aloop, &a, &atom))
    {
        sum_mv2 += atom->m*norm2(v[a]);
    }

    nrdf = 0;
    for (g = 0; g < ir->opts.ngtc; g++)
    {
        nrdf += ir->opts.nrdf[g];
    }

    return sum_mv2/(nrdf*BOLTZ);
}

static real get_max_reference_temp(const t_inputrec *ir,
                                   warninp_t         wi)
{
    real     ref_t;
    int      i;
    gmx_bool bNoCoupl;

    ref_t    = 0;
    bNoCoupl = FALSE;
    for (i = 0; i < ir->opts.ngtc; i++)
    {
        if (ir->opts.tau_t[i] < 0)
        {
            bNoCoupl = TRUE;
        }
        else
        {
            ref_t = max(ref_t, ir->opts.ref_t[i]);
        }
    }

    if (bNoCoupl)
    {
        char buf[STRLEN];

        sprintf(buf, "Some temperature coupling groups do not use temperature coupling. We will assume their temperature is not more than %.3f K. If their temperature is higher, the energy error and the Verlet buffer might be underestimated.",
                ref_t);
        warning(wi, buf);
    }

    return ref_t;
}

static void set_verlet_buffer(const gmx_mtop_t *mtop,
                              t_inputrec       *ir,
                              real              buffer_temp,
                              matrix            box,
                              warninp_t         wi)
{
    int                    i;
    verletbuf_list_setup_t ls;
    real                   rlist_1x1;
    int                    n_nonlin_vsite;
    char                   warn_buf[STRLEN];

    printf("Determining Verlet buffer for a tolerance of %g kJ/mol/ps at %g K\n", ir->verletbuf_tol, buffer_temp);

    /* Calculate the buffer size for simple atom vs atoms list */
    ls.cluster_size_i = 1;
    ls.cluster_size_j = 1;
    calc_verlet_buffer_size(mtop, det(box), ir, buffer_temp,
                            &ls, &n_nonlin_vsite, &rlist_1x1);

    /* Set the pair-list buffer size in ir */
    verletbuf_get_list_setup(FALSE, &ls);
    calc_verlet_buffer_size(mtop, det(box), ir, buffer_temp,
                            &ls, &n_nonlin_vsite, &ir->rlist);

    if (n_nonlin_vsite > 0)
    {
        sprintf(warn_buf, "There are %d non-linear virtual site constructions. Their contribution to the energy error is approximated. In most cases this does not affect the error significantly.", n_nonlin_vsite);
        warning_note(wi, warn_buf);
    }

    printf("Calculated rlist for %dx%d atom pair-list as %.3f nm, buffer size %.3f nm\n",
           1, 1, rlist_1x1, rlist_1x1-max(ir->rvdw, ir->rcoulomb));

    ir->rlistlong = ir->rlist;
    printf("Set rlist, assuming %dx%d atom pair-list, to %.3f nm, buffer size %.3f nm\n",
           ls.cluster_size_i, ls.cluster_size_j,
           ir->rlist, ir->rlist-max(ir->rvdw, ir->rcoulomb));

    if (sqr(ir->rlistlong) >= max_cutoff2(ir->ePBC, box))
    {
        gmx_fatal(FARGS, "The pair-list cut-off (%g nm) is longer than half the shortest box vector or longer than the smallest box diagonal element (%g nm). Increase the box size or decrease nstlist or increase verlet-buffer-tolerance.", ir->rlistlong, sqrt(max_cutoff2(ir->ePBC, box)));
    }
}

int gmx_grompp(int argc, char *argv[])
{
    static const char *desc[] = {
        "[THISMODULE] (the gromacs preprocessor)",
        "reads a molecular topology file, checks the validity of the",
        "file, expands the topology from a molecular description to an atomic",
        "description. The topology file contains information about",
        "molecule types and the number of molecules, the preprocessor",
        "copies each molecule as needed. ",
        "There is no limitation on the number of molecule types. ",
        "Bonds and bond-angles can be converted into constraints, separately",
        "for hydrogens and heavy atoms.",
        "Then a coordinate file is read and velocities can be generated",
        "from a Maxwellian distribution if requested.",
        "[THISMODULE] also reads parameters for [gmx-mdrun] ",
        "(eg. number of MD steps, time step, cut-off), and others such as",
        "NEMD parameters, which are corrected so that the net acceleration",
        "is zero.",
        "Eventually a binary file is produced that can serve as the sole input",
        "file for the MD program.[PAR]",

        "[THISMODULE] uses the atom names from the topology file. The atom names",
        "in the coordinate file (option [TT]-c[tt]) are only read to generate",
        "warnings when they do not match the atom names in the topology.",
        "Note that the atom names are irrelevant for the simulation as",
        "only the atom types are used for generating interaction parameters.[PAR]",

        "[THISMODULE] uses a built-in preprocessor to resolve includes, macros, ",
        "etc. The preprocessor supports the following keywords::",
        "",
        "    #ifdef VARIABLE",
        "    #ifndef VARIABLE",
        "    #else",
        "    #endif",
        "    #define VARIABLE",
        "    #undef VARIABLE",
        "    #include \"filename\"",
        "    #include <filename>",
        "",
        "The functioning of these statements in your topology may be modulated by",
        "using the following two flags in your [REF].mdp[ref] file::",
        "",
        "    define = -DVARIABLE1 -DVARIABLE2",
        "    include = -I/home/john/doe",
        "",
        "For further information a C-programming textbook may help you out.",
        "Specifying the [TT]-pp[tt] flag will get the pre-processed",
        "topology file written out so that you can verify its contents.[PAR]",

        "When using position restraints a file with restraint coordinates",
        "can be supplied with [TT]-r[tt], otherwise restraining will be done",
        "with respect to the conformation from the [TT]-c[tt] option.",
        "For free energy calculation the the coordinates for the B topology",
        "can be supplied with [TT]-rb[tt], otherwise they will be equal to",
        "those of the A topology.[PAR]",

        "Starting coordinates can be read from trajectory with [TT]-t[tt].",
        "The last frame with coordinates and velocities will be read,",
        "unless the [TT]-time[tt] option is used. Only if this information",
        "is absent will the coordinates in the [TT]-c[tt] file be used.",
        "Note that these velocities will not be used when [TT]gen_vel = yes[tt]",
        "in your [REF].mdp[ref] file. An energy file can be supplied with",
        "[TT]-e[tt] to read Nose-Hoover and/or Parrinello-Rahman coupling",
        "variables.[PAR]",

        "[THISMODULE] can be used to restart simulations (preserving",
        "continuity) by supplying just a checkpoint file with [TT]-t[tt].",
        "However, for simply changing the number of run steps to extend",
        "a run, using [gmx-convert-tpr] is more convenient than [THISMODULE].",
        "You then supply the old checkpoint file directly to [gmx-mdrun]",
        "with [TT]-cpi[tt]. If you wish to change the ensemble or things",
        "like output frequency, then supplying the checkpoint file to",
        "[THISMODULE] with [TT]-t[tt] along with a new [REF].mdp[ref] file",
        "with [TT]-f[tt] is the recommended procedure.[PAR]",

        "By default, all bonded interactions which have constant energy due to",
        "virtual site constructions will be removed. If this constant energy is",
        "not zero, this will result in a shift in the total energy. All bonded",
        "interactions can be kept by turning off [TT]-rmvsbds[tt]. Additionally,",
        "all constraints for distances which will be constant anyway because",
        "of virtual site constructions will be removed. If any constraints remain",
        "which involve virtual sites, a fatal error will result.[PAR]"

        "To verify your run input file, please take note of all warnings",
        "on the screen, and correct where necessary. Do also look at the contents",
        "of the [TT]mdout.mdp[tt] file; this contains comment lines, as well as",
        "the input that [THISMODULE] has read. If in doubt, you can start [THISMODULE]",
        "with the [TT]-debug[tt] option which will give you more information",
        "in a file called [TT]grompp.log[tt] (along with real debug info). You",
        "can see the contents of the run input file with the [gmx-dump]",
        "program. [gmx-check] can be used to compare the contents of two",
        "run input files.[PAR]"

        "The [TT]-maxwarn[tt] option can be used to override warnings printed",
        "by [THISMODULE] that otherwise halt output. In some cases, warnings are",
        "harmless, but usually they are not. The user is advised to carefully",
        "interpret the output messages before attempting to bypass them with",
        "this option."
    };
    t_gromppopts      *opts;
    gmx_mtop_t        *sys;
    int                nmi;
    t_molinfo         *mi;
    gpp_atomtype_t     atype;
    t_inputrec        *ir;
    int                natoms, nvsite, comb, mt;
    t_params          *plist;
    t_state           *state;
    matrix             box;
    real               max_spacing, fudgeQQ;
    double             reppow;
    char               fn[STRLEN], fnB[STRLEN];
    const char        *mdparin;
    int                ntype;
    gmx_bool           bNeedVel, bGenVel;
    gmx_bool           have_atomnumber;
    int                n12, n13, n14;
    t_params          *gb_plist = NULL;
    gmx_genborn_t     *born     = NULL;
    output_env_t       oenv;
    gmx_bool           bVerbose = FALSE;
    warninp_t          wi;
    char               warn_buf[STRLEN];
    unsigned int       useed;
    t_atoms            IMDatoms;   /* Atoms to be operated on interactively (IMD) */

    t_filenm           fnm[] = {
        { efMDP, NULL,  NULL,        ffREAD  },
        { efMDP, "-po", "mdout",     ffWRITE },
        { efSTX, "-c",  NULL,        ffREAD  },
        { efSTX, "-r",  NULL,        ffOPTRD },
        { efSTX, "-rb", NULL,        ffOPTRD },
        { efNDX, NULL,  NULL,        ffOPTRD },
        { efTOP, NULL,  NULL,        ffREAD  },
        { efTOP, "-pp", "processed", ffOPTWR },
        { efTPR, "-o",  NULL,        ffWRITE },
        { efTRN, "-t",  NULL,        ffOPTRD },
        { efEDR, "-e",  NULL,        ffOPTRD },
        /* This group is needed by the VMD viewer as the start configuration for IMD sessions: */
        { efGRO, "-imd", "imdgroup", ffOPTWR },
        { efTRN, "-ref", "rotref",   ffOPTRW }
    };
#define NFILE asize(fnm)

    /* Command line options */
    static gmx_bool bRenum   = TRUE;
    static gmx_bool bRmVSBds = TRUE, bZero = FALSE;
    static int      i, maxwarn = 0;
    static real     fr_time = -1;
    t_pargs         pa[]    = {
        { "-v",       FALSE, etBOOL, {&bVerbose},
          "Be loud and noisy" },
        { "-time",    FALSE, etREAL, {&fr_time},
          "Take frame at or first after this time." },
        { "-rmvsbds", FALSE, etBOOL, {&bRmVSBds},
          "Remove constant bonded interactions with virtual sites" },
        { "-maxwarn", FALSE, etINT,  {&maxwarn},
          "Number of allowed warnings during input processing. Not for normal use and may generate unstable systems" },
        { "-zero",    FALSE, etBOOL, {&bZero},
          "Set parameters for bonded interactions without defaults to zero instead of generating an error" },
        { "-renum",   FALSE, etBOOL, {&bRenum},
          "Renumber atomtypes and minimize number of atomtypes" }
    };

    /* Initiate some variables */
    snew(ir, 1);
    snew(opts, 1);
    init_ir(ir, opts);

    /* Parse the command line */
    if (!parse_common_args(&argc, argv, 0, NFILE, fnm, asize(pa), pa,
                           asize(desc), desc, 0, NULL, &oenv))
    {
        return 0;
    }

    wi = init_warning(TRUE, maxwarn);

    /* PARAMETER file processing */
    mdparin = opt2fn("-f", NFILE, fnm);
    set_warning_line(wi, mdparin, -1);
    get_ir(mdparin, opt2fn("-po", NFILE, fnm), ir, opts, wi);

    if (bVerbose)
    {
        fprintf(stderr, "checking input for internal consistency...\n");
    }
    check_ir(mdparin, ir, opts, wi);

    if (ir->ld_seed == -1)
    {
        ir->ld_seed = (gmx_int64_t)gmx_rng_make_seed();
        fprintf(stderr, "Setting the LD random seed to %"GMX_PRId64 "\n", ir->ld_seed);
    }

    if (ir->expandedvals->lmc_seed == -1)
    {
        ir->expandedvals->lmc_seed = (int)gmx_rng_make_seed();
        fprintf(stderr, "Setting the lambda MC random seed to %d\n", ir->expandedvals->lmc_seed);
    }

    bNeedVel = EI_STATE_VELOCITY(ir->eI);
    bGenVel  = (bNeedVel && opts->bGenVel);
    if (bGenVel && ir->bContinuation)
    {
        sprintf(warn_buf,
                "Generating velocities is inconsistent with attempting "
                "to continue a previous run. Choose only one of "
                "gen-vel = yes and continuation = yes.");
        warning_error(wi, warn_buf);
    }

    snew(plist, F_NRE);
    init_plist(plist);
    snew(sys, 1);
    atype = init_atomtype();
    if (debug)
    {
        pr_symtab(debug, 0, "Just opened", &sys->symtab);
    }

    strcpy(fn, ftp2fn(efTOP, NFILE, fnm));
    if (!gmx_fexist(fn))
    {
        gmx_fatal(FARGS, "%s does not exist", fn);
    }
    snew(state, 1);
    new_status(fn, opt2fn_null("-pp", NFILE, fnm), opt2fn("-c", NFILE, fnm),
               opts, ir, bZero, bGenVel, bVerbose, state,
               atype, sys, &nmi, &mi, plist, &comb, &reppow, &fudgeQQ,
               opts->bMorse,
               wi);

    if (debug)
    {
        pr_symtab(debug, 0, "After new_status", &sys->symtab);
    }

    nvsite = 0;
    /* set parameters for virtual site construction (not for vsiten) */
    for (mt = 0; mt < sys->nmoltype; mt++)
    {
        nvsite +=
            set_vsites(bVerbose, &sys->moltype[mt].atoms, atype, mi[mt].plist);
    }
    /* now throw away all obsolete bonds, angles and dihedrals: */
    /* note: constraints are ALWAYS removed */
    if (nvsite)
    {
        for (mt = 0; mt < sys->nmoltype; mt++)
        {
            clean_vsite_bondeds(mi[mt].plist, sys->moltype[mt].atoms.nr, bRmVSBds);
        }
    }

    if (nvsite && ir->eI == eiNM)
    {
        gmx_fatal(FARGS, "Normal Mode analysis is not supported with virtual sites.\nIf you'd like to help with adding support, we have an open discussion at http://redmine.gromacs.org/issues/879\n");
    }

    if (ir->cutoff_scheme == ecutsVERLET)
    {
        fprintf(stderr, "Removing all charge groups because cutoff-scheme=%s\n",
                ecutscheme_names[ir->cutoff_scheme]);

        /* Remove all charge groups */
        gmx_mtop_remove_chargegroups(sys);
    }

    if (count_constraints(sys, mi, wi) && (ir->eConstrAlg == econtSHAKE))
    {
        if (ir->eI == eiCG || ir->eI == eiLBFGS)
        {
            sprintf(warn_buf, "Can not do %s with %s, use %s",
                    EI(ir->eI), econstr_names[econtSHAKE], econstr_names[econtLINCS]);
            warning_error(wi, warn_buf);
        }
        if (ir->bPeriodicMols)
        {
            sprintf(warn_buf, "Can not do periodic molecules with %s, use %s",
                    econstr_names[econtSHAKE], econstr_names[econtLINCS]);
            warning_error(wi, warn_buf);
        }
    }

    if (EI_SD (ir->eI) &&  ir->etc != etcNO)
    {
        warning_note(wi, "Temperature coupling is ignored with SD integrators.");
    }

    /* If we are doing QM/MM, check that we got the atom numbers */
    have_atomnumber = TRUE;
    for (i = 0; i < get_atomtype_ntypes(atype); i++)
    {
        have_atomnumber = have_atomnumber && (get_atomtype_atomnumber(i, atype) >= 0);
    }
    if (!have_atomnumber && ir->bQMMM)
    {
        warning_error(wi,
                      "\n"
                      "It appears as if you are trying to run a QM/MM calculation, but the force\n"
                      "field you are using does not contain atom numbers fields. This is an\n"
                      "optional field (introduced in Gromacs 3.3) for general runs, but mandatory\n"
                      "for QM/MM. The good news is that it is easy to add - put the atom number as\n"
                      "an integer just before the mass column in ffXXXnb.itp.\n"
                      "NB: United atoms have the same atom numbers as normal ones.\n\n");
    }

    if (ir->bAdress)
    {
        if ((ir->adress->const_wf > 1) || (ir->adress->const_wf < 0))
        {
            warning_error(wi, "AdResS contant weighting function should be between 0 and 1\n\n");
        }
        /** TODO check size of ex+hy width against box size */
    }

    /* Check for errors in the input now, since they might cause problems
     * during processing further down.
     */
    check_warning_error(wi, FARGS);

    if (opt2bSet("-r", NFILE, fnm))
    {
        sprintf(fn, "%s", opt2fn("-r", NFILE, fnm));
    }
    else
    {
        sprintf(fn, "%s", opt2fn("-c", NFILE, fnm));
    }
    if (opt2bSet("-rb", NFILE, fnm))
    {
        sprintf(fnB, "%s", opt2fn("-rb", NFILE, fnm));
    }
    else
    {
        strcpy(fnB, fn);
    }

    if (nint_ftype(sys, mi, F_POSRES) > 0 || nint_ftype(sys, mi, F_FBPOSRES) > 0)
    {
        if (bVerbose)
        {
            fprintf(stderr, "Reading position restraint coords from %s", fn);
            if (strcmp(fn, fnB) == 0)
            {
                fprintf(stderr, "\n");
            }
            else
            {
                fprintf(stderr, " and %s\n", fnB);
            }
        }
        gen_posres(sys, mi, fn, fnB,
                   ir->refcoord_scaling, ir->ePBC,
                   ir->posres_com, ir->posres_comB,
                   wi);
    }

    /* If we are using CMAP, setup the pre-interpolation grid */
    if (plist[F_CMAP].ncmap > 0)
    {
        init_cmap_grid(&sys->ffparams.cmap_grid, plist[F_CMAP].nc, plist[F_CMAP].grid_spacing);
        setup_cmap(plist[F_CMAP].grid_spacing, plist[F_CMAP].nc, plist[F_CMAP].cmap, &sys->ffparams.cmap_grid);
    }

    set_wall_atomtype(atype, opts, ir, wi);
    if (bRenum)
    {
        renum_atype(plist, sys, ir->wall_atomtype, atype, bVerbose);
        ntype = get_atomtype_ntypes(atype);
    }

    if (ir->implicit_solvent != eisNO)
    {
        /* Now we have renumbered the atom types, we can check the GBSA params */
        check_gbsa_params(atype);

        /* Check that all atoms that have charge and/or LJ-parameters also have
         * sensible GB-parameters
         */
        check_gbsa_params_charged(sys, atype);
    }

    /* PELA: Copy the atomtype data to the topology atomtype list */
    copy_atomtype_atomtypes(atype, &(sys->atomtypes));

    if (debug)
    {
        pr_symtab(debug, 0, "After renum_atype", &sys->symtab);
    }

    if (bVerbose)
    {
        fprintf(stderr, "converting bonded parameters...\n");
    }

    ntype = get_atomtype_ntypes(atype);
    convert_params(ntype, plist, mi, comb, reppow, fudgeQQ, sys);

    if (debug)
    {
        pr_symtab(debug, 0, "After convert_params", &sys->symtab);
    }

    /* set ptype to VSite for virtual sites */
    for (mt = 0; mt < sys->nmoltype; mt++)
    {
        set_vsites_ptype(FALSE, &sys->moltype[mt]);
    }
    if (debug)
    {
        pr_symtab(debug, 0, "After virtual sites", &sys->symtab);
    }
    /* Check velocity for virtual sites and shells */
    if (bGenVel)
    {
        check_vel(sys, state->v);
    }

    /* check for shells and inpurecs */
    check_shells_inputrec(sys, ir, wi);

    /* check masses */
    check_mol(sys, wi);

    for (i = 0; i < sys->nmoltype; i++)
    {
        check_cg_sizes(ftp2fn(efTOP, NFILE, fnm), &sys->moltype[i].cgs, wi);
    }

    if (EI_DYNAMICS(ir->eI) && ir->eI != eiBD)
    {
        check_bonds_timestep(sys, ir->delta_t, wi);
    }

    if (EI_ENERGY_MINIMIZATION(ir->eI) && 0 == ir->nsteps)
    {
        warning_note(wi, "Zero-step energy minimization will alter the coordinates before calculating the energy. If you just want the energy of a single point, try zero-step MD (with unconstrained_start = yes). To do multiple single-point energy evaluations of different configurations of the same topology, use mdrun -rerun.");
    }

    check_warning_error(wi, FARGS);

    if (bVerbose)
    {
        fprintf(stderr, "initialising group options...\n");
    }
    do_index(mdparin, ftp2fn_null(efNDX, NFILE, fnm),
             sys, bVerbose, ir,
             bGenVel ? state->v : NULL,
             wi);

    if (ir->cutoff_scheme == ecutsVERLET && ir->verletbuf_tol > 0 &&
        ir->nstlist > 1)
    {
        if (EI_DYNAMICS(ir->eI) && inputrec2nboundeddim(ir) == 3)
        {
            real buffer_temp;

            if (EI_MD(ir->eI) && ir->etc == etcNO)
            {
                if (bGenVel)
                {
                    buffer_temp = opts->tempi;
                }
                else
                {
                    buffer_temp = calc_temp(sys, ir, state->v);
                }
                if (buffer_temp > 0)
                {
                    sprintf(warn_buf, "NVE simulation: will use the initial temperature of %.3f K for determining the Verlet buffer size", buffer_temp);
                    warning_note(wi, warn_buf);
                }
                else
                {
                    sprintf(warn_buf, "NVE simulation with an initial temperature of zero: will use a Verlet buffer of %d%%. Check your energy drift!",
                            (int)(verlet_buffer_ratio_NVE_T0*100 + 0.5));
                    warning_note(wi, warn_buf);
                }
            }
            else
            {
                buffer_temp = get_max_reference_temp(ir, wi);
            }

            if (EI_MD(ir->eI) && ir->etc == etcNO && buffer_temp == 0)
            {
                /* NVE with initial T=0: we add a fixed ratio to rlist.
                 * Since we don't actually use verletbuf_tol, we set it to -1
                 * so it can't be misused later.
                 */
                ir->rlist         *= 1.0 + verlet_buffer_ratio_NVE_T0;
                ir->verletbuf_tol  = -1;
            }
            else
            {
                /* We warn for NVE simulations with >1(.1)% drift tolerance */
                const real drift_tol = 0.01;
                real       ener_runtime;

                /* We use 2 DOF per atom = 2kT pot+kin energy, to be on
                 * the safe side with constraints (without constraints: 3 DOF).
                 */
                ener_runtime = 2*BOLTZ*buffer_temp/(ir->nsteps*ir->delta_t);

                if (EI_MD(ir->eI) && ir->etc == etcNO && ir->nstlist > 1 &&
                    ir->nsteps > 0 &&
                    ir->verletbuf_tol > 1.1*drift_tol*ener_runtime)
                {
                    sprintf(warn_buf, "You are using a Verlet buffer tolerance of %g kJ/mol/ps for an NVE simulation of length %g ps, which can give a final drift of %d%%. For conserving energy to %d%%, you might need to set verlet-buffer-tolerance to %.1e.",
                            ir->verletbuf_tol, ir->nsteps*ir->delta_t,
                            (int)(ir->verletbuf_tol/ener_runtime*100 + 0.5),
                            (int)(100*drift_tol + 0.5),
                            drift_tol*ener_runtime);
                    warning_note(wi, warn_buf);
                }

                set_verlet_buffer(sys, ir, buffer_temp, state->box, wi);
            }
        }
    }

    /* Init the temperature coupling state */
    init_gtc_state(state, ir->opts.ngtc, 0, ir->opts.nhchainlength); /* need to add nnhpres here? */

    if (bVerbose)
    {
        fprintf(stderr, "Checking consistency between energy and charge groups...\n");
    }
    check_eg_vs_cg(sys);

    if (debug)
    {
        pr_symtab(debug, 0, "After index", &sys->symtab);
    }

    triple_check(mdparin, ir, sys, wi);
    close_symtab(&sys->symtab);
    if (debug)
    {
        pr_symtab(debug, 0, "After close", &sys->symtab);
    }

    /* make exclusions between QM atoms */
    if (ir->bQMMM)
    {
        if (ir->QMMMscheme == eQMMMschemenormal && ir->ns_type == ensSIMPLE)
        {
            gmx_fatal(FARGS, "electrostatic embedding only works with grid neighboursearching, use ns-type=grid instead\n");
        }
        else
        {
            generate_qmexcl(sys, ir, wi);
        }
    }

    if (ftp2bSet(efTRN, NFILE, fnm))
    {
        if (bVerbose)
        {
            fprintf(stderr, "getting data from old trajectory ...\n");
        }
        cont_status(ftp2fn(efTRN, NFILE, fnm), ftp2fn_null(efEDR, NFILE, fnm),
                    bNeedVel, bGenVel, fr_time, ir, state, sys, oenv);
    }

    if (ir->ePBC == epbcXY && ir->nwall != 2)
    {
        clear_rvec(state->box[ZZ]);
    }

    if (ir->cutoff_scheme != ecutsVERLET && ir->rlist > 0)
    {
        set_warning_line(wi, mdparin, -1);
        check_chargegroup_radii(sys, ir, state->x, wi);
    }

    if (EEL_FULL(ir->coulombtype) || EVDW_PME(ir->vdwtype))
    {
        /* Calculate the optimal grid dimensions */
        copy_mat(state->box, box);
        if (ir->ePBC == epbcXY && ir->nwall == 2)
        {
            svmul(ir->wall_ewald_zfac, box[ZZ], box[ZZ]);
        }
        if (ir->nkx > 0 && ir->nky > 0 && ir->nkz > 0)
        {
            /* Mark fourier_spacing as not used */
            ir->fourier_spacing = 0;
        }
        else if (ir->nkx != 0 && ir->nky != 0 && ir->nkz != 0)
        {
            set_warning_line(wi, mdparin, -1);
            warning_error(wi, "Some of the Fourier grid sizes are set, but all of them need to be set.");
        }
        max_spacing = calc_grid(stdout, box, ir->fourier_spacing,
                                &(ir->nkx), &(ir->nky), &(ir->nkz));
    }

    /* MRS: eventually figure out better logic for initializing the fep
       values that makes declaring the lambda and declaring the state not
       potentially conflict if not handled correctly. */
    if (ir->efep != efepNO)
    {
        state->fep_state = ir->fepvals->init_fep_state;
        for (i = 0; i < efptNR; i++)
        {
            /* init_lambda trumps state definitions*/
            if (ir->fepvals->init_lambda >= 0)
            {
                state->lambda[i] = ir->fepvals->init_lambda;
            }
            else
            {
                if (ir->fepvals->all_lambda[i] == NULL)
                {
                    gmx_fatal(FARGS, "Values of lambda not set for a free energy calculation!");
                }
                else
                {
                    state->lambda[i] = ir->fepvals->all_lambda[i][state->fep_state];
                }
            }
        }
    }

    if (ir->bPull)
    {
<<<<<<< HEAD
        set_pull_init(ir, sys, state.x, state.box, state.lambda[efptMASS], oenv);
=======
        set_pull_init(ir, sys, state->x, state->box, state->lambda[efptMASS], oenv, opts->pull_start);
>>>>>>> b48587d0
    }

    if (ir->bRot)
    {
        set_reference_positions(ir->rot, state->x, state->box,
                                opt2fn("-ref", NFILE, fnm), opt2bSet("-ref", NFILE, fnm),
                                wi);
    }

    /*  reset_multinr(sys); */

    if (EEL_PME(ir->coulombtype))
    {
        float ratio = pme_load_estimate(sys, ir, state->box);
        fprintf(stderr, "Estimate for the relative computational load of the PME mesh part: %.2f\n", ratio);
        /* With free energy we might need to do PME both for the A and B state
         * charges. This will double the cost, but the optimal performance will
         * then probably be at a slightly larger cut-off and grid spacing.
         */
        if ((ir->efep == efepNO && ratio > 1.0/2.0) ||
            (ir->efep != efepNO && ratio > 2.0/3.0))
        {
            warning_note(wi,
                         "The optimal PME mesh load for parallel simulations is below 0.5\n"
                         "and for highly parallel simulations between 0.25 and 0.33,\n"
                         "for higher performance, increase the cut-off and the PME grid spacing.\n");
            if (ir->efep != efepNO)
            {
                warning_note(wi,
                             "For free energy simulations, the optimal load limit increases from 0.5 to 0.667\n");
            }
        }
    }

    {
        char   warn_buf[STRLEN];
        double cio = compute_io(ir, sys->natoms, &sys->groups, F_NRE, 1);
        sprintf(warn_buf, "This run will generate roughly %.0f Mb of data", cio);
        if (cio > 2000)
        {
            set_warning_line(wi, mdparin, -1);
            warning_note(wi, warn_buf);
        }
        else
        {
            printf("%s\n", warn_buf);
        }
    }

    if (bVerbose)
    {
        fprintf(stderr, "writing run input file...\n");
    }

    done_warning(wi, FARGS);
<<<<<<< HEAD
    write_tpx_state(ftp2fn(efTPR, NFILE, fnm), ir, &state, sys);
=======
    write_tpx_state(ftp2fn(efTPX, NFILE, fnm), ir, state, sys);
>>>>>>> b48587d0

    /* Output IMD group, if bIMD is TRUE */
    write_IMDgroup_to_file(ir->bIMD, ir, state, sys, NFILE, fnm);

    done_state(state);
    sfree(state);
    done_atomtype(atype);
    done_mtop(sys, TRUE);
    done_inputrec_strings();

    return 0;
}<|MERGE_RESOLUTION|>--- conflicted
+++ resolved
@@ -2037,11 +2037,7 @@
 
     if (ir->bPull)
     {
-<<<<<<< HEAD
-        set_pull_init(ir, sys, state.x, state.box, state.lambda[efptMASS], oenv);
-=======
-        set_pull_init(ir, sys, state->x, state->box, state->lambda[efptMASS], oenv, opts->pull_start);
->>>>>>> b48587d0
+        set_pull_init(ir, sys, state->x, state->box, state->lambda[efptMASS], oenv);
     }
 
     if (ir->bRot)
@@ -2097,11 +2093,7 @@
     }
 
     done_warning(wi, FARGS);
-<<<<<<< HEAD
-    write_tpx_state(ftp2fn(efTPR, NFILE, fnm), ir, &state, sys);
-=======
-    write_tpx_state(ftp2fn(efTPX, NFILE, fnm), ir, state, sys);
->>>>>>> b48587d0
+    write_tpx_state(ftp2fn(efTPR, NFILE, fnm), ir, state, sys);
 
     /* Output IMD group, if bIMD is TRUE */
     write_IMDgroup_to_file(ir->bIMD, ir, state, sys, NFILE, fnm);
