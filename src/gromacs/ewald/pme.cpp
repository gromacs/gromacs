/*
 * This file is part of the GROMACS molecular simulation package.
 *
 * Copyright 1991- The GROMACS Authors
 * and the project initiators Erik Lindahl, Berk Hess and David van der Spoel.
 * Consult the AUTHORS/COPYING files and https://www.gromacs.org for details.
 *
 * GROMACS is free software; you can redistribute it and/or
 * modify it under the terms of the GNU Lesser General Public License
 * as published by the Free Software Foundation; either version 2.1
 * of the License, or (at your option) any later version.
 *
 * GROMACS is distributed in the hope that it will be useful,
 * but WITHOUT ANY WARRANTY; without even the implied warranty of
 * MERCHANTABILITY or FITNESS FOR A PARTICULAR PURPOSE.  See the GNU
 * Lesser General Public License for more details.
 *
 * You should have received a copy of the GNU Lesser General Public
 * License along with GROMACS; if not, see
 * https://www.gnu.org/licenses, or write to the Free Software Foundation,
 * Inc., 51 Franklin Street, Fifth Floor, Boston, MA  02110-1301  USA.
 *
 * If you want to redistribute modifications to GROMACS, please
 * consider that scientific software is very special. Version
 * control is crucial - bugs must be traceable. We will be happy to
 * consider code for inclusion in the official distribution, but
 * derived work must not be called official GROMACS. Details are found
 * in the README & COPYING files - if they are missing, get the
 * official version at https://www.gromacs.org.
 *
 * To help us fund GROMACS development, we humbly ask that you cite
 * the research papers on the package. Check out https://www.gromacs.org.
 */
/*! \internal \file
 *
 * \brief This file contains function definitions necessary for
 * computing energies and forces for the PME long-ranged part (Coulomb
 * and LJ).
 *
 * \author Erik Lindahl <erik@kth.se>
 * \author Berk Hess <hess@kth.se>
 * \ingroup module_ewald
 */
/* IMPORTANT FOR DEVELOPERS:
 *
 * Triclinic pme stuff isn't entirely trivial, and we've experienced
 * some bugs during development (many of them due to me). To avoid
 * this in the future, please check the following things if you make
 * changes in this file:
 *
 * 1. You should obtain identical (at least to the PME precision)
 *    energies, forces, and virial for
 *    a rectangular box and a triclinic one where the z (or y) axis is
 *    tilted a whole box side. For instance you could use these boxes:
 *
 *    rectangular       triclinic
 *     2  0  0           2  0  0
 *     0  2  0           0  2  0
 *     0  0  6           2  2  6
 *
 * 2. You should check the energy conservation in a triclinic box.
 *
 * It might seem an overkill, but better safe than sorry.
 * /Erik 001109
 */

#include "gmxpre.h"

#include "pme.h"

#include "config.h"

#include <cassert>
#include <cmath>
#include <cstdio>
#include <cstdlib>
#include <cstring>

#include <algorithm>
#include <array>
#include <filesystem>
#include <list>
#include <tuple>
#include <utility>

#include "gromacs/domdec/domdec.h"
#include "gromacs/domdec/domdec_struct.h"
#include "gromacs/ewald/ewald_utils.h"
#include "gromacs/ewald/pme_output.h"
#include "gromacs/fft/fft.h"
#include "gromacs/fft/parallel_3dfft.h"
#include "gromacs/fileio/pdbio.h"
#include "gromacs/gmxlib/network.h"
#include "gromacs/gmxlib/nrnb.h"
#include "gromacs/gpu_utils/hostallocator.h"
#include "gromacs/hardware/hw_info.h"
#include "gromacs/math/boxmatrix.h"
#include "gromacs/math/functions.h"
#include "gromacs/math/gmxcomplex.h"
#include "gromacs/math/units.h"
#include "gromacs/mdtypes/forcerec.h"
#include "gromacs/mdtypes/inputrec.h"
#include "gromacs/mdtypes/md_enums.h"
#include "gromacs/mdtypes/simulation_workload.h"
#include "gromacs/pbcutil/pbc.h"
#include "gromacs/serialization/iserializer.h"
#include "gromacs/timing/cyclecounter.h"
#include "gromacs/timing/wallcycle.h"
#include "gromacs/timing/walltime_accounting.h"
#include "gromacs/topology/topology.h"
#include "gromacs/utility/alignedallocator.h"
#include "gromacs/utility/arrayref.h"
#include "gromacs/utility/basedefinitions.h"
#include "gromacs/utility/cstringutil.h"
#include "gromacs/utility/exceptions.h"
#include "gromacs/utility/fatalerror.h"
#include "gromacs/utility/gmxassert.h"
#include "gromacs/utility/gmxmpi.h"
#include "gromacs/utility/gmxomp.h"
#include "gromacs/utility/logger.h"
#include "gromacs/utility/message_string_collector.h"
#include "gromacs/utility/real.h"
#include "gromacs/utility/stringutil.h"
#include "gromacs/utility/unique_cptr.h"
#include "gromacs/utility/vec.h"
#include "gromacs/utility/vectypes.h"

#include "calculate_spline_moduli.h"
#include "pme_gather.h"
#include "pme_gpu_internal.h"
#include "pme_grid.h"
#include "pme_internal.h"
#include "pme_redistribute.h"
#include "pme_solve.h"
#include "pme_spline_work.h"
#include "pme_spread.h"

struct gmx_parallel_3dfft;

bool pme_gpu_supports_build(std::string* error)
{
    gmx::MessageStringCollector errorReasons;
    // Before changing the prefix string, make sure that it is not searched for in regression tests.
    errorReasons.startContext("PME GPU does not support:");
    errorReasons.appendIf(GMX_DOUBLE, "Double-precision build of GROMACS.");
#ifdef __APPLE__
#    if defined(__aarch64__)
    // OpenCL compiler silently fails on macOS when using clFFT backend.
    errorReasons.appendIf(GMX_GPU_OPENCL && !GMX_GPU_FFT_VKFFT, "macOS build using clFFT.");
#    else
    errorReasons.appendIf(true, "macOS build for x86 architecture.");
#    endif
#endif
    errorReasons.appendIf(!GMX_GPU, "Non-GPU build of GROMACS.");
    errorReasons.appendIf(GMX_GPU_HIP, "HIP API not supported yet");
    errorReasons.finishContext();
    if (error != nullptr)
    {
        *error = errorReasons.toString();
    }
    return errorReasons.isEmpty();
}

bool pme_gpu_supports_input(const t_inputrec& ir, std::string* error)
{
    gmx::MessageStringCollector errorReasons;
    // Before changing the prefix string, make sure that it is not searched for in regression tests.
    errorReasons.startContext("PME GPU does not support:");
    errorReasons.appendIf(!usingPme(ir.coulombtype),
                          "Systems that do not use PME for electrostatics.");
    errorReasons.appendIf((ir.pme_order != 4), "Interpolation orders other than 4.");
    errorReasons.appendIf(usingLJPme(ir.vdwtype), "Lennard-Jones PME.");
    errorReasons.appendIf(!EI_DYNAMICS(ir.eI), "Non-dynamical integrator (use md, sd, etc).");
    errorReasons.finishContext();
    if (error != nullptr)
    {
        *error = errorReasons.toString();
    }
    return errorReasons.isEmpty();
}

bool pme_gpu_mixed_mode_supports_input(const t_inputrec& ir, std::string* error)
{
    gmx::MessageStringCollector errorReasons;
    // Before changing the prefix string, make sure that it is not searched for in regression tests.
    errorReasons.startContext("PME GPU in Mixed mode does not support:");
    errorReasons.appendIf(ir.efep != FreeEnergyPerturbationType::No, "Free Energy Perturbation.");
    errorReasons.finishContext();
    if (error != nullptr)
    {
        *error = errorReasons.toString();
    }
    return errorReasons.isEmpty();
}

/*! \brief \libinternal
 * Finds out if PME with given inputs is possible to run on GPU.
 * This function is an internal final check, validating the whole PME structure on creation,
 * but it still duplicates the preliminary checks from the above (externally exposed) pme_gpu_supports_input() - just in case.
 *
 * \param[in]  pme          The PME structure.
 * \param[out] error        The error message if the input is not supported on GPU.
 * \returns                 True if this PME input is possible to run on GPU, false otherwise.
 */
static bool pme_gpu_check_restrictions(const gmx_pme_t* pme, std::string* error)
{
    gmx::MessageStringCollector errorReasons;
    // Before changing the prefix string, make sure that it is not searched for in regression tests.
    errorReasons.startContext("PME GPU does not support:");
    errorReasons.appendIf((!GMX_GPU_CUDA && pme->nnodes != 1 && pme->ndecompdim >= 2),
                          "2D PME decomposition (use GMX_PMEONEDD to force 1D).");
    errorReasons.appendIf((pme->pme_order != 4), "interpolation orders other than 4.");
    errorReasons.appendIf(pme->doLJ, "Lennard-Jones PME.");
    errorReasons.appendIf(GMX_DOUBLE, "Double precision build of GROMACS.");
    errorReasons.appendIf(!GMX_GPU, "Non-GPU build of GROMACS.");
    errorReasons.finishContext();
    if (error != nullptr)
    {
        *error = errorReasons.toString();
    }
    return errorReasons.isEmpty();
}

PmeRunMode pme_run_mode(const gmx_pme_t* pme)
{
    GMX_ASSERT(pme != nullptr, "Expecting valid PME data pointer");
    return pme->runMode;
}

gmx::PinningPolicy pme_get_pinning_policy()
{
    return gmx::PinningPolicy::PinnedIfSupported;
}

/*! \brief Number of bytes in a cache line.
 *
 * Must also be a multiple of the SIMD and SIMD4 register size, to
 * preserve alignment.
 */
const int gmxCacheLineSize = 64;

//! Set up coordinate communication
static void setup_coordinate_communication(PmeAtomComm* atc)
{
    const int nslab = atc->nslab;
    int       n     = 0;
    for (int i = 1; i <= nslab / 2; i++)
    {
        int fw = (atc->slabIndex + i) % nslab;
        int bw = (atc->slabIndex - i + nslab) % nslab;
        if (n < nslab - 1)
        {
            atc->slabCommSetup[n].node_dest = fw;
            atc->slabCommSetup[n].node_src  = bw;
            n++;
        }
        if (n < nslab - 1)
        {
            atc->slabCommSetup[n].node_dest = bw;
            atc->slabCommSetup[n].node_src  = fw;
            n++;
        }
    }
}

/*! \brief Round \p n up to the next multiple of \p f */
static int mult_up(int n, int f)
{
    return gmx::divideRoundUp(n, f) * f;
}

/*! \brief Return estimate of the load imbalance from the PME grid not being a good match for the number of PME ranks */
static double estimate_pme_load_imbalance(struct gmx_pme_t* pme)
{
    const int nma = pme->nnodes_major;
    const int nmi = pme->nnodes_minor;

    const double n1 = mult_up(pme->nkx, nma) * mult_up(pme->nky, nmi) * pme->nkz;
    const double n2 = mult_up(pme->nkx, nma) * mult_up(pme->nkz, nmi) * pme->nky;
    const double n3 = mult_up(pme->nky, nma) * mult_up(pme->nkz, nmi) * pme->nkx;

    /* pme_solve is roughly double the cost of an fft */

    return (n1 + n2 + 3 * n3) / static_cast<double>(6 * pme->nkx * pme->nky * pme->nkz);
}

#ifndef DOXYGEN

PmeAtomComm::PmeAtomComm(MPI_Comm   PmeMpiCommunicator,
                         const int  numThreads,
                         const int  pmeOrder,
                         const int  dimIndex,
                         const bool doSpread) :
    dimind(dimIndex), bSpread(doSpread), pme_order(pmeOrder), nthread(numThreads), spline(nthread)
{
    if (PmeMpiCommunicator != MPI_COMM_NULL)
    {
        mpi_comm = PmeMpiCommunicator;
#    if GMX_MPI
        // The MPI ranks are indentical to the slab indices
        MPI_Comm_size(mpi_comm, &nslab);
        MPI_Comm_rank(mpi_comm, &slabIndex);
#    endif
    }
    if (debug)
    {
        fprintf(debug, "For PME atom communication in dimind %d: nslab %d rank %d\n", dimind, nslab, slabIndex);
    }

    if (nslab > 1)
    {
        slabCommSetup.resize(nslab);
        setup_coordinate_communication(this);

        bufferIndices.resize(nslab);

        count_thread.resize(nthread);
        for (auto& countThread : count_thread)
        {
            countThread.resize(nslab);
        }
    }

    if (nthread > 1)
    {
        threadMap.resize(nthread);

#    pragma omp parallel for num_threads(nthread) schedule(static)
        for (int thread = 0; thread < nthread; thread++)
        {
            try
            {
                /* Allocate buffer with padding to avoid cache pollution */
                threadMap[thread].nBuffer.resize(nthread + 2 * gmxCacheLineSize);
                threadMap[thread].n = threadMap[thread].nBuffer.data() + gmxCacheLineSize;
            }
            GMX_CATCH_ALL_AND_EXIT_WITH_FATAL_ERROR
        }
    }
}

#endif // !DOXYGEN

/*! \brief Initialize data structure for communication */
static void init_overlap_comm(pme_overlap_t* ol, int norder, MPI_Comm comm, int nnodes, int nodeid, int ndata, int commplainsize)
{
    ol->mpi_comm = comm;
    ol->nnodes   = nnodes;
    ol->nodeid   = nodeid;

    /* Linear translation of the PME grid won't affect reciprocal space
     * calculations, so to optimize we only interpolate "upwards",
     * which also means we only have to consider overlap in one direction.
     * I.e., particles on this node might also be spread to grid indices
     * that belong to higher nodes (modulo nnodes)
     */

    ol->s2g0.resize(ol->nnodes + 1);
    ol->s2g1.resize(ol->nnodes);
    if (debug)
    {
        fprintf(debug, "PME slab boundaries:");
    }
    for (int i = 0; i < nnodes; i++)
    {
        /* s2g0 the local interpolation grid start.
         * s2g1 the local interpolation grid end.
         * Since in calc_pidx we divide particles, and not grid lines,
         * spatially uniform along dimension x or y, we need to round
         * s2g0 down and s2g1 up.
         */
        ol->s2g0[i] = (i * ndata + 0) / nnodes;
        ol->s2g1[i] = gmx::divideRoundUp((i + 1) * ndata, nnodes) + norder - 1;

        if (debug)
        {
            fprintf(debug, "  %3d %3d", ol->s2g0[i], ol->s2g1[i]);
        }
    }
    ol->s2g0[nnodes] = ndata;
    if (debug)
    {
        fprintf(debug, "\n");
    }

    /* Determine with how many nodes we need to communicate the grid overlap */
    int  testRankCount = 0;
    bool bCont;
    do
    {
        testRankCount++;
        bCont = false;
        for (int i = 0; i < nnodes; i++)
        {
            if ((i + testRankCount < nnodes && ol->s2g1[i] > ol->s2g0[i + testRankCount])
                || (i + testRankCount >= nnodes && ol->s2g1[i] > ol->s2g0[i + testRankCount - nnodes] + ndata))
            {
                bCont = true;
            }
        }
    } while (bCont && testRankCount < nnodes);

    ol->comm_data.resize(testRankCount - 1);
    ol->send_size = 0;

    for (size_t b = 0; b < ol->comm_data.size(); b++)
    {
        pme_grid_comm_t* pgc = &ol->comm_data[b];

        /* Send */
        pgc->send_id  = (ol->nodeid + (b + 1)) % ol->nnodes;
        int fft_start = ol->s2g0[pgc->send_id];
        int fft_end   = ol->s2g0[pgc->send_id + 1];
        if (pgc->send_id < nodeid)
        {
            fft_start += ndata;
            fft_end += ndata;
        }
        int send_index1  = ol->s2g1[nodeid];
        send_index1      = std::min(send_index1, fft_end);
        pgc->send_index0 = fft_start;
        pgc->send_nindex = std::max(0, send_index1 - pgc->send_index0);
        ol->send_size += pgc->send_nindex;

        /* We always start receiving to the first index of our slab */
        pgc->recv_id    = (ol->nodeid - (b + 1) + ol->nnodes) % ol->nnodes;
        fft_start       = ol->s2g0[ol->nodeid];
        fft_end         = ol->s2g0[ol->nodeid + 1];
        int recv_index1 = ol->s2g1[pgc->recv_id];
        if (pgc->recv_id > nodeid)
        {
            recv_index1 -= ndata;
        }
        recv_index1      = std::min(recv_index1, fft_end);
        pgc->recv_index0 = fft_start;
        pgc->recv_nindex = std::max(0, recv_index1 - pgc->recv_index0);
    }

#if GMX_MPI
    /* Communicate the buffer sizes to receive */
    MPI_Status stat;
    for (size_t b = 0; b < ol->comm_data.size(); b++)
    {
        MPI_Sendrecv(&ol->send_size,
                     1,
                     MPI_INT,
                     ol->comm_data[b].send_id,
                     b,
                     &ol->comm_data[b].recv_size,
                     1,
                     MPI_INT,
                     ol->comm_data[b].recv_id,
                     b,
                     ol->mpi_comm,
                     &stat);
    }
#endif

    /* For non-divisible grid we need pme_order iso pme_order-1 */
    ol->sendbuf.resize(norder * commplainsize);
    ol->recvbuf.resize(norder * commplainsize);
}

int minimalPmeGridSize(int pmeOrder)
{
    /* The actual grid size limitations are:
     *   serial:        >= pme_order
     *   DD, no OpenMP: >= 2*(pme_order - 1)
     *   DD, OpenMP:    >= pme_order + 1
     * But we use the maximum for simplicity since in practice there is not
     * much performance difference between pme_order and 2*(pme_order -1).
     */
    const int minimalSize = 2 * (pmeOrder - 1);

    GMX_RELEASE_ASSERT(pmeOrder >= 3, "pmeOrder has to be >= 3");
    GMX_RELEASE_ASSERT(minimalSize >= pmeOrder + 1, "The grid size should be >= pmeOrder + 1");

    return minimalSize;
}

int numGridLinesForExtendedHaloRegion(int pmeOrder, real haloExtentForAtomDisplacement, real gridSpacing)
{
    GMX_ASSERT(gridSpacing > 0, "PME grid spacing must be >0");
    // use at least pmeOrder grid lines if haloExtentForAtomDisplacement is zero
    return std::max(static_cast<int>(std::ceil(haloExtentForAtomDisplacement / gridSpacing)), 1)
           + (pmeOrder - 1);
}

real getGridSpacingFromBox(const matrix box, const ivec gridDim)
{
    real spm = 0;
    for (int d = 0; d < DIM; d++)
    {
        real sp = gridDim[d] > 0 ? norm(box[d]) / gridDim[d] : 0;
        if (sp > spm)
        {
            spm = sp;
        }
    }

    return spm;
}

bool gmx_pme_check_restrictions(int  pme_order,
                                int  nkx,
                                int  nky,
                                int  nkz,
                                int  numPmeDomainsAlongX,
                                int  numPmeDomainsAlongY,
                                int  extendedHaloRegion,
                                bool useGpuPme,
                                bool useThreads,
                                bool errorsAreFatal)
{
    if (pme_order > PME_ORDER_MAX)
    {
        if (!errorsAreFatal)
        {
            return false;
        }

        std::string message = gmx::formatString(
                "pme_order (%d) is larger than the maximum allowed value (%d). Modify and "
                "recompile the code if you really need such a high order.",
                pme_order,
                PME_ORDER_MAX);
        GMX_THROW(gmx::InconsistentInputError(message));
    }

    const int minGridSize = minimalPmeGridSize(pme_order);
    if (nkx < minGridSize || nky < minGridSize || nkz < minGridSize)
    {
        if (!errorsAreFatal)
        {
            return false;
        }
        std::string message =
                gmx::formatString("The PME grid sizes need to be >= 2*(pme_order-1) (%d)", minGridSize);
        GMX_THROW(gmx::InconsistentInputError(message));
    }

    /* Check for a limitation of the (current) sum_fftgrid_dd code.
     * We only allow multiple communication pulses in dim 1, not in dim 0.
     */
    if (useThreads
        && (nkx < numPmeDomainsAlongX * pme_order && nkx != numPmeDomainsAlongX * (pme_order - 1)))
    {
        if (!errorsAreFatal)
        {
            return false;
        }
        gmx_fatal(FARGS,
                  "The number of PME grid lines per rank along x is %g. But when using OpenMP "
                  "threads, the number of grid lines per rank along x should be >= pme_order (%d) "
                  "or = pmeorder-1. To resolve this issue, use fewer ranks along x (and possibly "
                  "more along y and/or z) by specifying -dd manually.",
                  nkx / static_cast<double>(numPmeDomainsAlongX),
                  pme_order);
    }

    /* Check if extended halo size is not more than local grid width
     * this is needed for PME-GPU decomposition
     */
    if (useGpuPme && (numPmeDomainsAlongX > 1 || numPmeDomainsAlongY > 1)
        && (extendedHaloRegion > nkx / numPmeDomainsAlongX || extendedHaloRegion > nky / numPmeDomainsAlongY))
    {
        if (!errorsAreFatal)
        {
            return false;
        }

        gmx_fatal(FARGS, "Extended halo size (%d) is too high. Reduce nstlist value.", extendedHaloRegion);
    }

    return true;
}

static void initGrids(gmx::ArrayRef<PmeAndFftGrids>                   gridsSet,
                      const gmx_pme_t&                                pme,
                      const bool                                      requestReproducibility,
                      gmx::ArrayRef<std::vector<AlignedVector<real>>> gridsStorage)
{
    GMX_RELEASE_ASSERT(gridsStorage.size() == gridsSet.size(),
                       "size of storage should match the grids");

    const ivec ndata = { pme.nkx, pme.nky, pme.nkz };

    auto gridsSetIt     = gridsSet.begin();
    auto gridsStorageIt = gridsStorage.begin();
    for (; gridsSetIt < gridsSet.end(); ++gridsSetIt, ++gridsStorageIt)
    {
        PmeAndFftGrids& grids = *gridsSetIt;

        if (gridsStorageIt->empty())
        {
            gridsStorageIt->resize(pme.bUseThreads ? 1 + pme.nthread : 1);
        }

        pmegrids_init(&grids.pmeGrids,
                      pme.pmegrid_nx,
                      pme.pmegrid_ny,
                      pme.pmegrid_nz,
                      pme.pmegrid_nz_base,
                      pme.pme_order,
                      pme.bUseThreads,
                      pme.nthread,
                      pme.overlap[0].s2g1[pme.nodeid_major] - pme.overlap[0].s2g0[pme.nodeid_major + 1],
                      pme.overlap[1].s2g1[pme.nodeid_minor] - pme.overlap[1].s2g0[pme.nodeid_minor + 1],
                      *gridsStorageIt);
        /* This routine will allocate the grid data to fit the FFTs */
        const auto  allocateRealGridForGpu = (pme.runMode == PmeRunMode::Mixed)
                                                     ? gmx::PinningPolicy::PinnedIfSupported
                                                     : gmx::PinningPolicy::CannotBePinned;
        real*&      fftgrid                = grids.fftgrid;
        t_complex*& cfftgrid               = grids.cfftgrid;

        gmx_parallel_3dfft* pfftSetupPtr;
        gmx_parallel_3dfft_init(&pfftSetupPtr,
                                ndata,
                                &fftgrid,
                                &cfftgrid,
                                const_cast<MPI_Comm*>(&pme.mpi_comm_d[0]),
                                requestReproducibility,
                                pme.nthread,
                                allocateRealGridForGpu);

        grids.pfft_setup.reset(pfftSetupPtr);
    }
}

// Mirror suppression in pme_internal.h

//! @cond Doxygen_Suppress

gmx_pme_t::gmx_pme_t(const gmx::MpiComm* mpiComm) :
    mpiCommSingleRank(gmx::MpiComm::SingleRank{}),
    mpiComm(mpiComm ? *mpiComm : gmx_pme_t::mpiCommSingleRank)
{
}

//! @endcond

gmx_pme_t* gmx_pme_init(const gmx_domdec_t*              dd,
                        const NumPmeDomains&             numPmeDomains,
                        const t_inputrec*                ir,
                        const matrix                     box,
                        real                             haloExtentForAtomDisplacement,
                        gmx_bool                         bFreeEnergy_q,
                        gmx_bool                         bFreeEnergy_lj,
                        gmx_bool                         bReproducible,
                        real                             ewaldcoeff_q,
                        real                             ewaldcoeff_lj,
                        int                              nthread,
                        PmeRunMode                       runMode,
                        PmeGpu*                          pmeGpu,
                        const DeviceContext*             deviceContext,
                        const DeviceStream*              deviceStream,
                        const PmeGpuProgram*             pmeGpuProgram,
                        const gmx::MDLogger&             mdlog,
                        std::shared_ptr<PmeGridsStorage> pmeGridsStoragePtr)
{
    if (debug)
    {
        fprintf(debug, "Creating PME data structures.\n");
    }

    gmx::unique_cptr<gmx_pme_t, gmx_pme_destroy> pme(new gmx_pme_t(dd ? &dd->mpiComm() : nullptr));

    /* When pmeGridsStorage!=nullptr we reuse storage for the PME grids.
     * We would like to reuse the fft grids, but that's harder
     */

    if (pmeGridsStoragePtr == nullptr)
    {
        // Create new storage
        pme->pmeGridsStorage = std::make_shared<PmeGridsStorage>();
    }
    else
    {
        // Share the storage
        pme->pmeGridsStorage = std::move(pmeGridsStoragePtr);
    }
    PmeGridsStorage& pmeGridsStorage = *pme->pmeGridsStorage;

    pme->bPPnode = true;

    pme->nnodes = pme->mpiComm.size();
    pme->nodeid = pme->mpiComm.rank();

    pme->nnodes_major = numPmeDomains.x;
    pme->nnodes_minor = numPmeDomains.y;

    GMX_RELEASE_ASSERT(numPmeDomains.x * numPmeDomains.y == pme->nnodes,
                       "PME decomposition should match the total rank count");

    if (pme->nnodes == 1)
    {
        pme->mpi_comm_d[0] = MPI_COMM_NULL;
        pme->mpi_comm_d[1] = MPI_COMM_NULL;
        pme->ndecompdim    = 0;
        pme->nodeid_major  = 0;
        pme->nodeid_minor  = 0;
    }
    else
    {
        if (numPmeDomains.y == 1)
        {
            pme->mpi_comm_d[0] = pme->mpiComm.comm();
            pme->mpi_comm_d[1] = MPI_COMM_NULL;
            pme->ndecompdim    = 1;
            pme->nodeid_major  = pme->nodeid;
            pme->nodeid_minor  = 0;
        }
        else if (numPmeDomains.x == 1)
        {
            pme->mpi_comm_d[0] = MPI_COMM_NULL;
            pme->mpi_comm_d[1] = pme->mpiComm.comm();
            pme->ndecompdim    = 1;
            pme->nodeid_major  = 0;
            pme->nodeid_minor  = pme->nodeid;
        }
        else
        {
            if (pme->nnodes % numPmeDomains.x != 0)
            {
                gmx_incons(
                        "For 2D PME decomposition, #PME ranks must be divisible by the number of "
                        "domains along x");
            }
            pme->ndecompdim = 2;

#if GMX_MPI
            MPI_Comm_split(pme->mpiComm.comm(),
                           pme->nodeid % numPmeDomains.y,
                           pme->nodeid,
                           &pme->mpi_comm_d[0]); /* My communicator along major dimension */
            MPI_Comm_split(pme->mpiComm.comm(),
                           pme->nodeid / numPmeDomains.y,
                           pme->nodeid,
                           &pme->mpi_comm_d[1]); /* My communicator along minor dimension */

            MPI_Comm_rank(pme->mpi_comm_d[0], &pme->nodeid_major);
            MPI_Comm_size(pme->mpi_comm_d[0], &pme->nnodes_major);
            MPI_Comm_rank(pme->mpi_comm_d[1], &pme->nodeid_minor);
            MPI_Comm_size(pme->mpi_comm_d[1], &pme->nnodes_minor);
#endif
        }
    }
    // dd is always initialized if there is a a PP rank, so we can safely assume
    // that when it is not, like in ewald tests, we are not on a PP rank.
    pme->bPPnode = (dd != nullptr && thisRankHasPPDuty(dd));

    pme->nthread = nthread;

    /* Check if any of the PME MPI ranks uses threads */
    int use_threads = (pme->nthread > 1 ? 1 : 0);
    if (pme->nnodes > 1)
    {
        pme->mpiComm.sumReduce(1, &use_threads);
    }
    pme->bUseThreads = (use_threads > 0);

    if (ir->pbcType == PbcType::Screw)
    {
        gmx_fatal(FARGS, "pme does not (yet) work with pbc = screw");
    }

    pme->simulationIsParallel = (dd != nullptr && (dd->nnodes > 1 || dd->hasPPDuty != dd->hasPmeDuty));

    pme->haveDDAtomOrdering = (dd != nullptr);

    /* NOTE:
     * It is likely that the current gmx_pme_do() routine supports calculating
     * only Coulomb or LJ while gmx_pme_init() configures for both,
     * but that has never been tested.
     * It is likely that the current gmx_pme_do() routine supports calculating,
     * not calculating free-energy for Coulomb and/or LJ while gmx_pme_init()
     * configures with free-energy, but that has never been tested.
     */
    pme->doCoulomb = usingPme(ir->coulombtype);
    pme->doLJ      = usingLJPme(ir->vdwtype);
    pme->bFEP_q    = ((ir->efep != FreeEnergyPerturbationType::No) && bFreeEnergy_q);
    pme->bFEP_lj   = ((ir->efep != FreeEnergyPerturbationType::No) && bFreeEnergy_lj);
    pme->bFEP      = (pme->bFEP_q || pme->bFEP_lj);
    pme->nkx       = ir->nkx;
    pme->nky       = ir->nky;
    pme->nkz       = ir->nkz;
    pme->bP3M = (ir->coulombtype == CoulombInteractionType::P3mAD || std::getenv("GMX_PME_P3M") != nullptr);
    pme->pme_order     = ir->pme_order;
    pme->ewaldcoeff_q  = ewaldcoeff_q;
    pme->ewaldcoeff_lj = ewaldcoeff_lj;

    /* Always constant electrostatics coefficients */
    pme->epsilon_r = ir->epsilon_r;

    /* Always constant LJ coefficients */
    pme->ljpme_combination_rule = ir->ljpme_combination_rule;

    // The box requires scaling with nwalls = 2, we store that condition as well
    // as the scaling factor
    pme->boxScaler = std::make_unique<EwaldBoxZScaler>(
            EwaldBoxZScaler(inputrecPbcXY2Walls(ir), ir->wall_ewald_zfac));

    if (runMode != PmeRunMode::CPU && pme->ndecompdim >= 1)
    {
        real gridSpacing = .0;
        if (ir->fourier_spacing > 0)
        {
            gridSpacing = ir->fourier_spacing;
        }
        else
        {
            // if ir doesn't have valid fourier_spacing value
            // calculate it from simulation box and grid dimension
            matrix scaledBox;
            pme->boxScaler->scaleBox(box, scaledBox);

            ivec gridDim = { ir->nkx, ir->nky, ir->nkz };
            gridSpacing  = getGridSpacingFromBox(scaledBox, gridDim);
        }

        GMX_RELEASE_ASSERT(gridSpacing > 0, "Computed value of grid spacing is 0");

        const int pmeGpuGridHalo = numGridLinesForExtendedHaloRegion(
                ir->pme_order, haloExtentForAtomDisplacement, gridSpacing);

        if (debug)
        {
            fprintf(debug,
                    "PME GPU haloExtent = %.3f pmeGpuGridHalo = %d\n",
                    haloExtentForAtomDisplacement,
                    pmeGpuGridHalo);
        }

        pme->haloExtentForAtomDisplacement = haloExtentForAtomDisplacement;
        pme->pmeGpuGridHalo                = pmeGpuGridHalo;
    }

    /* If we violate restrictions, generate a fatal error here */
    gmx_pme_check_restrictions(pme->pme_order,
                               pme->nkx,
                               pme->nky,
                               pme->nkz,
                               pme->nnodes_major,
                               pme->nnodes_minor,
                               pme->pmeGpuGridHalo,
                               runMode != PmeRunMode::CPU,
                               pme->bUseThreads,
                               true);

    if (pme->nnodes > 1)
    {
        double imbal;

#if GMX_MPI
        MPI_Type_contiguous(DIM, GMX_MPI_REAL, &(pme->rvec_mpi));
        MPI_Type_commit(&(pme->rvec_mpi));
#endif

        /* Note that the coefficient spreading and force gathering, which usually
         * takes about the same amount of time as FFT+solve_pme,
         * is always fully load balanced
         * (unless the coefficient distribution is inhomogeneous).
         */

        imbal = estimate_pme_load_imbalance(pme.get());
        if (imbal >= 1.2 && pme->nodeid_major == 0 && pme->nodeid_minor == 0)
        {
            GMX_LOG(mdlog.warning)
                    .asParagraph()
                    .appendTextFormatted(
                            "NOTE: The load imbalance in PME FFT and solve is %d%%.\n"
                            "      For optimal PME load balancing\n"
                            "      PME grid_x (%d) and grid_y (%d) should be divisible by "
                            "#PME_ranks_x "
                            "(%d)\n"
                            "      and PME grid_y (%d) and grid_z (%d) should be divisible by "
                            "#PME_ranks_y "
                            "(%d)",
                            gmx::roundToInt((imbal - 1) * 100),
                            pme->nkx,
                            pme->nky,
                            pme->nnodes_major,
                            pme->nky,
                            pme->nkz,
                            pme->nnodes_minor);
        }
    }

    /* For non-divisible grid we need pme_order iso pme_order-1 */
    /* In sum_qgrid_dd x overlap is copied in place: take padding into account.
     * y is always copied through a buffer: we don't need padding in z,
     * but we do need the overlap in x because of the communication order.
     */
    init_overlap_comm(&pme->overlap[0],
                      pme->pme_order,
                      pme->mpi_comm_d[0],
                      pme->nnodes_major,
                      pme->nodeid_major,
                      pme->nkx,
                      (gmx::divideRoundUp(pme->nky, pme->nnodes_minor) + pme->pme_order)
                              * (pme->nkz + pme->pme_order - 1));

    /* Along overlap dim 1 we can send in multiple pulses in sum_fftgrid_dd.
     * We do this with an offset buffer of equal size, so we need to allocate
     * extra for the offset. That's what the (+1)*pme->nkz is for.
     */
    init_overlap_comm(&pme->overlap[1],
                      pme->pme_order,
                      pme->mpi_comm_d[1],
                      pme->nnodes_minor,
                      pme->nodeid_minor,
                      pme->nky,
                      (gmx::divideRoundUp(pme->nkx, pme->nnodes_major) + pme->pme_order + 1) * pme->nkz);

    /* Double-check for a limitation of the (current) sum_fftgrid_dd code.
     * Note that gmx_pme_check_restrictions checked for this already.
     */
    if (pme->bUseThreads && (pme->overlap[0].comm_data.size() > 1))
    {
        gmx_incons(
                "More than one communication pulse required for grid overlap communication along "
                "the major dimension while using threads");
    }

    pme->bsp_mod[XX].resize(pme->nkx);
    pme->bsp_mod[YY].resize(pme->nky);
    pme->bsp_mod[ZZ].resize(pme->nkz);

    pme->gpu     = pmeGpu; /* Carrying over the single GPU structure */
    pme->runMode = runMode;

    /* The required size of the interpolation grid, including overlap.
     * The allocated size (pmegrid_n?) might be slightly larger.
     */
    pme->pmegrid_nx = pme->overlap[0].s2g1[pme->nodeid_major] - pme->overlap[0].s2g0[pme->nodeid_major];
    pme->pmegrid_ny = pme->overlap[1].s2g1[pme->nodeid_minor] - pme->overlap[1].s2g0[pme->nodeid_minor];
    pme->pmegrid_nz_base = pme->nkz;
    pme->pmegrid_nz      = pme->pmegrid_nz_base + pme->pme_order - 1;
    set_grid_alignment(&pme->pmegrid_nz, pme->pme_order);
    pme->pmegrid_start_ix = pme->overlap[0].s2g0[pme->nodeid_major];
    pme->pmegrid_start_iy = pme->overlap[1].s2g0[pme->nodeid_minor];
    pme->pmegrid_start_iz = 0;

    // The way PME decomposition is implemented for GPUs, gridline indices at borders should not be rounded
    const bool checkRoundingAtBoundary = (runMode == PmeRunMode::CPU);

    std::tie(pme->nnx, pme->fshx) = make_gridindex_to_localindex(
            pme->nkx, pme->pmegrid_start_ix, pme->pmegrid_nx - (pme->pme_order - 1), checkRoundingAtBoundary);
    std::tie(pme->nny, pme->fshy) = make_gridindex_to_localindex(
            pme->nky, pme->pmegrid_start_iy, pme->pmegrid_ny - (pme->pme_order - 1), checkRoundingAtBoundary);
    std::tie(pme->nnz, pme->fshz) = make_gridindex_to_localindex(
            pme->nkz, pme->pmegrid_start_iz, pme->pmegrid_nz_base, checkRoundingAtBoundary);

    pme->spline_work = std::make_unique<pme_spline_work>(pme->pme_order);

    if (pme->doCoulomb)
    {
        pme->gridsCoulomb.resize(bFreeEnergy_q ? 2 : 1);

        if (pmeGridsStorage.coulomb.empty())
        {
            pmeGridsStorage.coulomb.resize(pme->gridsCoulomb.size());
        }
        else
        {
            GMX_RELEASE_ASSERT(pmeGridsStorage.coulomb.size() == pme->gridsCoulomb.size(),
                               "Storage grid count should match the grid count");
        }

        initGrids(pme->gridsCoulomb, *pme, bReproducible, pmeGridsStorage.coulomb);

        int i = 0;
        for (auto& grids : pme->gridsCoulomb)
        {
            pme->gridsRefs.push_back({ grids, true, i });
            i++;
        }
    }
    if (pme->doLJ)
    {
        const bool combRuleIsLB = (ir->ljpme_combination_rule == LongRangeVdW::LB);
        pme->gridsLJ.resize(combRuleIsLB ? sc_numGridsLJLB : (bFreeEnergy_lj ? 2 : 1));

        if (pmeGridsStorage.lj.empty())
        {
            pmeGridsStorage.lj.resize(pme->gridsLJ.size());
        }
        else
        {
            GMX_RELEASE_ASSERT(pmeGridsStorage.lj.size() == pme->gridsLJ.size(),
                               "Storage grid count should match the grid count");
        }

        initGrids(pme->gridsLJ, *pme, bReproducible, pmeGridsStorage.lj);

        if (!combRuleIsLB)
        {
            int i = 0;
            for (auto& grids : pme->gridsLJ)
            {
                pme->gridsRefs.push_back({ grids, false, i });
                i++;
            }
        }
    }

    if (!pme->bP3M)
    {
        /* Use plain SPME B-spline interpolation */
        pme->bsp_mod = make_bspline_moduli(pme->nkx, pme->nky, pme->nkz, pme->pme_order);
    }
    else
    {
        /* Use the P3M grid-optimized influence function */
        pme->bsp_mod = make_p3m_bspline_moduli(pme->nkx, pme->nky, pme->nkz, pme->pme_order);
    }

    /* Use atc[0] for spreading */
    const int firstDimIndex   = (numPmeDomains.x > 1 ? 0 : 1);
    MPI_Comm  mpiCommFirstDim = (pme->nnodes > 1 ? pme->mpi_comm_d[firstDimIndex] : MPI_COMM_NULL);
    bool      doSpread        = true;
    pme->atc.emplace_back(mpiCommFirstDim, pme->nthread, pme->pme_order, firstDimIndex, doSpread);
    if (pme->ndecompdim >= 2)
    {
        const int secondDimIndex = 1;
        doSpread                 = false;
        pme->atc.emplace_back(pme->mpi_comm_d[1], pme->nthread, pme->pme_order, secondDimIndex, doSpread);
    }

    // Initial check of validity of the input for running on the GPU
    if (pme->runMode != PmeRunMode::CPU)
    {
        std::string errorString;
        bool        canRunOnGpu = pme_gpu_check_restrictions(pme.get(), &errorString);
        if (!canRunOnGpu)
        {
            GMX_THROW(gmx::NotImplementedError(errorString));
        }
        const bool useMdGpuGraph = false; // This will be reset later after PP communication
        pme_gpu_reinit(pme.get(), deviceContext, deviceStream, pmeGpuProgram, useMdGpuGraph, box);
    }
    else
    {
        GMX_ASSERT(pme->gpu == nullptr, "Should not have PME GPU object when PME is on a CPU.");
    }

    pme->pmeSolve = std::make_unique<PmeSolve>(pme->nthread, pme->nkx);

    // no exception was thrown during the init, so we hand over the PME structure handle
    return pme.release();
}

void gmx_pme_reinit(struct gmx_pme_t**  pmedata,
                    const gmx_domdec_t* dd,
                    struct gmx_pme_t*   pme_src,
                    const t_inputrec*   ir,
                    const ivec          grid_size,
                    real                ewaldcoeff_q,
                    real                ewaldcoeff_lj)
{
    GMX_RELEASE_ASSERT(pme_src != nullptr, "Need a source gmx_pme_t object");

    // Create a copy of t_inputrec fields that are used in gmx_pme_init().
    // TODO: This would be better as just copying a sub-structure that contains
    // all the PME parameters and nothing else.
    t_inputrec irc;
    irc.pbcType                = ir->pbcType;
    irc.coulombtype            = ir->coulombtype;
    irc.vdwtype                = ir->vdwtype;
    irc.efep                   = ir->efep;
    irc.pme_order              = ir->pme_order;
    irc.epsilon_r              = ir->epsilon_r;
    irc.ljpme_combination_rule = ir->ljpme_combination_rule;
    irc.nkx                    = grid_size[XX];
    irc.nky                    = grid_size[YY];
    irc.nkz                    = grid_size[ZZ];
    irc.fourier_spacing        = ir->fourier_spacing;

    try
    {
        // This is reinit. Any logging should have been done at first init.
        // Here we should avoid writing notes for settings the user did not
        // set directly.
        const gmx::MDLogger dummyLogger;
        const matrix        dummyBox = { { 0 } };
        GMX_ASSERT(pmedata, "Invalid PME pointer");
        NumPmeDomains numPmeDomains = { pme_src->nnodes_major, pme_src->nnodes_minor };
        *pmedata                    = gmx_pme_init(dd,
                                numPmeDomains,
                                &irc,
                                dummyBox,
                                pme_src->haloExtentForAtomDisplacement,
                                pme_src->bFEP_q,
                                pme_src->bFEP_lj,
                                false,
                                ewaldcoeff_q,
                                ewaldcoeff_lj,
                                pme_src->nthread,
                                pme_src->runMode,
                                pme_src->gpu,
                                nullptr,
                                nullptr,
                                nullptr,
                                dummyLogger,
                                pme_src->pmeGridsStorage);
        /* When running PME on the CPU not using domain decomposition,
         * the atom data is allocated once only in gmx_pme_(re)init().
         */
        if (!pme_src->gpu && pme_src->nnodes == 1)
        {
            gmx_pme_reinit_atoms(*pmedata, pme_src->atc[0].numAtoms(), {}, {});
        }
        // TODO this is mostly passing around current values
    }
    GMX_CATCH_ALL_AND_EXIT_WITH_FATAL_ERROR
}

real gmx_pme_calc_energy(gmx_pme_t* pme, gmx::ArrayRef<const gmx::RVec> x, gmx::ArrayRef<const real> q)
{
    if (pme->nnodes > 1)
    {
        gmx_incons("gmx_pme_calc_energy called in parallel");
    }
    if (pme->bFEP_q)
    {
        gmx_incons("gmx_pme_calc_energy with free energy");
    }

    if (!pme->atc_energy)
    {
        pme->atc_energy = std::make_unique<PmeAtomComm>(MPI_COMM_NULL, 1, pme->pme_order, 0, true);
    }
    PmeAtomComm* atc = pme->atc_energy.get();
    atc->setNumAtoms(x.ssize());
    atc->x           = x;
    atc->coefficient = q;

    /* We only use the A-charges grid */
    PmeAndFftGrids& grids = pme->gridsCoulomb[0];

    /* Only calculate the spline coefficients, don't actually spread */
    spread_on_grid(pme, atc, &grids, true, false, false);

<<<<<<< HEAD
    return gather_energy_bsplines(*pme, grids.pmeGrids.grid.grid, *atc);
=======
    return gather_energy_bsplines(pme, grids.pmeGrids.grid.grid(), atc);
>>>>>>> cddc5f54
}

/*! \brief Calculate initial Lorentz-Berthelot coefficients for LJ-PME */
static void calc_initial_lb_coeffs(gmx::ArrayRef<real>       coefficient,
                                   gmx::ArrayRef<const real> local_c6,
                                   gmx::ArrayRef<const real> local_sigma)
{
    for (gmx::Index i = 0; i < coefficient.ssize(); ++i)
    {
        real sigma4    = local_sigma[i];
        sigma4         = sigma4 * sigma4;
        sigma4         = sigma4 * sigma4;
        coefficient[i] = local_c6[i] / sigma4;
    }
}

/*! \brief Calculate next Lorentz-Berthelot coefficients for LJ-PME */
static void calc_next_lb_coeffs(gmx::ArrayRef<real> coefficient, gmx::ArrayRef<const real> local_sigma)
{
    for (gmx::Index i = 0; i < coefficient.ssize(); ++i)
    {
        coefficient[i] *= local_sigma[i];
    }
}

int gmx_pme_do(struct gmx_pme_t*              pme,
               gmx::ArrayRef<const gmx::RVec> coordinates,
               gmx::ArrayRef<gmx::RVec>       forces,
               gmx::ArrayRef<const real>      chargeA,
               gmx::ArrayRef<const real>      chargeB,
               gmx::ArrayRef<const real>      c6A,
               gmx::ArrayRef<const real>      c6B,
               gmx::ArrayRef<const real>      sigmaA,
               gmx::ArrayRef<const real>      sigmaB,
               const matrix                   box,
               int                            maxshift_x,
               int                            maxshift_y,
               t_nrnb*                        nrnb,
               gmx_wallcycle*                 wcycle,
               matrix                         vir_q,
               matrix                         vir_lj,
               real*                          energy_q,
               real*                          energy_lj,
               real                           lambda_q,
               real                           lambda_lj,
               real*                          dvdlambda_q,
               real*                          dvdlambda_lj,
               const gmx::StepWorkload&       stepWork)
{
    GMX_ASSERT(pme->runMode == PmeRunMode::CPU,
               "gmx_pme_do should not be called on the GPU PME run.");

    /* We could be passing lambda!=0 while no q or LJ is actually perturbed */
    if (!pme->bFEP_q)
    {
        lambda_q = 0;
    }
    if (!pme->bFEP_lj)
    {
        lambda_lj = 0;
    }

    assert(pme->nnodes > 0);
    assert(pme->nnodes == 1 || pme->ndecompdim > 0);

    PmeAtomComm& atc = pme->atc[0];

    if (pme->nnodes > 1)
    {
        atc.pd.resize(coordinates.ssize());
        for (int d = pme->ndecompdim - 1; d >= 0; d--)
        {
            PmeAtomComm& atc = pme->atc[d];
            atc.maxshift     = (atc.dimind == 0 ? maxshift_x : maxshift_y);
        }
    }
    else
    {
        GMX_ASSERT(coordinates.ssize() == atc.numAtoms(), "We expect atc.numAtoms() coordinates");
        GMX_ASSERT(forces.ssize() >= atc.numAtoms(),
                   "We need a force buffer with at least atc.numAtoms() elements");

        atc.x = coordinates;
        atc.f = forces;
    }

    matrix scaledBox;
    pme->boxScaler->scaleBox(box, scaledBox);

    gmx::invertBoxMatrix(scaledBox, pme->recipbox);
    bool bFirst = true;

    /* For simplicity, we construct the splines for all particles if
     * more than one PME calculations is needed. Some optimization
     * could be done by keeping track of which atoms have splines
     * constructed, and construct new splines on each pass for atoms
     * that don't yet have them.
     */

    bool bDoSplines = pme->bFEP || (pme->doCoulomb && pme->doLJ);

    /* We need a maximum of four separate PME calculations:
     * grid_index=0: Coulomb PME with charges from state A
     * grid_index=1: Coulomb PME with charges from state B
     * grid_index=2: LJ PME with C6 from state A
     * grid_index=3: LJ PME with C6 from state B
     * For Lorentz-Berthelot combination rules, a separate loop is used to
     * calculate all the terms
     */

    std::array<PmeOutput, 2> output; // The second is used for the B state with FEP

    // There's no support for computing energy without virial, or vice versa
    const bool computeEnergyAndVirial = (stepWork.computeEnergy || stepWork.computeVirial);
    for (gmx_pme_t::GridsRef& gridsRef : pme->gridsRefs)
    {
        gmx::ArrayRef<const real> coefficient;
        if (gridsRef.isCoulomb)
        {
            coefficient = (gridsRef.gridsIndex == 0 ? chargeA : chargeB);
        }
        else
        {
            coefficient = (gridsRef.gridsIndex == 0 ? c6A : c6B);
        }

        if (pme->nnodes == 1)
        {
            atc.coefficient = coefficient;
        }
        else
        {
            wallcycle_start(wcycle, WallCycleCounter::PmeRedistXF);
            do_redist_pos_coeffs(pme, bFirst, coordinates, coefficient);

            wallcycle_stop(wcycle, WallCycleCounter::PmeRedistXF);
        }

        /* Unpack structure */
        pmegrids_t&          pmegrid    = gridsRef.grids.pmeGrids;
        t_complex*           cfftgrid   = gridsRef.grids.cfftgrid;
        gmx_parallel_3dfft_t pfft_setup = gridsRef.grids.pfft_setup.get();

        wallcycle_start(wcycle, WallCycleCounter::PmeSpread);

        /* Spread the coefficients on a grid */
        spread_on_grid(pme, &atc, &gridsRef.grids, bFirst, true, bDoSplines);

        if (bFirst)
        {
            inc_nrnb(nrnb, eNR_WEIGHTS, DIM * atc.numAtoms());
        }
        inc_nrnb(nrnb, eNR_SPREADBSP, pme->pme_order * pme->pme_order * pme->pme_order * atc.numAtoms());

        gmx::ArrayRef<real> grid = pmegrid.grid.grid();

        if (!pme->bUseThreads)
        {
            wrap_periodic_pmegrid(pme, grid);

            /* sum contributions to local grid from other nodes */
            if (pme->nnodes > 1)
            {
                gmx_sum_qgrid_dd(pme, grid, GMX_SUM_GRID_FORWARD);
            }

            copy_pmegrid_to_fftgrid(pme, &gridsRef.grids);
        }

        wallcycle_stop(wcycle, WallCycleCounter::PmeSpread);

        /* TODO If the OpenMP and single-threaded implementations
           converge, then spread_on_grid() and
           copy_pmegrid_to_fftgrid() will perhaps live in the same
           source file.
        */

        /* Here we start a large thread parallel region */
#pragma omp parallel num_threads(pme->nthread)
        {
            try
            {
                const int thread = gmx_omp_get_thread_num();

                /* do 3d-fft */
                if (thread == 0)
                {
                    wallcycle_start(wcycle, WallCycleCounter::PmeFft);
                }
                gmx_parallel_3dfft_execute(pfft_setup, GMX_FFT_REAL_TO_COMPLEX, thread, wcycle);
                if (thread == 0)
                {
                    wallcycle_stop(wcycle, WallCycleCounter::PmeFft);
                }

                /* solve in k-space for our local cells */
                if (thread == 0)
                {
                    wallcycle_start(wcycle,
                                    (gridsRef.isCoulomb ? WallCycleCounter::PmeSolve
                                                        : WallCycleCounter::LJPme));
                }
                int loop_count;
                if (gridsRef.isCoulomb)
                {
                    loop_count = pme->pmeSolve->solveCoulombYZX(
                            *pme,
                            cfftgrid,
                            scaledBox[XX][XX] * scaledBox[YY][YY] * scaledBox[ZZ][ZZ],
                            computeEnergyAndVirial,
                            thread);
                }
                else
                {
                    loop_count = pme->pmeSolve->solveLJYZX(
                            *pme,
                            pme->gridsLJ,
                            false,
                            scaledBox[XX][XX] * scaledBox[YY][YY] * scaledBox[ZZ][ZZ],
                            computeEnergyAndVirial,
                            thread);
                }

                if (thread == 0)
                {
                    wallcycle_stop(wcycle,
                                   (gridsRef.isCoulomb ? WallCycleCounter::PmeSolve
                                                       : WallCycleCounter::LJPme));
                    inc_nrnb(nrnb, eNR_SOLVEPME, loop_count);
                }

                /* do 3d-invfft */
                if (thread == 0)
                {
                    wallcycle_start(wcycle, WallCycleCounter::PmeFft);
                }
                gmx_parallel_3dfft_execute(pfft_setup, GMX_FFT_COMPLEX_TO_REAL, thread, wcycle);
                if (thread == 0)
                {
                    wallcycle_stop(wcycle, WallCycleCounter::PmeFft);


                    if (pme->nodeid == 0)
                    {
                        real      ntot = pme->nkx * pme->nky * pme->nkz;
                        const int npme = static_cast<int>(ntot * std::log(ntot) / std::log(2.0));
                        inc_nrnb(nrnb, eNR_FFT, 2 * npme);
                    }

                    /* Note: this wallcycle region is closed below
                       outside an OpenMP region, so take care if
                       refactoring code here. */
                    wallcycle_start(wcycle, WallCycleCounter::PmeGather);
                }

                copy_fftgrid_to_pmegrid(pme, &gridsRef.grids, pme->nthread, thread);
            }
            GMX_CATCH_ALL_AND_EXIT_WITH_FATAL_ERROR
        }
        /* End of thread parallel section.
         * With MPI we have to synchronize here before gmx_sum_qgrid_dd.
         */

        /* distribute local grid to all nodes */
        if (pme->nnodes > 1)
        {
            gmx_sum_qgrid_dd(pme, grid, GMX_SUM_GRID_BACKWARD);
        }

        unwrap_periodic_pmegrid(pme, grid);

        if (stepWork.computeForces)
        {
            /* interpolate forces for our local atoms */


            /* If we are running without parallelization,
             * atc->f is the actual force array, not a buffer,
             * therefore we should not clear it.
             */
            const real lambda  = gridsRef.isCoulomb ? lambda_q : lambda_lj;
            const bool bClearF = (bFirst && pme->simulationIsParallel);
#pragma omp parallel for num_threads(pme->nthread) schedule(static)
            for (int thread = 0; thread < pme->nthread; thread++)
            {
                try
                {
<<<<<<< HEAD
                    gather_f_bsplines(*pme,
                                      pmegrid.grid.grid,
=======
                    gather_f_bsplines(pme,
                                      pmegrid.grid.grid(),
>>>>>>> cddc5f54
                                      bClearF,
                                      &atc,
                                      atc.spline[thread],
                                      pme->bFEP ? (gridsRef.gridsIndex == 0 ? 1.0 - lambda : lambda) : 1.0);
                }
                GMX_CATCH_ALL_AND_EXIT_WITH_FATAL_ERROR
            }


            inc_nrnb(nrnb, eNR_GATHERFBSP, pme->pme_order * pme->pme_order * pme->pme_order * atc.numAtoms());
            /* Note: this wallcycle region is opened above inside an OpenMP
               region, so take care if refactoring code here. */
            wallcycle_stop(wcycle, WallCycleCounter::PmeGather);
        }

        if (computeEnergyAndVirial)
        {
            /* This should only be called on the main thread
             * and after the threads have synchronized.
             */
            if (gridsRef.isCoulomb)
            {
                pme->pmeSolve->getCoulombEnergyAndVirial(&output[gridsRef.gridsIndex]);
            }
            else
            {
                pme->pmeSolve->getLJEnergyAndVirial(&output[gridsRef.gridsIndex]);
            }
        }
        bFirst = false;
    } /* of grid_index-loop */

    /* For Lorentz-Berthelot combination rules in LJ-PME, we need to calculate
     * seven terms. */

    if (pme->doLJ && pme->ljpme_combination_rule == LongRangeVdW::LB)
    {
        const int fep_states_lj = pme->bFEP_lj ? 2 : 1;
        /* Loop over A- and B-state if we are doing FEP */
        for (int fep_state = 0; fep_state < fep_states_lj; ++fep_state)
        {
            std::vector<real>         local_c6;
            std::vector<real>         local_sigma;
            gmx::ArrayRef<const real> RedistC6;
            gmx::ArrayRef<const real> RedistSigma;
            gmx::ArrayRef<real>       coefficientBuffer;
            if (pme->nnodes == 1)
            {
                pme->lb_buf1.resize(atc.numAtoms());
                coefficientBuffer = pme->lb_buf1;
                switch (fep_state)
                {
                    case 0:
                        local_c6.assign(c6A.begin(), c6A.end());
                        local_sigma.assign(sigmaA.begin(), sigmaA.end());
                        break;
                    case 1:
                        local_c6.assign(c6B.begin(), c6B.end());
                        local_sigma.assign(sigmaB.begin(), sigmaB.end());
                        break;
                    default: gmx_incons("Trying to access wrong FEP-state in LJ-PME routine");
                }
            }
            else
            {
                coefficientBuffer = atc.coefficientBuffer;
                switch (fep_state)
                {
                    case 0:
                        RedistC6    = c6A;
                        RedistSigma = sigmaA;
                        break;
                    case 1:
                        RedistC6    = c6B;
                        RedistSigma = sigmaB;
                        break;
                    default: gmx_incons("Trying to access wrong FEP-state in LJ-PME routine");
                }
                wallcycle_start(wcycle, WallCycleCounter::PmeRedistXF);

                do_redist_pos_coeffs(pme, bFirst, coordinates, RedistC6);
                pme->lb_buf1.resize(atc.numAtoms());
                pme->lb_buf2.resize(atc.numAtoms());
                local_c6.assign(pme->lb_buf1.begin(), pme->lb_buf1.end());
                for (int i = 0; i < atc.numAtoms(); ++i)
                {
                    local_c6[i] = atc.coefficient[i];
                }

                do_redist_pos_coeffs(pme, false, coordinates, RedistSigma);
                local_sigma.assign(pme->lb_buf2.begin(), pme->lb_buf2.end());
                for (int i = 0; i < atc.numAtoms(); ++i)
                {
                    local_sigma[i] = atc.coefficient[i];
                }

                wallcycle_stop(wcycle, WallCycleCounter::PmeRedistXF);
            }
            atc.coefficient = coefficientBuffer;
            calc_initial_lb_coeffs(coefficientBuffer, local_c6, local_sigma);

            /*Seven terms in LJ-PME with LB, grid_index < 2 reserved for electrostatics*/
            for (PmeAndFftGrids& grids : pme->gridsLJ)
            {
                /* Unpack structure */
                pmegrids_t*          pmegrid    = &grids.pmeGrids;
                gmx_parallel_3dfft_t pfft_setup = grids.pfft_setup.get();
                calc_next_lb_coeffs(coefficientBuffer, local_sigma);
                gmx::ArrayRef<real> grid = pmegrid->grid.grid();

                wallcycle_start(wcycle, WallCycleCounter::PmeSpread);
                /* Spread the c6 on a grid */
                spread_on_grid(pme, &atc, &grids, bFirst, true, bDoSplines);

                if (bFirst)
                {
                    inc_nrnb(nrnb, eNR_WEIGHTS, DIM * atc.numAtoms());
                }

                inc_nrnb(nrnb,
                         eNR_SPREADBSP,
                         pme->pme_order * pme->pme_order * pme->pme_order * atc.numAtoms());
                if (pme->nthread == 1)
                {
                    wrap_periodic_pmegrid(pme, grid);
                    /* sum contributions to local grid from other nodes */
                    if (pme->nnodes > 1)
                    {
                        gmx_sum_qgrid_dd(pme, grid, GMX_SUM_GRID_FORWARD);
                    }
                    copy_pmegrid_to_fftgrid(pme, &grids);
                }
                wallcycle_stop(wcycle, WallCycleCounter::PmeSpread);

                /*Here we start a large thread parallel region*/
#pragma omp parallel num_threads(pme->nthread)
                {
                    try
                    {
                        const int thread = gmx_omp_get_thread_num();
                        /* do 3d-fft */
                        if (thread == 0)
                        {
                            wallcycle_start(wcycle, WallCycleCounter::PmeFft);
                        }

                        gmx_parallel_3dfft_execute(pfft_setup, GMX_FFT_REAL_TO_COMPLEX, thread, wcycle);
                        if (thread == 0)
                        {
                            wallcycle_stop(wcycle, WallCycleCounter::PmeFft);
                        }
                    }
                    GMX_CATCH_ALL_AND_EXIT_WITH_FATAL_ERROR
                }
                bFirst = false;
            }
            /* solve in k-space for our local cells */
#pragma omp parallel num_threads(pme->nthread)
            {
                try
                {
                    int       loop_count;
                    const int thread = gmx_omp_get_thread_num();
                    if (thread == 0)
                    {
                        wallcycle_start(wcycle, WallCycleCounter::LJPme);
                    }

                    loop_count = pme->pmeSolve->solveLJYZX(
                            *pme,
                            pme->gridsLJ,
                            true,
                            scaledBox[XX][XX] * scaledBox[YY][YY] * scaledBox[ZZ][ZZ],
                            computeEnergyAndVirial,
                            thread);
                    if (thread == 0)
                    {
                        wallcycle_stop(wcycle, WallCycleCounter::LJPme);
                        inc_nrnb(nrnb, eNR_SOLVEPME, loop_count);
                    }
                }
                GMX_CATCH_ALL_AND_EXIT_WITH_FATAL_ERROR
            }

            if (computeEnergyAndVirial)
            {
                /* This should only be called on the main thread and
                 * after the threads have synchronized.
                 */
                pme->pmeSolve->getLJEnergyAndVirial(&output[fep_state]);
            }

            bFirst = !pme->doCoulomb;
            calc_initial_lb_coeffs(coefficientBuffer, local_c6, local_sigma);
            for (gmx::Index gridsIndex = gmx::ssize(pme->gridsLJ) - 1; gridsIndex >= 0; --gridsIndex)
            {
                PmeAndFftGrids& grids = pme->gridsLJ[gridsIndex];

                /* Unpack structure */
                pmegrids_t&          pmegrid    = grids.pmeGrids;
                gmx_parallel_3dfft_t pfft_setup = grids.pfft_setup.get();
                gmx::ArrayRef<real>  grid       = pmegrid.grid.grid();
                calc_next_lb_coeffs(coefficientBuffer, local_sigma);
#pragma omp parallel num_threads(pme->nthread)
                {
                    try
                    {
                        const int thread = gmx_omp_get_thread_num();
                        /* do 3d-invfft */
                        if (thread == 0)
                        {
                            wallcycle_start(wcycle, WallCycleCounter::PmeFft);
                        }

                        gmx_parallel_3dfft_execute(pfft_setup, GMX_FFT_COMPLEX_TO_REAL, thread, wcycle);
                        if (thread == 0)
                        {
                            wallcycle_stop(wcycle, WallCycleCounter::PmeFft);


                            if (pme->nodeid == 0)
                            {
                                real ntot = pme->nkx * pme->nky * pme->nkz;
                                const int npme = static_cast<int>(ntot * std::log(ntot) / std::log(2.0));
                                inc_nrnb(nrnb, eNR_FFT, 2 * npme);
                            }
                            wallcycle_start(wcycle, WallCycleCounter::PmeGather);
                        }

                        copy_fftgrid_to_pmegrid(pme, &grids, pme->nthread, thread);
                    }
                    GMX_CATCH_ALL_AND_EXIT_WITH_FATAL_ERROR
                } /*#pragma omp parallel*/

                /* distribute local grid to all nodes */
                if (pme->nnodes > 1)
                {
                    gmx_sum_qgrid_dd(pme, grid, GMX_SUM_GRID_BACKWARD);
                }

                unwrap_periodic_pmegrid(pme, grid);

                if (stepWork.computeForces)
                {
                    /* interpolate forces for our local atoms */
                    bool bClearF = (bFirst && pme->simulationIsParallel);
                    real scale   = pme->bFEP ? (fep_state < 1 ? 1.0 - lambda_lj : lambda_lj) : 1.0;
                    scale *= lb_scale_factor[gridsIndex];

#pragma omp parallel for num_threads(pme->nthread) schedule(static)
                    for (int thread = 0; thread < pme->nthread; thread++)
                    {
                        try
                        {
<<<<<<< HEAD
                            gather_f_bsplines(*pme,
                                              pmegrid.grid.grid,
=======
                            gather_f_bsplines(pme,
                                              pmegrid.grid.grid(),
>>>>>>> cddc5f54
                                              bClearF,
                                              &pme->atc[0],
                                              pme->atc[0].spline[thread],
                                              scale);
                        }
                        GMX_CATCH_ALL_AND_EXIT_WITH_FATAL_ERROR
                    }


                    inc_nrnb(nrnb,
                             eNR_GATHERFBSP,
                             pme->pme_order * pme->pme_order * pme->pme_order * pme->atc[0].numAtoms());
                }
                wallcycle_stop(wcycle, WallCycleCounter::PmeGather);

                bFirst = false;
            } /* for (grid_index = 8; grid_index >= 2; --grid_index) */
        } /* for (fep_state = 0; fep_state < fep_states_lj; ++fep_state) */
    } /* if (pme->doLJ && pme->ljpme_combination_rule == LongRangeVdW::LB) */

    if (stepWork.computeForces && pme->nnodes > 1)
    {
        wallcycle_start(wcycle, WallCycleCounter::PmeRedistXF);
        for (int d = 0; d < pme->ndecompdim; d++)
        {
            gmx::ArrayRef<gmx::RVec> forcesRef;
            if (d == pme->ndecompdim - 1)
            {
                const size_t numAtoms = coordinates.size();
                GMX_ASSERT(forces.size() >= numAtoms, "Need at least numAtoms forces");
                forcesRef = forces.subArray(0, numAtoms);
            }
            else
            {
                forcesRef = pme->atc[d + 1].f;
            }
            if (pme->haveDDAtomOrdering)
            {
                dd_pmeredist_f(pme, &pme->atc[d], forcesRef, d == pme->ndecompdim - 1 && pme->bPPnode);
            }
        }

        wallcycle_stop(wcycle, WallCycleCounter::PmeRedistXF);
    }

    if (computeEnergyAndVirial)
    {
        if (pme->doCoulomb)
        {
            if (!pme->bFEP_q)
            {
                *energy_q = output[0].coulombEnergy_;
                m_add(vir_q, output[0].coulombVirial_, vir_q);
            }
            else
            {
                *energy_q = (1.0 - lambda_q) * output[0].coulombEnergy_ + lambda_q * output[1].coulombEnergy_;
                *dvdlambda_q += output[1].coulombEnergy_ - output[0].coulombEnergy_;
                for (int i = 0; i < DIM; i++)
                {
                    for (int j = 0; j < DIM; j++)
                    {
                        vir_q[i][j] += (1.0 - lambda_q) * output[0].coulombVirial_[i][j]
                                       + lambda_q * output[1].coulombVirial_[i][j];
                    }
                }
            }
        }
        else
        {
            *energy_q = 0;
        }

        if (pme->doLJ)
        {
            if (!pme->bFEP_lj)
            {
                *energy_lj = output[0].lennardJonesEnergy_;
                m_add(vir_lj, output[0].lennardJonesVirial_, vir_lj);
            }
            else
            {
                *energy_lj = (1.0 - lambda_lj) * output[0].lennardJonesEnergy_
                             + lambda_lj * output[1].lennardJonesEnergy_;
                *dvdlambda_lj += output[1].lennardJonesEnergy_ - output[0].lennardJonesEnergy_;
                for (int i = 0; i < DIM; i++)
                {
                    for (int j = 0; j < DIM; j++)
                    {
                        vir_lj[i][j] += (1.0 - lambda_lj) * output[0].lennardJonesVirial_[i][j]
                                        + lambda_lj * output[1].lennardJonesVirial_[i][j];
                    }
                }
            }
        }
        else
        {
            *energy_lj = 0;
        }
    }
    return 0;
}

void parallel_3dfft_destroy(gmx_parallel_3dfft* pfft_setup)
{
    gmx_parallel_3dfft_destroy(pfft_setup);
}


void gmx_pme_destroy(gmx_pme_t* pme)
{
    gmx_pme_destroy(pme, true);
}

void gmx_pme_destroy(gmx_pme_t* pme, bool destroyGpuData)
{
    if (!pme)
    {
        return;
    }

    if (pme->gpu != nullptr && destroyGpuData)
    {
        pme_gpu_destroy(pme->gpu);
    }

    delete pme;
}

void gmx_pme_reinit_atoms(gmx_pme_t*                pme,
                          const int                 numAtoms,
                          gmx::ArrayRef<const real> chargesA,
                          gmx::ArrayRef<const real> chargesB)
{
    if (pme->gpu != nullptr)
    {
        GMX_ASSERT(!(pme->bFEP_q && chargesB.empty()),
                   "B state charges must be specified if running Coulomb FEP on the GPU");
        pme_gpu_reinit_atoms(pme->gpu, numAtoms, chargesA.data(), pme->bFEP_q ? chargesB.data() : nullptr);
    }
    else
    {
        pme->atc[0].setNumAtoms(numAtoms);
        // TODO: set the charges here as well
    }
}

bool gmx_pme_grid_matches(const gmx_pme_t& pme, const ivec grid_size)
{
    return (pme.nkx == grid_size[XX] && pme.nky == grid_size[YY] && pme.nkz == grid_size[ZZ]);
}

void gmx::SeparatePmeRanksPermitted::disablePmeRanks(const std::string& reason)
{
    permitSeparatePmeRanks_ = false;

    if (!reason.empty())
    {
        reasons_.push_back(reason);
    }
}

bool gmx::SeparatePmeRanksPermitted::permitSeparatePmeRanks() const
{
    return permitSeparatePmeRanks_;
}

std::string gmx::SeparatePmeRanksPermitted::reasonsWhyDisabled() const
{
    return joinStrings(reasons_, "; ");
}<|MERGE_RESOLUTION|>--- conflicted
+++ resolved
@@ -1142,11 +1142,7 @@
     /* Only calculate the spline coefficients, don't actually spread */
     spread_on_grid(pme, atc, &grids, true, false, false);
 
-<<<<<<< HEAD
-    return gather_energy_bsplines(*pme, grids.pmeGrids.grid.grid, *atc);
-=======
-    return gather_energy_bsplines(pme, grids.pmeGrids.grid.grid(), atc);
->>>>>>> cddc5f54
+    return gather_energy_bsplines(*pme, grids.pmeGrids.grid.grid(), *atc);
 }
 
 /*! \brief Calculate initial Lorentz-Berthelot coefficients for LJ-PME */
@@ -1434,13 +1430,8 @@
             {
                 try
                 {
-<<<<<<< HEAD
                     gather_f_bsplines(*pme,
-                                      pmegrid.grid.grid,
-=======
-                    gather_f_bsplines(pme,
                                       pmegrid.grid.grid(),
->>>>>>> cddc5f54
                                       bClearF,
                                       &atc,
                                       atc.spline[thread],
@@ -1695,13 +1686,8 @@
                     {
                         try
                         {
-<<<<<<< HEAD
                             gather_f_bsplines(*pme,
-                                              pmegrid.grid.grid,
-=======
-                            gather_f_bsplines(pme,
                                               pmegrid.grid.grid(),
->>>>>>> cddc5f54
                                               bClearF,
                                               &pme->atc[0],
                                               pme->atc[0].spline[thread],
