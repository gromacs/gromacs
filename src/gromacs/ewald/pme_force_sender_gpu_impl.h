--- conflicted
+++ resolved
@@ -138,13 +138,6 @@
     gmx::ArrayRef<PpRanks> ppRanks_;
     //! GPU context handle (not used in CUDA)
     const DeviceContext& deviceContext_;
-<<<<<<< HEAD
-=======
-    //! Vector of CPU force buffer pointers for multiple remote PP tasks
-    std::vector<Float3*> pmeRemoteCpuForcePtr_;
-    //! Vector of GPU force buffer pointers for multiple remote PP tasks
-    std::vector<Float3*> pmeRemoteGpuForcePtr_;
->>>>>>> 36acd5d9
     //! Whether GPU to CPU communication should be staged as GPU to
     //! GPU via P2P cudaMemcpy, then local D2H, for thread-MPI This
     //! may be beneficial when using servers with direct links between
