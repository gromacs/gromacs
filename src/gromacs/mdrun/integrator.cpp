/*
 * This file is part of the GROMACS molecular simulation package.
 *
 * Copyright (c) 2018, by the GROMACS development team, led by
 * Mark Abraham, David van der Spoel, Berk Hess, and Erik Lindahl,
 * and including many others, as listed in the AUTHORS file in the
 * top-level source directory and at http://www.gromacs.org.
 *
 * GROMACS is free software; you can redistribute it and/or
 * modify it under the terms of the GNU Lesser General Public License
 * as published by the Free Software Foundation; either version 2.1
 * of the License, or (at your option) any later version.
 *
 * GROMACS is distributed in the hope that it will be useful,
 * but WITHOUT ANY WARRANTY; without even the implied warranty of
 * MERCHANTABILITY or FITNESS FOR A PARTICULAR PURPOSE.  See the GNU
 * Lesser General Public License for more details.
 *
 * You should have received a copy of the GNU Lesser General Public
 * License along with GROMACS; if not, see
 * http://www.gnu.org/licenses, or write to the Free Software Foundation,
 * Inc., 51 Franklin Street, Fifth Floor, Boston, MA  02110-1301  USA.
 *
 * If you want to redistribute modifications to GROMACS, please
 * consider that scientific software is very special. Version
 * control is crucial - bugs must be traceable. We will be happy to
 * consider code for inclusion in the official distribution, but
 * derived work must not be called official GROMACS. Details are found
 * in the README & COPYING files - if they are missing, get the
 * official version at http://www.gromacs.org.
 *
 * To help us fund GROMACS development, we humbly ask that you cite
 * the research papers on the package. Check out http://www.gromacs.org.
 */
/*! \internal
 * \brief Defines the dispatch function for the .mdp integrator field.
 *
 * \author David van der Spoel <david.vanderspoel@icm.uu.se>
 * \author Mark Abraham <mark.j.abraham@gmail.com>
 * \ingroup module_mdrun
 */
#include "gmxpre.h"

#include "integrator.h"

#include <cassert>

#include "gromacs/mdtypes/md_enums.h"
#include "gromacs/utility/exceptions.h"

#include "md.h"

<<<<<<< HEAD
using gmx::compat::make_unique;

=======
>>>>>>> 8a3d97c1
namespace gmx
{

//! \brief Run the correct integrator function.
void IntegratorDispatcher::run()
{
    unsigned int ei {
        getMethod()
    };
    switch (ei)
    {
        case eiSteep:
            do_steep();
            break;
        case eiCG:
            do_cg();
            break;
        case eiNM:
            do_nm();
            break;
        case eiLBFGS:
            do_lbfgs();
            break;
        case eiTPI:
        case eiTPIC:
            if (!EI_TPI(ei))
            {
                GMX_THROW(APIError("do_tpi integrator would be called for a non-TPI integrator"));
            }
            do_tpi();
            break;
        case eiSD2_REMOVED:
            GMX_THROW(NotImplementedError("SD2 integrator has been removed"));
        default:
            GMX_THROW(APIError("Non existing integrator selected"));
    }
}

IIntegrator::~IIntegrator() = default;

SimulationMethod IntegratorDispatcher::getMethod() const
{
    return method_;
}

IntegratorBuilder::Base &IntegratorBuilder::Base::addContext(const md::Context &context)
{
    (void)context;
    // default behavior is to ignore the argument. Maybe a usage error should be
    // thrown instead?
    return *this;
}

IntegratorBuilder::DataSentry
IntegratorBuilder::Base::setAggregateAdapter(std::unique_ptr<IntegratorAggregateAdapter> adapter)
{
    (void)adapter;
    // default no-op. There should probably be some sanity checking here.
    return {};
}

IntegratorBuilder::Base::~Base() = default;

class IntegratorDispatcherBuilder : public IntegratorBuilder::Base
{
    public:
        /*!
         * \brief To avoid ambiguity, this type can only be instantiated with
         * its main parameter initialized.
         *
         * \{
         */
        IntegratorDispatcherBuilder() = delete;
        IntegratorDispatcherBuilder(const IntegratorDispatcherBuilder &)                = delete;
        IntegratorDispatcherBuilder &operator=(const IntegratorDispatcherBuilder &)     = delete;
        // Move cannot be implicitly handled. We would need to copy the const method_ member.
        IntegratorDispatcherBuilder(IntegratorDispatcherBuilder &&) noexcept            = delete;
        IntegratorDispatcherBuilder &operator=(IntegratorDispatcherBuilder &&) noexcept = delete;
        /* \} */

        /*!
         * \brief Initialize a new builder.
         *
         * \param method Simulation method that our dispatcher will dispatch to.
         */
        explicit IntegratorDispatcherBuilder(SimulationMethod method) :
            method_ {method}
        {
            // For some reason at least one linter thinks this constructor is never used,
            // but it is used by IntegratorBuilder::create
        }

        /*!
         * \brief Create the dispatcher with the catch-all parameter pack.
         */
        IntegratorBuilder::DataSentry setAggregateAdapter(std::unique_ptr<IntegratorAggregateAdapter> container)
        override
        {
            if (paramsContainer_)
            {
                GMX_THROW(APIError("setParams has already been called on this builder."));
            }
            else
            {
                paramsContainer_ = std::move(container);
            }
            IntegratorBuilder::DataSentry sentry;
            // This is probably where we should bind the integrator and data sentry when we have an API to do so.
            return sentry;
        }

        std::unique_ptr<IIntegrator> build() override
        {
            // Indicates a usage error, not a violation of an established invariant.
            if (!paramsContainer_)
            {
                GMX_THROW(APIError("This builder requires setParams() to be called before build()."));
            }

<<<<<<< HEAD
            std::unique_ptr<IIntegrator> integrator = make_unique<IntegratorDispatcher>(method_, *paramsContainer_);
=======
            std::unique_ptr<IIntegrator> integrator = gmx::compat::make_unique<IntegratorDispatcher>(method_, *paramsContainer_);
>>>>>>> 8a3d97c1
            paramsContainer_ = nullptr;
            return integrator;
        }


    private:
        /*!
         * \brief Method that our dispatcher will be dispatching for.
         */
        const SimulationMethod method_;
        /*!
         * \brief Dispatcher instance is not created until setParams is called.
         */
        std::unique_ptr<IntegratorAggregateAdapter> paramsContainer_ {nullptr};
};

<<<<<<< HEAD
=======
IntegratorBuilder::IntegratorBuilder(std::unique_ptr<::gmx::IntegratorBuilder::Base> impl) :
    impl_ {std::move(impl)}
{
    if (!impl_)
    {
        GMX_THROW(APIError("Builder should not be created with an uninitialized implementation object."));
    }
}

>>>>>>> 8a3d97c1
IntegratorBuilder::~IntegratorBuilder() = default;

IntegratorBuilder::IntegratorBuilder(IntegratorBuilder &&) noexcept = default;

IntegratorBuilder &IntegratorBuilder::operator=(IntegratorBuilder &&) noexcept = default;

std::unique_ptr<IIntegrator> IntegratorBuilder::build()
{
    return impl_->build();
}

<<<<<<< HEAD
IntegratorBuilder::IntegratorBuilder(std::unique_ptr<::gmx::IntegratorBuilder::Base> impl) :
    impl_ {std::move(impl)}
{
    if (!impl_)
    {
        GMX_THROW(APIError("Builder should not be created with an uninitialized implementation object."));
    }
}


=======
>>>>>>> 8a3d97c1
IntegratorBuilder IntegratorBuilder::create(const SimulationMethod &integratorType)
{
    // Dispatch creation of an appropriate builder for the integration method.
    // Initially, the factory is not extensible.
    std::unique_ptr<IntegratorBuilder::Base> builderImpl;
    auto method = static_cast<decltype(eiMD)>(integratorType.method_);
    switch (method)
    {
        case eiMD:
        case eiBD:
        case eiSD1:
        case eiVV:
        case eiVVAK:
            if (!EI_DYNAMICS(method))
            {
                GMX_THROW(APIError("do_md integrator would be called for a non-dynamical integrator"));
            }
<<<<<<< HEAD
            builderImpl = make_unique<gmx::MDIntegrator::Builder>();
            break;
        default:
            builderImpl = make_unique<IntegratorDispatcherBuilder>(integratorType);
=======
            builderImpl = gmx::compat::make_unique<gmx::MDIntegrator::Builder>();
            break;
        default:
            builderImpl = gmx::compat::make_unique<IntegratorDispatcherBuilder>(integratorType);
>>>>>>> 8a3d97c1
    }

    IntegratorBuilder builder {
        std::move(builderImpl)
    };

    assert(builder.impl_);
    return builder;
}

IntegratorBuilder &IntegratorBuilder::addContext(const md::Context &context)
{
    impl_->addContext(context);
    return *this;
}

IntegratorBuilder::DataSentry::~DataSentry() = default;
IntegratorBuilder::DataSentry::DataSentry()  = default;
IntegratorBuilder::DataSentry::DataSentry(IntegratorBuilder::DataSentry &&) noexcept = default;
IntegratorBuilder::DataSentry &
IntegratorBuilder::DataSentry::operator=(IntegratorBuilder::DataSentry &&) noexcept = default;

}  // namespace gmx<|MERGE_RESOLUTION|>--- conflicted
+++ resolved
@@ -45,16 +45,15 @@
 
 #include <cassert>
 
+#include <memory>
+
 #include "gromacs/mdtypes/md_enums.h"
 #include "gromacs/utility/exceptions.h"
 
 #include "md.h"
 
-<<<<<<< HEAD
 using gmx::compat::make_unique;
 
-=======
->>>>>>> 8a3d97c1
 namespace gmx
 {
 
@@ -174,11 +173,7 @@
                 GMX_THROW(APIError("This builder requires setParams() to be called before build()."));
             }
 
-<<<<<<< HEAD
             std::unique_ptr<IIntegrator> integrator = make_unique<IntegratorDispatcher>(method_, *paramsContainer_);
-=======
-            std::unique_ptr<IIntegrator> integrator = gmx::compat::make_unique<IntegratorDispatcher>(method_, *paramsContainer_);
->>>>>>> 8a3d97c1
             paramsContainer_ = nullptr;
             return integrator;
         }
@@ -195,8 +190,17 @@
         std::unique_ptr<IntegratorAggregateAdapter> paramsContainer_ {nullptr};
 };
 
-<<<<<<< HEAD
-=======
+IntegratorBuilder::~IntegratorBuilder() = default;
+
+IntegratorBuilder::IntegratorBuilder(IntegratorBuilder &&) noexcept = default;
+
+IntegratorBuilder &IntegratorBuilder::operator=(IntegratorBuilder &&) noexcept = default;
+
+std::unique_ptr<IIntegrator> IntegratorBuilder::build()
+{
+    return impl_->build();
+}
+
 IntegratorBuilder::IntegratorBuilder(std::unique_ptr<::gmx::IntegratorBuilder::Base> impl) :
     impl_ {std::move(impl)}
 {
@@ -206,31 +210,7 @@
     }
 }
 
->>>>>>> 8a3d97c1
-IntegratorBuilder::~IntegratorBuilder() = default;
-
-IntegratorBuilder::IntegratorBuilder(IntegratorBuilder &&) noexcept = default;
-
-IntegratorBuilder &IntegratorBuilder::operator=(IntegratorBuilder &&) noexcept = default;
-
-std::unique_ptr<IIntegrator> IntegratorBuilder::build()
-{
-    return impl_->build();
-}
-
-<<<<<<< HEAD
-IntegratorBuilder::IntegratorBuilder(std::unique_ptr<::gmx::IntegratorBuilder::Base> impl) :
-    impl_ {std::move(impl)}
-{
-    if (!impl_)
-    {
-        GMX_THROW(APIError("Builder should not be created with an uninitialized implementation object."));
-    }
-}
-
-
-=======
->>>>>>> 8a3d97c1
+
 IntegratorBuilder IntegratorBuilder::create(const SimulationMethod &integratorType)
 {
     // Dispatch creation of an appropriate builder for the integration method.
@@ -248,17 +228,10 @@
             {
                 GMX_THROW(APIError("do_md integrator would be called for a non-dynamical integrator"));
             }
-<<<<<<< HEAD
             builderImpl = make_unique<gmx::MDIntegrator::Builder>();
             break;
         default:
             builderImpl = make_unique<IntegratorDispatcherBuilder>(integratorType);
-=======
-            builderImpl = gmx::compat::make_unique<gmx::MDIntegrator::Builder>();
-            break;
-        default:
-            builderImpl = gmx::compat::make_unique<IntegratorDispatcherBuilder>(integratorType);
->>>>>>> 8a3d97c1
     }
 
     IntegratorBuilder builder {
