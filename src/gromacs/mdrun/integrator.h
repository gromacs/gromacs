/*
 * This file is part of the GROMACS molecular simulation package.
 *
 * Copyright (c) 2015,2016,2017,2018, by the GROMACS development team, led by
 * Mark Abraham, David van der Spoel, Berk Hess, and Erik Lindahl,
 * and including many others, as listed in the AUTHORS file in the
 * top-level source directory and at http://www.gromacs.org.
 *
 * GROMACS is free software; you can redistribute it and/or
 * modify it under the terms of the GNU Lesser General Public License
 * as published by the Free Software Foundation; either version 2.1
 * of the License, or (at your option) any later version.
 *
 * GROMACS is distributed in the hope that it will be useful,
 * but WITHOUT ANY WARRANTY; without even the implied warranty of
 * MERCHANTABILITY or FITNESS FOR A PARTICULAR PURPOSE.  See the GNU
 * Lesser General Public License for more details.
 *
 * You should have received a copy of the GNU Lesser General Public
 * License along with GROMACS; if not, see
 * http://www.gnu.org/licenses, or write to the Free Software Foundation,
 * Inc., 51 Franklin Street, Fifth Floor, Boston, MA  02110-1301  USA.
 *
 * If you want to redistribute modifications to GROMACS, please
 * consider that scientific software is very special. Version
 * control is crucial - bugs must be traceable. We will be happy to
 * consider code for inclusion in the official distribution, but
 * derived work must not be called official GROMACS. Details are found
 * in the README & COPYING files - if they are missing, get the
 * official version at http://www.gromacs.org.
 *
 * To help us fund GROMACS development, we humbly ask that you cite
 * the research papers on the package. Check out http://www.gromacs.org.
 */
/*! \file
 * \brief Declares the integrator interface for mdrun
 *
 * \author David van der Spoel <david.vanderspoel@icm.uu.se>
 * \author Mark Abraham <mark.j.abraham@gmail.com>
 * \ingroup module_mdrun
 */
#ifndef GMX_MDRUN_INTEGRATOR_H
#define GMX_MDRUN_INTEGRATOR_H

#include <cstdio>

#include <memory>

#include "gromacs/compat/make_unique.h"
#include "gromacs/mdrun/context.h"
#include "gromacs/utility/basedefinitions.h"
#include "gromacs/utility/real.h"

class energyhistory_t;
struct gmx_enfrot;
struct gmx_mtop_t;
struct gmx_membed_t;
struct gmx_multisim_t;
struct gmx_output_env_t;
struct gmx_vsite_t;
struct gmx_wallcycle;
struct gmx_walltime_accounting;
struct MdrunOptions;
struct ObservablesHistory;
struct ReplicaExchangeParameters;
struct t_commrec;
struct t_fcdata;
struct t_forcerec;
struct t_filenm;
struct t_inputrec;
struct t_nrnb;
class t_state;

namespace gmx
{

class BoxDeformation;
class Constraints;
class IMDOutputProvider;
class MDLogger;
class MDAtoms;

//! Function type for integrator code.
using IntegratorFunctionType = void();

/*!
 * \brief Placeholder named type for integrator methods.
 *
 * Essentially an alias for `unsigned int`, used for enumerated integrator type,
 * until a named enum type is established universally. Has no default constructor,
 * which helps us catch errors with uninitialized members of other objects.
 *
 * \ingroup module_mdrun
 */
class SimulationMethod
{
    public:
        /*! \brief Actual value of enumerated integrator type. */
        unsigned int method_;
        /*!
         * \brief Initialize from conventional enumerated integrator type.
         *
         * \param t Integration method.
         *
         * \see md_enums.h
         */
        explicit SimulationMethod(unsigned int t) : method_ {t}
        {}

<<<<<<< HEAD
        //! Allow implicit coersion to conventional enumerated integrator type.
=======
        /*!
         * \brief Conversion operator
         *
         * \return value with underlying enumeration type.
         */
>>>>>>> 70a4d494
        operator unsigned int () const { return method_; }
};

/*!
 * \brief Interface for MD integration and other MM methods.
 *
 * A std::unique_ptr<Integrator> serves as a handle to the object produced by
 * IntegratorBuilder::build().
 *
 * \ingroup module_mdrun
 */
class IIntegrator
{
    public:
        /*!
         * \brief Allow client to own an Integrator object.
         */
        virtual ~IIntegrator();

        /*!
         * \brief Call functor.
         *
         * Runs the configured simulator providing this Integrator interface.
         */
        virtual void run() = 0;
};

/*!
 * \brief Mix-in for homeless MD parameters.
 *
 * This is a catch-all parameter container that can be publicly inherited by
 * Integrator classes that need convenient access to the old style parameter pack.
 * It provides "mix-in" data for Integrator classes that
 * have not been migrated to newer data structures. The const reference fields
 * require initialization on construction, but the POD structure allows
 * aggregate initialization. Thus the base class can only be usefully initialized
 * with a template constructor in the derived class that forwards arguments to the
 * Container mix-in.
 *
 * Example:
 *
 *      struct MyIntegrator : public IntegratorParamsContainer
 *      {
 *      template<class... Args> MyIntegrator(Args&&...args) :
 *          IntegratorParamsContainer{std::forward<Args>(args)...} {};
 *      }
 *
 * The IntegratorParamsContainer class is provided to compartmentalize the
 * initialization of the old style parameter pack. As parameters are moved to
 * more modern structures, this class can have members removed without causing
 * source incompatibilities in derived classes.
 *
 * Aggregate initialization is used, for which the chief risk is that
 * if a member is added at the end and not all initializer lists are
 * updated, then the member will be value initialized, which will
 * typically mean initialization to zero.
 */
struct IntegratorParamsContainer
{
    //! Handles logging.
    FILE                            *fplog;
    //! Handles communication.
    t_commrec                       *cr;
    //! Coordinates multi-simulations.
    const gmx_multisim_t            *ms;
    //! Handles logging.
    const MDLogger                  &mdlog;
    //! Count of input file options.
    int                              nfile;
    //! Content of input file options.
    const t_filenm                  *fnm;
    //! Handles writing text output.
    const gmx_output_env_t          *oenv;
    //! Contains command-line options to mdrun.
    const MdrunOptions              &mdrunOptions;
    //! Handles virtual sites.
    gmx_vsite_t                     *vsite;
    //! Handles constraints.
    Constraints                     *constr;
    //! Handles enforced rotation.
    gmx_enfrot                      *enforcedRotation;
    //! Handles box deformation.
    BoxDeformation                  *deform;
    //! Handles writing output files.
    IMDOutputProvider               *outputProvider;
    //! Contains user input mdp options.
    t_inputrec                      *inputrec;
    //! Full system topology.
    gmx_mtop_t                      *top_global;
    //! Helper struct for force calculations.
    t_fcdata                        *fcd;
    //! Full simulation state (only non-nullptr on master rank).
    t_state                         *state_global;
    //! History of simulation observables.
    ObservablesHistory              *observablesHistory;
    //! Atom parameters for this domain.
    MDAtoms                         *mdAtoms;
    //! Manages flop accounting.
    t_nrnb                          *nrnb;
    //! Manages wall cycle accounting.
    gmx_wallcycle                   *wcycle;
    //! Parameters for force calculations.
    t_forcerec                      *fr;
    //! Parameters for replica exchange algorihtms.
    const ReplicaExchangeParameters &replExParams;
    //! Parameters for membrane embedding.
    gmx_membed_t                    *membed;
    //! Manages wall time accounting.
    gmx_walltime_accounting         *walltime_accounting;
    //! We only intend to construct such objects with an initializer list.
#if __GNUC__ > 4 || (__GNUC__ == 4 && __GNUC_MINOR__ >= 9)
    // Aspects of the C++11 spec changed after GCC 4.8.5, and
    // compilation of the initializer list construction in runner.cpp
    // fails in GCC 4.8.5.
    IntegratorParamsContainer() = delete;
#endif
};

/*!
 * \brief Adapter class to help construction of IntegratorParamsContainer.
 *
 * IntegratorParamsContainer cannot be constructed with expressions that use
 * perfect forwarding, such as `make_unique` and `emplace` because it requires
 * aggregate initialization. This is a simple wrapper for the aggregate with a
 * template constructor that can be used as a convenient way to create a
 * IntegratorParamsContainer, or as an example to other classes using
 * IntegratorParamsContainer as a mix-in.
 */
class IntegratorAggregateAdapter : public IntegratorParamsContainer
{
    public:
/*!
 * \brief Constructor templated for forwarding arguments.
 *
 * \tparam Args sequence of types should match the members of IntegratorParamsContainer.
 * \param args sequence of values for aggregate initialization of IntegratorParamsContainer.
 *
 * Arguments to this constructor are forwarded to the underlying IntegratorParamsContainer
 * to provide an aggregate initialization adapter. This allows IngtegratorAggregateAdapter
 * to be used in non-forwarding contexts (such as emplace_back or make_unique) to access the
 * aggregate initializer for IntegratorParamsContainer without specifying the full list of
 * parameters anywhere other than the definition of IntegratorParamsContainer.
 */
        template<class ... Args> IntegratorAggregateAdapter(Args && ... args) :
            IntegratorParamsContainer {std::forward<Args>(args) ...}
        {}
};

/*!
 * \brief Wrapper to implement IIntegrator in terms of IntegratorDispatcher.
 *
 * Allows functor objects to provide a run() callable for preconfigured objects
 * implementing different methods. IntegratorDispatcher can be deconstructed
 * over the course of future development work to provide more concise IIntegrator
 * implementations.
 *
 * Also serves as an adapter to the aggregate initialization of IntegratorDispatcher.
 * Since we cannot forward an aggregate initialization list, we provide a
 * template constructor that directly calls the aggregate initialization constructor
 * of IntegratorDispatcher.
 *
 * Having multiple integrators as member functions isn't a good
 * design, and we definitely only intend one to be called, but the
 * goal is to make it easy to change the names and types of members
 * without having to make identical changes in several places in the
 * code. Once many of them have become modules, we should change this
 * approach.
 *
 * Note that the presence of const reference members means that the
 * default constructor would be implicitly deleted. But we only want
 * to make one of these when we know how to initialize these members,
 * so that is perfect. To ensure this remains true even if we would
 * remove those members, we explicitly delete this constructor.
 * Other constructors, copies and moves are OK.
 *
 * In GROMACS 2019, IntegratorDispatcher is both a dispatcher and a container
 * for integrator parameters.
 *
 * \ingroup module_mdrun
 */
struct IntegratorDispatcher final : public IIntegrator, private IntegratorAggregateAdapter
{
    /*!
     * \brief Construct the simulation method dispatcher.
     *
     * This constructor is intended as an internal library interface only. Client
     * code should obtain a IntegratorDispatcher object as a IIntegrator handle
     * from IntegratorBuilder.
     *
     * Depending on the value provided for method, dispatches run() to do MM
     * calculation or MD integration for steepest descent, conjugate
     * gradient energy minimization, normal mode analysis, or test particle insertion.
     *
     * \param method a supported integration method \see md_enums.h
     * \param container old style parameter pack.
     */
    IntegratorDispatcher(SimulationMethod method,
                         const IntegratorAggregateAdapter&container) :
        IntegratorAggregateAdapter {container},
    method_ {method}
    {}

    //! Implements steepest descent EM.
    IntegratorFunctionType           do_steep;
    //! Implements conjugate gradient energy minimization
    IntegratorFunctionType           do_cg;
    //! Implements onjugate gradient energy minimization using the L-BFGS algorithm
    IntegratorFunctionType           do_lbfgs;
    //! Implements normal mode analysis
    IntegratorFunctionType           do_nm;
    //! Implements test particle insertion
    IntegratorFunctionType           do_tpi;
    /*!
     * \brief Implement functor callable.
     */
    void run() override;

    /*!
     * \brief Integration method to be dispatched.
     *
     * \return The selected (enumerated) integration method. (\see md_enums.h)
     */
    SimulationMethod getMethod() const;

    private:
        //! Simulation method for which the dispatcher was initialized.
        const SimulationMethod method_;
};


/*!
 * \brief Generic type for client code to configure a new integrator.
 *
 * Client code (such as gmx::Mdrunner) creates a builder for a particular
 * simulation method by calling `auto builder = IntegratorBuilder::create(method)`
 * where `method` is a selection from the enumerated integrator types. Required
 * components for the integrator can be added with the builder member functions.
 * Once configured, a handle to a new integrator is produced with `builder.build()`.
 *
 * While GROMACS evolves, a catch-all member function `setParams` must be called
 * for all builders (unless documented otherwise) before `build` is called.
 */
class IntegratorBuilder final
{
    public:
        /*!
         * \brief Implementation Base class
         *
         * Builders for specific integration methods can include the implementation
         * header and derive from IntegratorBuilder::Base.
         */
        class Base;

        /*!
         * \brief Sentry to help coordinate the validity of externally-owned data.
         *
         * Returned by setParams(). Initial implementation is a trivial and useless
         * object, but provides forward compatibility for an API with which a Builder
         * and client could interact regarding the validity of data provided to setParams().
         */
        class DataSentry final
        {
            public:
                /*!
                 * \brief Expire the monitored data.
                 *
                 * When the DataSentry is destroyed, such as by going out of scope,
                 * the destructor performs notifications or other actions specified by
                 * the API (not yet implemented) to allow interested Integrator instances
                 * to react to the invalidity of pointers and references provided during
                 * setParams().
                 */
                ~DataSentry();

                /*!
                 * \brief Construction protocol not yet specified.
                 *
                 * Default constructor provided for initial implementation. Future API
                 * development will likely require changes to construction methods.
                 */
                DataSentry();

                /*!
                 * \brief DataSentry objects are not copyable.
                 *
                 * DataSentry instances should have one-to-one correspondence to calls
                 * to setParams().
                 *
                 * \{
                 */
                DataSentry(const DataSentry&) = delete;
                DataSentry                 &operator=(const DataSentry &) = delete;
                /*! \} */

                /*!
                 * \brief DataSentry objects are move-able, but semantics are not specified.
                 *
                 * Client code should transfer ownership of DataSentry objects if necessary
                 * to provide accurate state regarding the validity of data. This feature is
                 * provided for future compatibility, and the initial
                 * implementation does not specify semantics beyond the fact that objects can be moved.
                 *
                 * \param source object to move from.
                 *
                 * \{
                 */
                DataSentry(DataSentry && source) noexcept;
                DataSentry &operator=(DataSentry &&source) noexcept;
                /*! \} */
        };

        /*!
         * \brief No public default constructor.
         *
         * Clients use createIntegratorBuilder() to get an object of this type.
         */
        IntegratorBuilder() = delete;

        /*!
         * \brief IntegratorBuilder can be moved, but not copied.
         *
         * Clients use createIntegratorBuilder() to get an object of this type.
         * \{
         */
        IntegratorBuilder(const IntegratorBuilder&)             = delete;
        IntegratorBuilder &operator=(const IntegratorBuilder &) = delete;
        /*! \} */

        ~IntegratorBuilder();

        /*!
         * \brief Builder ownership can be transfered by move.
         *
         * \{
         */
        IntegratorBuilder(IntegratorBuilder &&) noexcept;
        IntegratorBuilder &operator=(IntegratorBuilder &&) noexcept;
        /*! \} */

        /*!
         * \brief Set GROMACS 2019 style parameter pack required by all integrators.
         *
         * For simulation methods requiring the GROMACS 2019 style integrator parameter pack,
         * setParams be called exactly once before calling `build()`. This method is atypical
         * of a Builder pattern in a number of ways. It does not return a reference to the
         * Builder. It does not cause the Builder to create new data or transfer ownership
         * of anything. setParams() provides a parameter pack that includes non-owning
         * pointers and/or references to data owned by the caller. To help the integrator and
         * caller manage assumptions about data lifetimes, setParams() returns a sentry object.
         *
         * If not assigned to a variable in the calling code, the sentry object persists for
         * the lifetime of the enclosing block, which is assumed to correspond to guarantees
         * on the lifetime of the arguments provided to setParams(). If the caller can or
         * should manage data lifetimes more directly, the client can manage the lifetime of
         * the sentry. Builders that require more interaction with data life times can use the
         * sentry API (not yet implemented) before the sentry object is returned.
         *
         * \tparam ArgsT sequence of types corresponding to the members of IntegratorDispatcher.
         * \param args sequence of values with which to perform an aggregate initialization of a new
         * IntegratorDispatcher.
         * \return a sentry object whose life time should not exceed the life time of any of the args.
         *
         * \note In this implementation, if a client provides a set of arguments that does not correspond
         * to a valid IntegratorDispatcher constructor, the template will be instantiated, but will
         * either not compile or may fail to link, depending on the current implementation. More robust
         * and helpful failure scenarios are pending additional design decisions.
         */
        template<class ... ArgsT>
        DataSentry setParams(ArgsT && ... args);

        /*!
         * \brief Provide a simulation runtime context for the method's implementation.
         *
         * \param context handle to an execution context manager owned by the client code.
         * \return reference to current builder
         */
        IntegratorBuilder &addContext(const md::Context &context);

        /*!
         * \brief Get ownership of a new Integrator object.
         *
         * \return handle to a new object implementing the configured integrator
         */
        std::unique_ptr<IIntegrator> build();

        /*!
         * \brief Factory to get a builder for a selected simulator.
         *
         * Factory function to create a new IntegratorBuilder object. The
         * implementation of the builder returned is dependent on the type of
         * simulation method specified. Required or available builder methods
         * will be affected. Refer to documentation for the various simulation
         * methods or the classes derived from IntegratorBuilder::Base.
         *
         * \param integratorType simulation method for which to get a builder.
         * \return new builder instance with implementation specialized according to integratorType.
         */
        static IntegratorBuilder create(const SimulationMethod &integratorType);


    private:
        /*!
         * \brief Construct by taking ownership of an implementation object.
         *
         * Private constructor used by create().
         * \param impl Handle to a builder implementation for the selected simulation type.
         */
        explicit IntegratorBuilder(std::unique_ptr<::gmx::IntegratorBuilder::Base> impl);

        std::unique_ptr<Base> impl_;
};


/*!
 * \brief Generic interface for IIntegrator builders.
 *
 * Base class from which method-specific builders can be derived. Provides
 * default implementations of methods required to implement IntegratorBuilder.
 * Derived classes must implement the build() method.
 */
class IntegratorBuilder::Base
{
    public:
        virtual ~Base();

        /*!
         * \brief Catch-all setter.
         *
         * This function does not conform to the typical patter of returning
         * a reference to *this (the builder) because it would result in slicing
         * of the derived classes.
         *
         * \param container transfer ownership of a catch-all parameters object.
         *
         * \return an RAII sentry object to check for parameter validity or changing scope.
         */
        virtual DataSentry setAggregateAdapter(std::unique_ptr<IntegratorAggregateAdapter> container);

        /*!
         * \brief Provide a context manager to the simulation method.
         *
         * Some simulation methods require external resources to be provided
         * related to the execution environment and not already managed by some
         * other module. For such methods (e.g. MD) a md::Context should be
         * provided exactly once before build() is called. Methods that do not
         * use a Context may accept, but ignore calls to addContext().
         *
         * \param context handle to Context owned by the client.
         * \return reference to the current builder implementation.
         */
        virtual Base &addContext(const md::Context &context);

        /*!
         * \brief Build the Integrator product.
         *
         * \return Ownership of a new object providing the chosen simulation method.
         *
         * Implementation depends on the simulation method specified to IntegratorBuilder::create()
         *
         * Builders for different methods will require different builder methods
         * to be called before build() can successfully produce an initialize object.
         * After the call to build(), the builder is in an undefined state and should
         * not be used again.
         */
        virtual std::unique_ptr<IIntegrator> build() = 0;

};

template<class ... ArgsT>
IntegratorBuilder::DataSentry IntegratorBuilder::setParams(ArgsT && ... args)
{
    auto container = gmx::compat::make_unique<IntegratorAggregateAdapter>(std::forward<ArgsT>(args) ...);
    return impl_->setAggregateAdapter(move(container));
}

}      // namespace gmx

#endif // GMX_MDRUN_INTEGRATOR_H<|MERGE_RESOLUTION|>--- conflicted
+++ resolved
@@ -107,15 +107,11 @@
         explicit SimulationMethod(unsigned int t) : method_ {t}
         {}
 
-<<<<<<< HEAD
-        //! Allow implicit coersion to conventional enumerated integrator type.
-=======
         /*!
          * \brief Conversion operator
          *
          * \return value with underlying enumeration type.
          */
->>>>>>> 70a4d494
         operator unsigned int () const { return method_; }
 };
 
