--- conflicted
+++ resolved
@@ -44,26 +44,6 @@
 typedef int         atom_id;      /* To indicate an atoms id         */
 #define NO_ATID     (atom_id)(~0) /* Use this to indicate invalid atid */
 
-<<<<<<< HEAD
-=======
-/*! \brief Double precision accuracy */
-#define GMX_DOUBLE_EPS   2.2204460492503131e-16
-
-/*! \brief Maximum double precision value - reduced 1 unit in last digit for MSVC */
-#define GMX_DOUBLE_MAX   1.7976931348623157e+308
-
-/*! \brief Minimum double precision value */
-#define GMX_DOUBLE_MIN   2.2250738585072014e-308
-
-/*! \brief Single precision accuracy */
-#define GMX_FLOAT_EPS    1.19209290e-07F
-
-/*! \brief Maximum single precision value - reduced 1 unit in last digit for MSVC */
-#define GMX_FLOAT_MAX    3.40282346E+38F
-
-/*! \brief Minimum single precision value */
-#define GMX_FLOAT_MIN    1.175494351E-38F
-
 #ifdef __PGI
 /* The portland group x86 C/C++ compilers do not treat negative zero initializers
  * correctly, but "optimizes" them to positive zero, so we implement it explicitly.
@@ -83,143 +63,4 @@
 #    define GMX_FLOAT_NEGZERO   (-0.0f)
 #endif
 
-
-/* Check whether we already have a real type! */
-#ifdef GMX_DOUBLE
-
-#ifndef HAVE_REAL
-typedef double      real;
-#define HAVE_REAL
-#endif
-
-#define GMX_MPI_REAL      MPI_DOUBLE
-#define GMX_REAL_EPS      GMX_DOUBLE_EPS
-#define GMX_REAL_MIN      GMX_DOUBLE_MIN
-#define GMX_REAL_MAX      GMX_DOUBLE_MAX
-#define GMX_REAL_NEGZERO  GMX_DOUBLE_NEGZERO
-#define gmx_real_fullprecision_pfmt "%21.14e"
-#else
-
-#ifndef HAVE_REAL
-typedef float           real;
-#define HAVE_REAL
-#endif
-
-#define GMX_MPI_REAL      MPI_FLOAT
-#define GMX_REAL_EPS      GMX_FLOAT_EPS
-#define GMX_REAL_MIN      GMX_FLOAT_MIN
-#define GMX_REAL_MAX      GMX_FLOAT_MAX
-#define GMX_REAL_NEGZERO  GMX_FLOAT_NEGZERO
-#define gmx_real_fullprecision_pfmt "%14.7e"
-#endif
-
-typedef real            rvec[DIM];
-
-typedef double          dvec[DIM];
-
-typedef real            matrix[DIM][DIM];
-
-typedef real            tensor[DIM][DIM];
-
-typedef int             ivec[DIM];
-
-typedef int             imatrix[DIM][DIM];
-
-#ifdef _MSC_VER
-typedef __int32 gmx_int32_t;
-#define GMX_PRId32 "I32d"
-#define GMX_SCNd32 "I32d"
-
-typedef __int64 gmx_int64_t;
-#define GMX_PRId64 "I64d"
-#define GMX_SCNd64 "I64d"
-
-typedef unsigned __int32 gmx_uint32_t;
-#define GMX_PRIu32 "I32u"
-#define GMX_SCNu32 "I32u"
-
-typedef unsigned __int64 gmx_uint64_t;
-#define GMX_PRIu64 "I64u"
-#define GMX_SCNu64 "I64u"
-#else
-typedef int32_t gmx_int32_t;
-#define GMX_PRId32 PRId32
-#define GMX_SCNd32 SCNd32
-
-typedef int64_t gmx_int64_t;
-#define GMX_PRId64 PRId64
-#define GMX_SCNd64 SCNd64
-
-typedef uint32_t gmx_uint32_t;
-#define GMX_PRIu32 PRIu32
-#define GMX_SCNu32 SCNu32
-
-typedef uint64_t gmx_uint64_t;
-#define GMX_PRIu64 PRIu64
-#define GMX_SCNu64 SCNu64
-#endif
-
-#define GMX_INT32_MAX INT32_MAX
-#define GMX_INT32_MIN INT32_MIN
-
-#define GMX_INT64_MAX INT64_MAX
-#define GMX_INT64_MIN INT64_MIN
-
-#define GMX_UINT32_MAX UINT32_MAX
-#define GMX_UINT32_MIN UINT32_MIN
-
-#define GMX_UINT64_MAX UINT64_MAX
-#define GMX_UINT64_MIN UINT64_MIN
-
-#if !defined __cplusplus && _MSC_VER
-#define gmx_inline __inline
-#else
-/* C++ or C99 */
-#define gmx_inline inline
-#endif
-
-/* ICC, GCC, MSVC, Pathscale, PGI, XLC support __restrict.
- * Any other compiler can be added here. We cannot
- * use restrict because it is in C99 but not in C++ */
-#define gmx_restrict __restrict
-
-/*
- * These attributes suppress compiler warnings about unused function arguments
- * by marking them as possibly unused. Some arguments are unused but
- * have to be retained to preserve a function signature
- * that must match that of another function.
- * Some arguments are only used in *some* code paths (e.g. MPI)
- */
-
-#ifndef gmx_unused
-#ifdef __GNUC__
-/* GCC, clang, and some ICC pretending to be GCC */
-#  define gmx_unused __attribute__ ((unused))
-#elif (defined(__INTEL_COMPILER) || defined(__ECC)) && !defined(_MSC_VER)
-/* ICC on *nix */
-#  define gmx_unused __attribute__ ((unused))
-#elif defined(__PGI)
-/* Portland group compilers */
-#  define gmx_unused __attribute__ ((unused))
-#elif defined _MSC_VER
-/* MSVC */
-#  define gmx_unused /*@unused@*/
-#elif defined(__xlC__)
-/* IBM */
-#  define gmx_unused __attribute__ ((unused))
-#else
-#  define gmx_unused
-#endif
-#endif
-
-/* Standard sizes for char* string buffers */
-#define STRLEN 4096
-#define BIG_STRLEN 1048576
-
-
-#ifdef __cplusplus
-}
-#endif
-
->>>>>>> f553883b
 #endif