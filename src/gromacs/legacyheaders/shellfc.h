--- conflicted
+++ resolved
@@ -49,11 +49,7 @@
 /* Initialization function, also predicts the initial shell postions.
  * If x!=NULL, the shells are predict for the global coordinates x.
  */
-<<<<<<< HEAD
 gmx_shellfc_t init_shell_flexcon(FILE *fplog, t_inputrec *ir,
-=======
-gmx_shellfc_t init_shell_flexcon(FILE *fplog,
->>>>>>> f9820250
                                  gmx_mtop_t *mtop, int nflexcon,
                                  rvec *x);
 
