/*
 * 
 *                This source code is part of
 * 
 *                 G   R   O   M   A   C   S
 * 
 *          GROningen MAchine for Chemical Simulations
 * 
 *                        VERSION 3.2.0
 * Written by David van der Spoel, Erik Lindahl, Berk Hess, and others.
 * Copyright (c) 1991-2000, University of Groningen, The Netherlands.
 * Copyright (c) 2001-2004, The GROMACS development team,
 * check out http://www.gromacs.org for more information.

 * This program is free software; you can redistribute it and/or
 * modify it under the terms of the GNU General Public License
 * as published by the Free Software Foundation; either version 2
 * of the License, or (at your option) any later version.
 * 
 * If you want to redistribute modifications, please consider that
 * scientific software is very special. Version control is crucial -
 * bugs must be traceable. We will be happy to consider code for
 * inclusion in the official distribution, but derived work must not
 * be called official GROMACS. Details are found in the README & COPYING
 * files - if they are missing, get the official version at www.gromacs.org.
 * 
 * To help us fund GROMACS development, we humbly ask that you cite
 * the papers on the package - you can find them in the top README file.
 * 
 * For more info, check our website at http://www.gromacs.org
 * 
 * And Hey:
 * Gromacs Runs On Most of All Computer Systems
 */
/*! \file
 * \brief Generic string handling functions.
 */
#ifndef _string2_h
#define _string2_h

/*
 *
 * string2.h
 * David van der Spoel
 *
 */


#include <string.h>
#include <stdio.h>
#include <stdlib.h>
#include <ctype.h>
#include <time.h>
#include <errno.h>
#include "../utility/gmx_header_config.h"

#include "types/simple.h"

/* Suppress Cygwin compiler warnings from using newlib version of
 * ctype.h */
#ifdef GMX_CYGWIN
#undef isdigit
#undef isstring
#undef isspace
#undef isalnum
#undef isalpha
#undef ispunct
#undef isxdigit
#undef isupper
#undef islower
#undef toupper
#undef tolower
#endif

#ifdef __cplusplus
extern "C" {
#endif

/** Continuation character. */
#define CONTINUE    '\\'
/** Comment sign to use. */
#define COMMENTSIGN ';'

/*! \brief
 * Strip trailing spaces and if s ends with a ::CONTINUE remove that too.
 *
 * \returns TRUE if s ends with a CONTINUE, FALSE otherwise.
 */
int continuing(char *s);

/*! \brief
 * Reads a line from a stream.
 *
 * This routine reads a string from stream of max length n
 * and zero terminated, without newlines.
 * \p s should be long enough (>= \p n)
 */
char *fgets2(char *s, int n, FILE *stream);

/** Remove portion of a line after a ::COMMENTSIGN.  */
void strip_comment(char *line);

/** Make a string uppercase. */
void upstring(char *str);

/** Remove leading whitespace from a string. */
void ltrim(char *str);

/** Remove trailing whitespace from a string. */
void rtrim(char *str);

/** Remove leading and trailing whitespace from a string. */
void trim(char *str);

/** Prints creation time stamp and user information into a file as comments. */
void nice_header(FILE *out, const char *fn);

/** Version of gmx_strcasecmp() that also ignores '-' and '_'. */
int gmx_strcasecmp_min(const char *str1, const char *str2);
/** Version of gmx_strncasecmp() that also ignores '-' and '_'. */
int gmx_strncasecmp_min(const char *str1, const char *str2, int n);

/** Case-insensitive strcmp(). */
int gmx_strcasecmp(const char *str1, const char *str2);
/** Case-insensitive strncmp(). */
int gmx_strncasecmp(const char *str1, const char *str2, int n);

/** Creates a duplicate of \p src. */
char *gmx_strdup(const char *src);
/** Duplicates first \p n characters of \p src. */
char *gmx_strndup(const char *src, int n);

/*! \brief
 * Pattern matcing with wildcards.
 *
 * \param[in] pattern  Pattern to match against.
 * \param[in] str      String to match.
 * \returns   0 on match, GMX_NO_WCMATCH if there is no match.
 *
 * Matches \p str against \p pattern, which may contain * and ? wildcards.
 * All other characters are matched literally.
 * Currently, it is not possible to match literal * or ?.
 */
int gmx_wcmatch(const char *pattern, const char *str);

/** Return value for gmx_wcmatch() when there is no match. */
#define GMX_NO_WCMATCH 1

/** Our implementation of strsep, the thread-safe replacement for strtok. */
char *gmx_strsep(char **stringp, const char *delim);

/*! \brief
 * Wraps lines, optionally indenting lines.
 *
 * Wraps lines at \p linewidth, indenting all following lines by \p indent
 * spaces.  A temp buffer is allocated and returned, which can be disposed of
 * if no longer needed.
 * If \p bIndentFirst is FALSE, then the first line will not be indented, only
 * the lines that are created due to wapping.
 */
char *wrap_lines(const char *buf,int line_width, int indent,
                 gmx_bool bIndentFirst);

<<<<<<< HEAD

extern char **split(char sep,const char *str);
/* Implementation of the well-known Perl function split */

extern char *gmx_ftoa(double f);
/* return new pointer to a string with f printed. Pointer can be discarded after use. */ 
 
extern char *gmx_itoa(int f);
/* return new pointer to a string with f printed. Pointer can be discarded after use. */  

extern gmx_large_int_t str_to_large_int_t(const char *str, char **endptr);
=======
/** Implementation of the well-known Perl function split. */
char **split(char sep,const char *str);

/*! \brief
 * Convert a string to gmx_large_int_t.
 *
 * This method works as the standard library function strtol(), except that it
 * does not support different bases.
 *
 * \attention
 * The following differences are present from the standard behavior:
 *  - \p endptr cannot be NULL.
 *  - If an overflow occurs, returns zero and \p *endptr will equal \p str.
 *    errno is still set to ERANGE.
 */
gmx_large_int_t str_to_large_int_t(const char *str, char **endptr);
>>>>>>> c20969c3

#ifdef GMX_NATIVE_WINDOWS
#define snprintf _snprintf
#endif

#ifdef __cplusplus
}
#endif

#endif	/* _string2_h */<|MERGE_RESOLUTION|>--- conflicted
+++ resolved
@@ -161,21 +161,14 @@
 char *wrap_lines(const char *buf,int line_width, int indent,
                  gmx_bool bIndentFirst);
 
-<<<<<<< HEAD
-
-extern char **split(char sep,const char *str);
-/* Implementation of the well-known Perl function split */
-
-extern char *gmx_ftoa(double f);
-/* return new pointer to a string with f printed. Pointer can be discarded after use. */ 
- 
-extern char *gmx_itoa(int f);
-/* return new pointer to a string with f printed. Pointer can be discarded after use. */  
-
-extern gmx_large_int_t str_to_large_int_t(const char *str, char **endptr);
-=======
 /** Implementation of the well-known Perl function split. */
 char **split(char sep,const char *str);
+
+/** return new pointer to a string with f printed. Pointer can be discarded after use. */ 
+extern char *gmx_ftoa(double f);
+ 
+/** return new pointer to a string with f printed. Pointer can be discarded after use. */  
+extern char *gmx_itoa(int f);
 
 /*! \brief
  * Convert a string to gmx_large_int_t.
@@ -190,7 +183,6 @@
  *    errno is still set to ERANGE.
  */
 gmx_large_int_t str_to_large_int_t(const char *str, char **endptr);
->>>>>>> c20969c3
 
 #ifdef GMX_NATIVE_WINDOWS
 #define snprintf _snprintf
