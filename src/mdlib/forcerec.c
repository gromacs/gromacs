--- conflicted
+++ resolved
@@ -1180,7 +1180,6 @@
     return cutoff;
 }
 
-<<<<<<< HEAD
 static void make_adress_tf_tables(FILE *fp,const output_env_t oenv,
                             t_forcerec *fr,const t_inputrec *ir,
 			    const char *tabfn, const gmx_mtop_t *mtop,
@@ -1206,12 +1205,8 @@
 
 }
 
-bool can_use_allvsall(const t_inputrec *ir, const gmx_mtop_t *mtop,
-                      bool bPrintNote,t_commrec *cr,FILE *fp)
-=======
 gmx_bool can_use_allvsall(const t_inputrec *ir, const gmx_mtop_t *mtop,
                       gmx_bool bPrintNote,t_commrec *cr,FILE *fp)
->>>>>>> 9f0ac2b1
 {
     gmx_bool bAllvsAll;
 
