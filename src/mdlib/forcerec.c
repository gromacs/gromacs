/* -*- mode: c; tab-width: 4; indent-tabs-mode: nil; c-basic-offset: 4; c-file-style: "stroustrup"; -*-
 *
 * 
 *                This source code is part of
 * 
 *                 G   R   O   M   A   C   S
 * 
 *          GROningen MAchine for Chemical Simulations
 * 
 *                        VERSION 3.2.0
 * Written by David van der Spoel, Erik Lindahl, Berk Hess, and others.
 * Copyright (c) 1991-2000, University of Groningen, The Netherlands.
 * Copyright (c) 2001-2004, The GROMACS development team,
 * check out http://www.gromacs.org for more information.

 * This program is free software; you can redistribute it and/or
 * modify it under the terms of the GNU General Public License
 * as published by the Free Software Foundation; either version 2
 * of the License, or (at your option) any later version.
 * 
 * If you want to redistribute modifications, please consider that
 * scientific software is very special. Version control is crucial -
 * bugs must be traceable. We will be happy to consider code for
 * inclusion in the official distribution, but derived work must not
 * be called official GROMACS. Details are found in the README & COPYING
 * files - if they are missing, get the official version at www.gromacs.org.
 * 
 * To help us fund GROMACS development, we humbly ask that you cite
 * the papers on the package - you can find them in the top README file.
 * 
 * For more info, check our website at http://www.gromacs.org
 * 
 * And Hey:
 * GROwing Monsters And Cloning Shrimps
 */
#ifdef HAVE_CONFIG_H
#include <config.h>
#endif

#include <math.h>
#include <string.h>
#include "sysstuff.h"
#include "typedefs.h"
#include "macros.h"
#include "smalloc.h"
#include "macros.h"
#include "physics.h"
#include "force.h"
#include "nonbonded.h"
#include "invblock.h"
#include "names.h"
#include "network.h"
#include "pbc.h"
#include "ns.h"
#include "mshift.h"
#include "txtdump.h"
#include "coulomb.h"
#include "mdrun.h"
#include "domdec.h"
#include "partdec.h"
#include "qmmm.h"
#include "copyrite.h"
#include "mtop_util.h"

t_forcerec *mk_forcerec(void)
{
  t_forcerec *fr;
  
  snew(fr,1);
  
  return fr;
}

#ifdef DEBUG
static void pr_nbfp(FILE *fp,real *nbfp,bool bBHAM,int atnr)
{
  int i,j;
  
  for(i=0; (i<atnr); i++) {
    for(j=0; (j<atnr); j++) {
      fprintf(fp,"%2d - %2d",i,j);
      if (bBHAM)
	fprintf(fp,"  a=%10g, b=%10g, c=%10g\n",BHAMA(nbfp,atnr,i,j),
		BHAMB(nbfp,atnr,i,j),BHAMC(nbfp,atnr,i,j));
      else
	fprintf(fp,"  c6=%10g, c12=%10g\n",C6(nbfp,atnr,i,j),
		C12(nbfp,atnr,i,j));
    }
  }
}
#endif

static real *mk_nbfp(const gmx_ffparams_t *idef,bool bBHAM)
{
  real *nbfp;
  int  i,j,k,atnr;
  
  atnr=idef->atnr;
  if (bBHAM) {
    snew(nbfp,3*atnr*atnr);
    for(i=k=0; (i<atnr); i++) {
      for(j=0; (j<atnr); j++,k++) {
	BHAMA(nbfp,atnr,i,j) = idef->iparams[k].bham.a;
	BHAMB(nbfp,atnr,i,j) = idef->iparams[k].bham.b;
	BHAMC(nbfp,atnr,i,j) = idef->iparams[k].bham.c;
      }
    }
  }
  else {
    snew(nbfp,2*atnr*atnr);
    for(i=k=0; (i<atnr); i++) {
      for(j=0; (j<atnr); j++,k++) {
	C6(nbfp,atnr,i,j)   = idef->iparams[k].lj.c6;
	C12(nbfp,atnr,i,j)  = idef->iparams[k].lj.c12;
      }
    }
  }
  return nbfp;
}

/* This routine sets fr->solvent_opt to the most common solvent in the 
 * system, e.g. esolSPC or esolTIP4P. It will also mark each charge group in 
 * the fr->solvent_type array with the correct type (or esolNO).
 *
 * Charge groups that fulfill the conditions but are not identical to the
 * most common one will be marked as esolNO in the solvent_type array. 
 *
 * TIP3p is identical to SPC for these purposes, so we call it
 * SPC in the arrays (Apologies to Bill Jorgensen ;-)
 * 
 * NOTE: QM particle should not
 * become an optimized solvent. Not even if there is only one charge
 * group in the Qm 
 */

typedef struct 
{
    int    model;          
    int    count;
    int    vdwtype[4];
    real   charge[4];
} solvent_parameters_t;

static void
check_solvent_cg(const gmx_moltype_t   *molt,
                 int                   cg0,
                 int                   nmol,
                 const unsigned char   *qm_grpnr,
                 const t_grps          *qm_grps,
                 t_forcerec *          fr,
                 int                   *n_solvent_parameters,
                 solvent_parameters_t  **solvent_parameters_p,
                 int                   cginfo,
                 int                   *cg_sp)
{
    const t_blocka *  excl;
    t_atom            *atom;
    int               j,k;
    int               j0,j1,nj;
    bool              perturbed;
    bool              has_vdw[4];
    bool              match;
    real              tmp_charge[4];
    int               tmp_vdwtype[4];
    int               tjA;
    bool              qm;
    solvent_parameters_t *solvent_parameters;

    /* We use a list with parameters for each solvent type. 
     * Every time we discover a new molecule that fulfills the basic 
     * conditions for a solvent we compare with the previous entries
     * in these lists. If the parameters are the same we just increment
     * the counter for that type, and otherwise we create a new type
     * based on the current molecule.
     *
     * Once we've finished going through all molecules we check which
     * solvent is most common, and mark all those molecules while we
     * clear the flag on all others.
     */   

    solvent_parameters = *solvent_parameters_p;

    /* Mark the cg first as non optimized */
    *cg_sp = -1;
    
    /* Check if this cg has no exclusions with atoms in other charge groups
     * and all atoms inside the charge group excluded.
     * We only have 3 or 4 atom solvent loops.
     */
    if (GET_CGINFO_EXCL_INTER(cginfo) ||
        !GET_CGINFO_EXCL_INTRA(cginfo))
    {
        return;
    }

    /* Get the indices of the first atom in this charge group */
    j0     = molt->cgs.index[cg0];
    j1     = molt->cgs.index[cg0+1];
    
    /* Number of atoms in our molecule */
    nj     = j1 - j0;

    if (debug) {
        fprintf(debug,
                "Moltype '%s': there are %d atoms in this charge group\n",
                *molt->name,nj);
    }
    
    /* Check if it could be an SPC (3 atoms) or TIP4p (4) water,
     * otherwise skip it.
     */
    if (nj<3 || nj>4)
    {
        return;
    }
    
    /* Check if we are doing QM on this group */
    qm = FALSE; 
    if (qm_grpnr != NULL)
    {
        for(j=j0 ; j<j1 && !qm; j++)
        {
            qm = (qm_grpnr[j] < qm_grps->nr - 1);
        }
    }
    /* Cannot use solvent optimization with QM */
    if (qm)
    {
        return;
    }
    
    atom = molt->atoms.atom;

    /* Still looks like a solvent, time to check parameters */
    
    /* If it is perturbed (free energy) we can't use the solvent loops,
     * so then we just skip to the next molecule.
     */   
    perturbed = FALSE; 
    
    for(j=j0; j<j1 && !perturbed; j++)
    {
        perturbed = PERTURBED(atom[j]);
    }
    
    if (perturbed)
    {
        return;
    }
    
    /* Now it's only a question if the VdW and charge parameters 
     * are OK. Before doing the check we compare and see if they are 
     * identical to a possible previous solvent type.
     * First we assign the current types and charges.    
     */
    for(j=0; j<nj; j++)
    {
        tmp_vdwtype[j] = atom[j0+j].type;
        tmp_charge[j]  = atom[j0+j].q;
    } 
    
    /* Does it match any previous solvent type? */
    for(k=0 ; k<*n_solvent_parameters; k++)
    {
        match = TRUE;
        
        
        /* We can only match SPC with 3 atoms and TIP4p with 4 atoms */
        if( (solvent_parameters[k].model==esolSPC   && nj!=3)  ||
            (solvent_parameters[k].model==esolTIP4P && nj!=4) )
            match = FALSE;
        
        /* Check that types & charges match for all atoms in molecule */
        for(j=0 ; j<nj && match==TRUE; j++)
        {			
            if (tmp_vdwtype[j] != solvent_parameters[k].vdwtype[j])
            {
                match = FALSE;
            }
            if(tmp_charge[j] != solvent_parameters[k].charge[j])
            {
                match = FALSE;
            }
        }
        if (match == TRUE)
        {
            /* Congratulations! We have a matched solvent.
             * Flag it with this type for later processing.
             */
            *cg_sp = k;
            solvent_parameters[k].count += nmol;

            /* We are done with this charge group */
            return;
        }
    }
    
    /* If we get here, we have a tentative new solvent type.
     * Before we add it we must check that it fulfills the requirements
     * of the solvent optimized loops. First determine which atoms have
     * VdW interactions.   
     */
    for(j=0; j<nj; j++) 
    {
        has_vdw[j] = FALSE;
        tjA        = tmp_vdwtype[j];
        
        /* Go through all other tpes and see if any have non-zero
         * VdW parameters when combined with this one.
         */   
        for(k=0; k<fr->ntype && (has_vdw[j]==FALSE); k++)
        {
            /* We already checked that the atoms weren't perturbed,
             * so we only need to check state A now.
             */ 
            if (fr->bBHAM) 
            {
                has_vdw[j] = (has_vdw[j] || 
                              (BHAMA(fr->nbfp,fr->ntype,tjA,k) != 0.0) ||
                              (BHAMB(fr->nbfp,fr->ntype,tjA,k) != 0.0) ||
                              (BHAMC(fr->nbfp,fr->ntype,tjA,k) != 0.0));
            }
            else
            {
                /* Standard LJ */
                has_vdw[j] = (has_vdw[j] || 
                              (C6(fr->nbfp,fr->ntype,tjA,k)  != 0.0) ||
                              (C12(fr->nbfp,fr->ntype,tjA,k) != 0.0));
            }
        }
    }
    
    /* Now we know all we need to make the final check and assignment. */
    if (nj == 3)
    {
        /* So, is it an SPC?
         * For this we require thatn all atoms have charge, 
         * the charges on atom 2 & 3 should be the same, and only
         * atom 1 should have VdW.
         */
        if (has_vdw[0] == TRUE && 
            has_vdw[1] == FALSE &&
            has_vdw[2] == FALSE &&
            tmp_charge[0]  != 0 &&
            tmp_charge[1]  != 0 &&
            tmp_charge[2]  == tmp_charge[1])
        {
            srenew(solvent_parameters,*n_solvent_parameters+1);
            solvent_parameters[*n_solvent_parameters].model = esolSPC;
            solvent_parameters[*n_solvent_parameters].count = nmol;
            for(k=0;k<3;k++)
            {
                solvent_parameters[*n_solvent_parameters].vdwtype[k] = tmp_vdwtype[k];
                solvent_parameters[*n_solvent_parameters].charge[k]  = tmp_charge[k];
            }

            *cg_sp = *n_solvent_parameters;
            (*n_solvent_parameters)++;
        }
    }
    else if (nj==4)
    {
        /* Or could it be a TIP4P?
         * For this we require thatn atoms 2,3,4 have charge, but not atom 1. 
         * Only atom 1 should have VdW.
         */
        if(has_vdw[0] == TRUE && 
           has_vdw[1] == FALSE &&
           has_vdw[2] == FALSE &&
           has_vdw[3] == FALSE &&
           tmp_charge[0]  == 0 &&
           tmp_charge[1]  != 0 &&
           tmp_charge[2]  == tmp_charge[1] &&
           tmp_charge[3]  != 0)
        {
            srenew(solvent_parameters,*n_solvent_parameters+1);
            solvent_parameters[*n_solvent_parameters].model = esolTIP4P;
            solvent_parameters[*n_solvent_parameters].count = nmol;
            for(k=0;k<4;k++)
            {
                solvent_parameters[*n_solvent_parameters].vdwtype[k] = tmp_vdwtype[k];
                solvent_parameters[*n_solvent_parameters].charge[k]  = tmp_charge[k];
            }
            
            *cg_sp = *n_solvent_parameters;
            (*n_solvent_parameters)++;
        }
    }

    *solvent_parameters_p = solvent_parameters;
}

static void
check_solvent(FILE *                fp,
              const gmx_mtop_t *    mtop,
              t_forcerec *          fr,
              cginfo_mb_t           *cginfo_mb)
{
    const t_block *   cgs;
    const t_block *   mols;
    const gmx_moltype_t *molt;
    int               mb,mol,cg_mol,at_offset,cg_offset,am,cgm,i,nmol_ch,nmol;
    int               n_solvent_parameters;
    solvent_parameters_t *solvent_parameters;
    int               **cg_sp;
    int               bestsp,bestsol;

    if (debug)
    {
        fprintf(debug,"Going to determine what solvent types we have.\n");
    }

    mols = &mtop->mols;

    n_solvent_parameters = 0;
    solvent_parameters = NULL;
    /* Allocate temporary array for solvent type */
    snew(cg_sp,mtop->nmolblock);

    cg_offset = 0;
    at_offset = 0;
    for(mb=0; mb<mtop->nmolblock; mb++)
    {
        molt = &mtop->moltype[mtop->molblock[mb].type];
        cgs  = &molt->cgs;
        /* Here we have to loop over all individual molecules
         * because we need to check for QMMM particles.
         */
        snew(cg_sp[mb],cginfo_mb[mb].cg_mod);
        nmol_ch = cginfo_mb[mb].cg_mod/cgs->nr;
        nmol    = mtop->molblock[mb].nmol/nmol_ch;
        for(mol=0; mol<nmol_ch; mol++)
        {
            cgm = mol*cgs->nr;
            am  = mol*cgs->index[cgs->nr];
            for(cg_mol=0; cg_mol<cgs->nr; cg_mol++)
            {
                check_solvent_cg(molt,cg_mol,nmol,
                                 mtop->groups.grpnr[egcQMMM] ?
                                 mtop->groups.grpnr[egcQMMM]+at_offset+am : 0,
                                 &mtop->groups.grps[egcQMMM],
                                 fr,
                                 &n_solvent_parameters,&solvent_parameters,
                                 cginfo_mb[mb].cginfo[cgm+cg_mol],
                                 &cg_sp[mb][cgm+cg_mol]);
            }
        }
        cg_offset += cgs->nr;
        at_offset += cgs->index[cgs->nr];
    }

    /* Puh! We finished going through all charge groups.
     * Now find the most common solvent model.
     */   
    
    /* Most common solvent this far */
    bestsp = -2;
    for(i=0;i<n_solvent_parameters;i++)
    {
        if (bestsp == -2 ||
            solvent_parameters[i].count > solvent_parameters[bestsp].count)
        {
            bestsp = i;
        }
    }
    
    if (bestsp >= 0)
    {
        bestsol = solvent_parameters[bestsp].model;
    }
    else
    {
        bestsol = esolNO;
    }
    
#ifdef DISABLE_WATER_NLIST
	bestsol = esolNO;
#endif

    fr->nWatMol = 0;
    for(mb=0; mb<mtop->nmolblock; mb++)
    {
        cgs = &mtop->moltype[mtop->molblock[mb].type].cgs;
        nmol = (mtop->molblock[mb].nmol*cgs->nr)/cginfo_mb[mb].cg_mod;
        for(i=0; i<cginfo_mb[mb].cg_mod; i++)
        {
            if (cg_sp[mb][i] == bestsp)
            {
                SET_CGINFO_SOLOPT(cginfo_mb[mb].cginfo[i],bestsol);
                fr->nWatMol += nmol;
            }
            else
            {
                SET_CGINFO_SOLOPT(cginfo_mb[mb].cginfo[i],esolNO);
            }
        }
        sfree(cg_sp[mb]);
    }
    sfree(cg_sp);
    
    if (bestsol != esolNO && fp!=NULL)
    {
        fprintf(fp,"\nEnabling %s-like water optimization for %d molecules.\n\n",
                esol_names[bestsol],
                solvent_parameters[bestsp].count);
    }

    sfree(solvent_parameters);
    fr->solvent_opt = bestsol;
}

static cginfo_mb_t *init_cginfo_mb(FILE *fplog,const gmx_mtop_t *mtop,
                                   t_forcerec *fr,bool bNoSolvOpt)
{
    const t_block *cgs;
    const t_blocka *excl;
    const gmx_moltype_t *molt;
    const gmx_molblock_t *molb;
    cginfo_mb_t *cginfo_mb;
    int  *cginfo;
    int  cg_offset,a_offset,cgm,am;
    int  mb,m,ncg_tot,cg,a0,a1,gid,ai,j,aj,excl_nalloc;
    bool bId,*bExcl,bExclIntraAll,bExclInter;

    ncg_tot = ncg_mtop(mtop);
    snew(cginfo_mb,mtop->nmolblock);
    
    excl_nalloc = 10;
    snew(bExcl,excl_nalloc);
    cg_offset = 0;
    a_offset  = 0;
    for(mb=0; mb<mtop->nmolblock; mb++)
    {
        molb = &mtop->molblock[mb];
        molt = &mtop->moltype[molb->type];
        cgs  = &molt->cgs;
        excl = &molt->excls;

        /* Check if the cginfo is identical for all molecules in this block.
         * If so, we only need an array of the size of one molecule.
         * Otherwise we make an array of #mol times #cgs per molecule.
         */
        bId = TRUE;
        am = 0;
        for(m=0; m<molb->nmol; m++)
        {
            am = m*cgs->index[cgs->nr];
            for(cg=0; cg<cgs->nr; cg++)
            {
                a0 = cgs->index[cg];
                a1 = cgs->index[cg+1];
                if (ggrpnr(&mtop->groups,egcENER,a_offset+am+a0) !=
                    ggrpnr(&mtop->groups,egcENER,a_offset   +a0))
                {
                    bId = FALSE;
                }
                if (mtop->groups.grpnr[egcQMMM] != NULL)
                {
                    for(ai=a0; ai<a1; ai++)
                    {
                        if (mtop->groups.grpnr[egcQMMM][a_offset+am+ai] !=
                            mtop->groups.grpnr[egcQMMM][a_offset   +ai])
                        {
                            bId = FALSE;
                        }
                    }
                }
            }
        }

        cginfo_mb[mb].cg_start = cg_offset;
        cginfo_mb[mb].cg_end   = cg_offset + molb->nmol*cgs->nr;
        cginfo_mb[mb].cg_mod   = (bId ? 1 : molb->nmol)*cgs->nr;
        snew(cginfo_mb[mb].cginfo,cginfo_mb[mb].cg_mod);
        cginfo = cginfo_mb[mb].cginfo;

        for(m=0; m<(bId ? 1 : molb->nmol); m++)
        {
            cgm = m*cgs->nr;
            am  = m*cgs->index[cgs->nr];
            for(cg=0; cg<cgs->nr; cg++)
            {
                a0 = cgs->index[cg];
                a1 = cgs->index[cg+1];

                /* Store the energy group in cginfo */
                gid = ggrpnr(&mtop->groups,egcENER,a_offset+am+a0);
                SET_CGINFO_GID(cginfo[cgm+cg],gid);
                
                /* Check the intra/inter charge group exclusions */
                if (a1-a0 > excl_nalloc) {
                    excl_nalloc = a1 - a0;
                    srenew(bExcl,excl_nalloc);
                }
                /* bExclIntraAll: all intra cg interactions excluded
                 * bExclInter:    any inter cg interactions excluded
                 */
                bExclIntraAll = TRUE;
                bExclInter    = FALSE;
                for(ai=a0; ai<a1; ai++) {
                    /* Clear the exclusion list for atom ai */
                    for(aj=a0; aj<a1; aj++) {
                        bExcl[aj-a0] = FALSE;
                    }
                    /* Loop over all the exclusions of atom ai */
                    for(j=excl->index[ai]; j<excl->index[ai+1]; j++)
                    {
                        aj = excl->a[j];
                        if (aj < a0 || aj >= a1)
                        {
                            bExclInter = TRUE;
                        }
                        else
                        {
                            bExcl[aj-a0] = TRUE;
                        }
                    }
                    /* Check if ai excludes a0 to a1 */
                    for(aj=a0; aj<a1; aj++)
                    {
                        if (!bExcl[aj-a0])
                        {
                            bExclIntraAll = FALSE;
                        }
                    }
                }
                if (bExclIntraAll)
                {
                    SET_CGINFO_EXCL_INTRA(cginfo[cgm+cg]);
                }
                if (bExclInter)
                {
                    SET_CGINFO_EXCL_INTER(cginfo[cgm+cg]);
                }
                if (a1 - a0 > MAX_CHARGEGROUP_SIZE)
                {
                    /* The size in cginfo is currently only read with DD */
                    gmx_fatal(FARGS,"A charge group has size %d which is larger than the limit of %d atoms",a1-a0,MAX_CHARGEGROUP_SIZE);
                }
                SET_CGINFO_NATOMS(cginfo[cgm+cg],a1-a0);
            }
        }
        cg_offset += molb->nmol*cgs->nr;
        a_offset  += molb->nmol*cgs->index[cgs->nr];
    }
    sfree(bExcl);
    
    /* the solvent optimizer is called after the QM is initialized,
     * because we don't want to have the QM subsystemto become an
     * optimized solvent
     */

    check_solvent(fplog,mtop,fr,cginfo_mb);
    
    if (getenv("GMX_NO_SOLV_OPT"))
    {
        if (fplog)
        {
            fprintf(fplog,"Found environment variable GMX_NO_SOLV_OPT.\n"
                    "Disabling all solvent optimization\n");
        }
        fr->solvent_opt = esolNO;
    }
    if (bNoSolvOpt)
    {
        fr->solvent_opt = esolNO;
    }
    if (!fr->solvent_opt)
    {
        for(mb=0; mb<mtop->nmolblock; mb++)
        {
            for(cg=0; cg<cginfo_mb[mb].cg_mod; cg++)
            {
                SET_CGINFO_SOLOPT(cginfo_mb[mb].cginfo[cg],esolNO);
            }
        }
    }
    
    return cginfo_mb;
}

static int *cginfo_expand(int nmb,cginfo_mb_t *cgi_mb)
{
    int ncg,mb,cg;
    int *cginfo;

    ncg = cgi_mb[nmb-1].cg_end;
    snew(cginfo,ncg);
    mb = 0;
    for(cg=0; cg<ncg; cg++)
    {
        while (cg >= cgi_mb[mb].cg_end)
        {
            mb++;
        }
        cginfo[cg] =
            cgi_mb[mb].cginfo[(cg - cgi_mb[mb].cg_start) % cgi_mb[mb].cg_mod];
    }

    return cginfo;
}

static void set_chargesum(FILE *log,t_forcerec *fr,const gmx_mtop_t *mtop)
{
    double qsum;
    int    mb,nmol,i;
    const t_atoms *atoms;
    
    qsum = 0;
    for(mb=0; mb<mtop->nmolblock; mb++)
    {
        nmol  = mtop->molblock[mb].nmol;
        atoms = &mtop->moltype[mtop->molblock[mb].type].atoms;
        for(i=0; i<atoms->nr; i++)
        {
            qsum += nmol*atoms->atom[i].q;
        }
    }
    fr->qsum[0] = qsum;
    if (fr->efep != efepNO)
    {
        qsum = 0;
        for(mb=0; mb<mtop->nmolblock; mb++)
        {
            nmol  = mtop->molblock[mb].nmol;
            atoms = &mtop->moltype[mtop->molblock[mb].type].atoms;
            for(i=0; i<atoms->nr; i++)
            {
                qsum += nmol*atoms->atom[i].qB;
            }
            fr->qsum[1] = qsum;
        }
    }
    else
    {
        fr->qsum[1] = fr->qsum[0];
    }
    if (log) {
        if (fr->efep == efepNO)
            fprintf(log,"System total charge: %.3f\n",fr->qsum[0]);
        else
            fprintf(log,"System total charge, top. A: %.3f top. B: %.3f\n",
                    fr->qsum[0],fr->qsum[1]);
    }
}

void update_forcerec(FILE *log,t_forcerec *fr,matrix box)
{
    if (fr->eeltype == eelGRF)
    {
        calc_rffac(NULL,fr->eeltype,fr->epsilon_r,fr->epsilon_rf,
                   fr->rcoulomb,fr->temp,fr->zsquare,box,
                   &fr->kappa,&fr->k_rf,&fr->c_rf);
    }
}

void set_avcsixtwelve(FILE *fplog,t_forcerec *fr,const gmx_mtop_t *mtop)
{
    const t_atoms *atoms;
    const t_blocka *excl;
    int    mb,nmol,nmolc,i,j,tpi,tpj,j1,j2,k,n,nexcl,q;
#if (defined SIZEOF_LONG_LONG_INT) && (SIZEOF_LONG_LONG_INT >= 8)    
    long long int  npair,npair_ij,tmpi,tmpj;
#else
    double npair, npair_ij,tmpi,tmpj;
#endif
    double csix,ctwelve;
    int    ntp,*typecount;
    bool   bBHAM;
    real   *nbfp;

    ntp = fr->ntype;
    bBHAM = fr->bBHAM;
    nbfp = fr->nbfp;
    
    for(q=0; q<(fr->efep==efepNO ? 1 : 2); q++) {
        csix = 0;
        ctwelve = 0;
        npair = 0;
        nexcl = 0;
        if (!fr->n_tpi) {
            /* Count the types so we avoid natoms^2 operations */
            snew(typecount,ntp);
            for(mb=0; mb<mtop->nmolblock; mb++) {
                nmol  = mtop->molblock[mb].nmol;
                atoms = &mtop->moltype[mtop->molblock[mb].type].atoms;
                for(i=0; i<atoms->nr; i++) {
                    if (q == 0)
                    {
                        tpi = atoms->atom[i].type;
                    }
                    else
                    {
                        tpi = atoms->atom[i].typeB;
                    }
                    typecount[tpi] += nmol;
                }
            }
            for(tpi=0; tpi<ntp; tpi++) {
                for(tpj=tpi; tpj<ntp; tpj++) {
                    tmpi = typecount[tpi];
                    tmpj = typecount[tpj];
                    if (tpi != tpj)
                    {
                        npair_ij = tmpi*tmpj;
                    }
                    else
                    {
                        npair_ij = tmpi*(tmpi - 1)/2;
                    }
                    if (bBHAM) {
                        csix    += npair_ij*BHAMC(nbfp,ntp,tpi,tpj);
                    } else {
                        csix    += npair_ij*   C6(nbfp,ntp,tpi,tpj);
                        ctwelve += npair_ij*  C12(nbfp,ntp,tpi,tpj);
                    }
                    npair += npair_ij;
                }
            }
            sfree(typecount);
            /* Subtract the excluded pairs.
             * The main reason for substracting exclusions is that in some cases
             * some combinations might never occur and the parameters could have
             * any value. These unused values should not influence the dispersion
             * correction.
             */
            for(mb=0; mb<mtop->nmolblock; mb++) {
                nmol  = mtop->molblock[mb].nmol;
                atoms = &mtop->moltype[mtop->molblock[mb].type].atoms;
                excl  = &mtop->moltype[mtop->molblock[mb].type].excls;
                for(i=0; (i<atoms->nr); i++) {
                    if (q == 0)
                    {
                        tpi = atoms->atom[i].type;
                    }
                    else
                    {
                        tpi = atoms->atom[i].typeB;
                    }
                    j1  = excl->index[i];
                    j2  = excl->index[i+1];
                    for(j=j1; j<j2; j++) {
                        k = excl->a[j];
                        if (k > i)
                        {
                            if (q == 0)
                            {
                                tpj = atoms->atom[k].type;
                            }
                            else
                            {
                                tpj = atoms->atom[k].typeB;
                            }
                            if (bBHAM) {
                                csix -= nmol*BHAMC(nbfp,ntp,tpi,tpj);
                            } else {
                                csix    -= nmol*C6 (nbfp,ntp,tpi,tpj);
                                ctwelve -= nmol*C12(nbfp,ntp,tpi,tpj);
                            }
                            nexcl += nmol;
                        }
                    }
                }
            }
        } else {
            /* Only correct for the interaction of the test particle
             * with the rest of the system.
             */
            atoms = &mtop->moltype[mtop->molblock[mtop->nmolblock-1].type].atoms;
            if (q == 0)
            {
                tpi = atoms->atom[atoms->nr-1].type;
            }
            else
            {
                tpi = atoms->atom[atoms->nr-1].typeB;
            }
            npair = 0;
            for(mb=0; mb<mtop->nmolblock; mb++) {
                nmol  = mtop->molblock[mb].nmol;
                atoms = &mtop->moltype[mtop->molblock[mb].type].atoms;
                for(j=0; j<atoms->nr; j++) {
                    nmolc = nmol;
                    /* Remove the interaction of the test charge group
                     * with itself.
                     */
                    if (mb == mtop->nmolblock-1 && j >= atoms->nr - fr->n_tpi)
                    {
                        nmolc--;
                    }
                    if (q == 0)
                    {
                        tpj = atoms->atom[j].type;
                    }
                    else
                    {
                        tpj = atoms->atom[j].typeB;
                    }
                    if (bBHAM)
                    {
                        csix    += nmolc*BHAMC(nbfp,ntp,tpi,tpj);
                    }
                    else
                    {
                        csix    += nmolc*C6 (nbfp,ntp,tpi,tpj);
                        ctwelve += nmolc*C12(nbfp,ntp,tpi,tpj);
                    }
                    npair += nmolc;
                }
            }
        }
        if (npair - nexcl <= 0 && fplog) {
            fprintf(fplog,"\nWARNING: There are no atom pairs for dispersion correction\n\n");
            csix     = 0;
            ctwelve  = 0;
        } else {
            csix    /= npair - nexcl;
            ctwelve /= npair - nexcl;
        }
        if (debug) {
            fprintf(debug,"Counted %d exclusions\n",nexcl);
            fprintf(debug,"Average C6 parameter is: %10g\n",(double)csix);
            fprintf(debug,"Average C12 parameter is: %10g\n",(double)ctwelve);
        }
        fr->avcsix[q]    = csix;
        fr->avctwelve[q] = ctwelve;
    }
    if (fplog != NULL)
    {
        if (fr->eDispCorr == edispcAllEner ||
            fr->eDispCorr == edispcAllEnerPres)
        {
            fprintf(fplog,"Long Range LJ corr.: <C6> %10.4e, <C12> %10.4e\n",
                    fr->avcsix[0],fr->avctwelve[0]);
        }
        else
        {
            fprintf(fplog,"Long Range LJ corr.: <C6> %10.4e\n",fr->avcsix[0]);
        }
    }
}


static void set_bham_b_max(FILE *fplog,t_forcerec *fr,
                           const gmx_mtop_t *mtop)
{
    const t_atoms *at1,*at2;
    int  mt1,mt2,i,j,tpi,tpj,ntypes;
    real b,bmin;
    real *nbfp;

    if (fplog)
    {
        fprintf(fplog,"Determining largest Buckingham b parameter for table\n");
    }
    nbfp   = fr->nbfp;
    ntypes = fr->ntype;
    
    bmin           = -1;
    fr->bham_b_max = 0;
    for(mt1=0; mt1<mtop->nmoltype; mt1++)
    {
        at1 = &mtop->moltype[mt1].atoms;
        for(i=0; (i<at1->nr); i++)
        {
            tpi = at1->atom[i].type;
            if (tpi >= ntypes)
                gmx_fatal(FARGS,"Atomtype[%d] = %d, maximum = %d",i,tpi,ntypes);
            
            for(mt2=mt1; mt2<mtop->nmoltype; mt2++)
            {
                at2 = &mtop->moltype[mt2].atoms;
                for(j=0; (j<at2->nr); j++) {
                    tpj = at2->atom[j].type;
                    if (tpj >= ntypes)
                    {
                        gmx_fatal(FARGS,"Atomtype[%d] = %d, maximum = %d",j,tpj,ntypes);
                    }
                    b = BHAMB(nbfp,ntypes,tpi,tpj);
                    if (b > fr->bham_b_max)
                    {
                        fr->bham_b_max = b;
                    }
                    if ((b < bmin) || (bmin==-1))
                    {
                        bmin = b;
                    }
                }
            }
        }
    }
    if (fplog)
    {
        fprintf(fplog,"Buckingham b parameters, min: %g, max: %g\n",
                bmin,fr->bham_b_max);
    }
}

static void make_nbf_tables(FILE *fp,const output_env_t oenv,
                            t_forcerec *fr,real rtab,
			    const t_commrec *cr,
			    const char *tabfn,char *eg1,char *eg2,
			    t_nblists *nbl)
{
  char buf[STRLEN];
  int i,j;
  void *      p_tmp;

  if (tabfn == NULL) {
    if (debug)
      fprintf(debug,"No table file name passed, can not read table, can not do non-bonded interactions\n");
    return;
  }
    
  sprintf(buf,"%s",tabfn);
  if (eg1 && eg2)
    /* Append the two energy group names */
    sprintf(buf + strlen(tabfn) - strlen(ftp2ext(efXVG)) - 1,"_%s_%s.%s",
	    eg1,eg2,ftp2ext(efXVG));
  nbl->tab = make_tables(fp,oenv,fr,MASTER(cr),buf,rtab,0);
  /* Copy the contents of the table to separate coulomb and LJ tables too,
   * to improve cache performance.
   */

  /* For performance reasons we want
   * the table data to be aligned to 16-byte. This is accomplished
   * by allocating 16 bytes extra to a temporary pointer, and then
   * calculating an aligned pointer. This new pointer must not be
   * used in a free() call, but thankfully we're sloppy enough not
   * to do this...
   */
  
  /* 8 fp entries per vdw table point, n+1 points, and 16 bytes extra to align it. */
  p_tmp = malloc(8*(nbl->tab.n+1)*sizeof(real)+16);
  
  /* align it - size_t has the same same as a pointer */
  nbl->vdwtab = (real *) (((size_t) p_tmp + 16) & (~((size_t) 15)));  

  /* 4 fp entries per coul table point, n+1 points, and 16 bytes extra to align it. */
  p_tmp = malloc(4*(nbl->tab.n+1)*sizeof(real)+16);
  
  /* align it - size_t has the same same as a pointer */
  nbl->coultab = (real *) (((size_t) p_tmp + 16) & (~((size_t) 15)));  

  
  for(i=0; i<=nbl->tab.n; i++) {
    for(j=0; j<4; j++)
      nbl->coultab[4*i+j] = nbl->tab.tab[12*i+j];
    for(j=0; j<8; j++)
      nbl->vdwtab [8*i+j] = nbl->tab.tab[12*i+4+j];
  }
}

static void count_tables(int ftype1,int ftype2,const gmx_mtop_t *mtop,
                         int *ncount,int **count)
{
    const gmx_moltype_t *molt;
    const t_ilist *il;
    int mt,ftype,stride,i,j,tabnr;
    
    for(mt=0; mt<mtop->nmoltype; mt++)
    {
        molt = &mtop->moltype[mt];
        for(ftype=0; ftype<F_NRE; ftype++)
        {
            if (ftype == ftype1 || ftype == ftype2) {
                il = &molt->ilist[ftype];
                stride = 1 + NRAL(ftype);
                for(i=0; i<il->nr; i+=stride) {
                    tabnr = mtop->ffparams.iparams[il->iatoms[i]].tab.table;
                    if (tabnr < 0)
                        gmx_fatal(FARGS,"A bonded table number is smaller than 0: %d\n",tabnr);
                    if (tabnr >= *ncount) {
                        srenew(*count,tabnr+1);
                        for(j=*ncount; j<tabnr+1; j++)
                            (*count)[j] = 0;
                        *ncount = tabnr+1;
                    }
                    (*count)[tabnr]++;
                }
            }
        }
    }
}

static bondedtable_t *make_bonded_tables(FILE *fplog,
                                         int ftype1,int ftype2,
                                         const gmx_mtop_t *mtop,
                                         const char *basefn,const char *tabext)
{
    int  i,ncount,*count;
    char tabfn[STRLEN];
    bondedtable_t *tab;
    
    tab = NULL;
    
    ncount = 0;
    count = NULL;
    count_tables(ftype1,ftype2,mtop,&ncount,&count);
    
    if (ncount > 0) {
        snew(tab,ncount);
        for(i=0; i<ncount; i++) {
            if (count[i] > 0) {
                sprintf(tabfn,"%s",basefn);
                sprintf(tabfn + strlen(basefn) - strlen(ftp2ext(efXVG)) - 1,"_%s%d.%s",
                        tabext,i,ftp2ext(efXVG));
                tab[i] = make_bonded_table(fplog,tabfn,NRAL(ftype1)-2);
            }
        }
        sfree(count);
    }
  
    return tab;
}

void forcerec_set_ranges(t_forcerec *fr,
                         int ncg_home,int ncg_force,
                         int natoms_force,int natoms_f_novirsum)
{
    fr->cg0 = 0;
    fr->hcg = ncg_home;

    /* fr->ncg_force is unused in the standard code,
     * but it can be useful for modified code dealing with charge groups.
     */
    fr->ncg_force    = ncg_force;
    fr->natoms_force = natoms_force;

    if (fr->natoms_force > fr->nalloc_force)
    {
        fr->nalloc_force = over_alloc_dd(fr->natoms_force);

        if (fr->bTwinRange)
        {
            srenew(fr->f_twin,fr->nalloc_force);
        }
    }

    if (fr->bF_NoVirSum)
    {
        fr->f_novirsum_n = natoms_f_novirsum;
        if (fr->f_novirsum_n > fr->f_novirsum_nalloc)
        {
            fr->f_novirsum_nalloc = over_alloc_dd(fr->f_novirsum_n);
            srenew(fr->f_novirsum_alloc,fr->f_novirsum_nalloc);
        }
    }
    else
    {
        fr->f_novirsum_n = 0;
    }
}

static real cutoff_inf(real cutoff)
{
    if (cutoff == 0)
    {
        cutoff = GMX_CUTOFF_INF;
    }

    return cutoff;
}

<<<<<<< HEAD
static void make_adress_tf_tables(FILE *fp,const output_env_t oenv,
                            t_forcerec *fr,const t_inputrec *ir,
			    const char *tabfn, const gmx_mtop_t *mtop,
                            matrix     box)
{
  char buf[STRLEN];
  int i,j;
  gmx_groups_t *groups;
  char   **gnames;

  groups = &mtop->groups;
  if (tabfn == NULL) {
    if (debug)
      fprintf(debug,"No table file name passed, can not read table, can not do adress tf table\n");
    return;
  }

  snew(fr->atf_tabs, ir->n_adress_tf_grps);

  for (i=0; i<ir->n_adress_tf_grps; i++){
    j = ir->adress_tf_table_index[i]; /* get energy group index */
    sprintf(buf + strlen(tabfn) - strlen(ftp2ext(efXVG)) - 1,"_tf_%s.%s", *(groups->grpname[groups->grps[egcENER].nm_ind[j]]) ,ftp2ext(efXVG));
    printf("loading tf table for energy index %d from %s\n", ir->adress_tf_table_index[j], buf);
    fr->atf_tabs[i] = make_atf_table(fp,oenv,fr,buf, box);
  }

}

=======
bool can_use_allvsall(const t_inputrec *ir,
                      bool bPrintNote,t_commrec *cr,FILE *fp)
{
    bool bAllvsAll;

#ifdef GMX_DOUBLE
    /* double not done yet */
    bAllvsAll = FALSE;
#else
    bAllvsAll =
        (ir->rlist==0            &&
         ir->rcoulomb==0         &&
         ir->rvdw==0             &&
         ir->ePBC==epbcNONE      &&
         ir->vdwtype==evdwCUT    &&
         ir->coulombtype==eelCUT &&
         ir->efep==efepNO        &&
         (ir->implicit_solvent == eisNO || 
          (ir->implicit_solvent==eisGBSA && (ir->gb_algorithm==egbSTILL || 
                                             ir->gb_algorithm==egbHCT   || 
                                             ir->gb_algorithm==egbOBC))) &&
         getenv("GMX_NO_ALLVSALL") == NULL
            );

    if (bAllvsAll && ir->opts.ngener > 1)
    {
        const char *note="NOTE: Can not use all-vs-all force loops, because there are multiple energy monitor groups; you might get significantly higher performance when using only a single energy monitor group.\n";

        if (bPrintNote)
        {
            if (MASTER(cr))
            {
                fprintf(stderr,"\n%s\n",note);
            }
            if (fp != NULL)
            {
                fprintf(fp,"\n%s\n",note);
            }
        }
        bAllvsAll = FALSE;
    }
#endif

    return bAllvsAll;
}


>>>>>>> 6816715a
void init_forcerec(FILE *fp,
                   const output_env_t oenv,
                   t_forcerec *fr,
                   t_fcdata   *fcd,
                   const t_inputrec *ir,
                   const gmx_mtop_t *mtop,
                   const t_commrec  *cr,
                   matrix     box,
                   bool       bMolEpot,
                   const char *tabfn,
                   const char *tabafn,
                   const char *tabpfn,
                   const char *tabbfn,
                   bool       bNoSolvOpt,
                   real       print_force)
{
    int     i,j,m,natoms,ngrp,negp_pp,negptable,egi,egj;
    real    rtab;
    rvec    box_size;
    const t_block *cgs;
    bool    bTab,bSep14tab,bNormalnblists;
    t_nblists *nbl;
    int     *nm_ind,egp_flags;
    
    fr->bDomDec = DOMAINDECOMP(cr);

    natoms = mtop->natoms;

    if (check_box(ir->ePBC,box))
    {
        gmx_fatal(FARGS,check_box(ir->ePBC,box));
    }
    
    /* Test particle insertion ? */
    if (EI_TPI(ir->eI)) {
        /* Set to the size of the molecule to be inserted (the last one) */
        /* Because of old style topologies, we have to use the last cg
         * instead of the last molecule type.
         */
        cgs = &mtop->moltype[mtop->molblock[mtop->nmolblock-1].type].cgs;
        fr->n_tpi = cgs->index[cgs->nr] - cgs->index[cgs->nr-1];
        if (fr->n_tpi != mtop->mols.index[mtop->mols.nr] - mtop->mols.index[mtop->mols.nr-1]) {
            gmx_fatal(FARGS,"The molecule to insert can not consist of multiple charge groups.\nMake it a single charge group.");
        }
    } else {
        fr->n_tpi = 0;
    }
    
    /* Copy AdResS parameters */
    fr->adress_type     = ir->adress_type;
    fr->badress_new_wf  = ir->badress_new_wf;
    fr->badress_chempot_dx = ir->badress_chempot_dx;
    fr->badress_tf_full_box = ir->badress_tf_full_box;
    fr->adress_const_wf = ir->adress_const_wf;
    fr->adress_ex_width = ir->adress_ex_width;
    fr->adress_hy_width = ir->adress_hy_width;
    fr->adress_icor     = ir->adress_icor;
    fr->adress_site     = ir->adress_site;
    
    fr->n_adress_tf_grps = ir->n_adress_tf_grps;
    snew(fr->adress_tf_table_index, fr->n_adress_tf_grps);
    for (i=0; i< fr->n_adress_tf_grps; i++){
        fr->adress_tf_table_index[i]= ir->adress_tf_table_index[i];
    }
    copy_rvec(ir->adress_refs,fr->adress_refs);
    
    if (ir->adress_ivdw == evdwUSER)
    {
        fr->adress_ivdw = 3;
    }
    else
    {
        fr->adress_ivdw = 1;
    }
    
    /* Copy the user determined parameters */
    fr->userint1 = ir->userint1;
    fr->userint2 = ir->userint2;
    fr->userint3 = ir->userint3;
    fr->userint4 = ir->userint4;
    fr->userreal1 = ir->userreal1;
    fr->userreal2 = ir->userreal2;
    fr->userreal3 = ir->userreal3;
    fr->userreal4 = ir->userreal4;
    
    /* Shell stuff */
    fr->fc_stepsize = ir->fc_stepsize;
    
    /* Free energy */
    fr->efep       = ir->efep;
    fr->sc_alpha   = ir->sc_alpha;
    fr->sc_power   = ir->sc_power;
    fr->sc_sigma6  = pow(ir->sc_sigma,6);
    
    /* Check if we can/should do all-vs-all kernels */
    fr->bAllvsAll       = can_use_allvsall(ir,FALSE,NULL,NULL);
    fr->AllvsAll_work   = NULL;
    fr->AllvsAll_workgb = NULL;

    /* Neighbour searching stuff */
    fr->bGrid      = (ir->ns_type == ensGRID);
    fr->ePBC       = ir->ePBC;
    fr->bMolPBC    = ir->bPeriodicMols;
    fr->rc_scaling = ir->refcoord_scaling;
    copy_rvec(ir->posres_com,fr->posres_com);
    copy_rvec(ir->posres_comB,fr->posres_comB);
    fr->rlist      = cutoff_inf(ir->rlist);
    fr->rlistlong  = cutoff_inf(ir->rlistlong);
    fr->eeltype    = ir->coulombtype;
    fr->vdwtype    = ir->vdwtype;
    
    fr->bTwinRange = fr->rlistlong > fr->rlist;
    fr->bEwald     = (EEL_PME(fr->eeltype) || fr->eeltype==eelEWALD);
    
    fr->reppow     = mtop->ffparams.reppow;
    fr->bvdwtab    = (fr->vdwtype != evdwCUT ||
                      !gmx_within_tol(fr->reppow,12.0,10*GMX_DOUBLE_EPS));
    fr->bcoultab   = (!(fr->eeltype == eelCUT || EEL_RF(fr->eeltype)) ||
                      fr->eeltype == eelRF_ZERO);
    
    if (getenv("GMX_FORCE_TABLES"))
    {
        fr->bvdwtab  = TRUE;
        fr->bcoultab = TRUE;
    }
    
    if (fp) {
        fprintf(fp,"Table routines are used for coulomb: %s\n",bool_names[fr->bcoultab]);
        fprintf(fp,"Table routines are used for vdw:     %s\n",bool_names[fr->bvdwtab ]);
    }
    
    /* Tables are used for direct ewald sum */
    if(fr->bEwald)
    {
        if (EEL_PME(ir->coulombtype))
        {
            if (fp)
                fprintf(fp,"Will do PME sum in reciprocal space.\n");
            please_cite(fp,"Essman95a");
            
            if (ir->ewald_geometry == eewg3DC)
            {
                if (fp)
                {
                    fprintf(fp,"Using the Ewald3DC correction for systems with a slab geometry.\n");
                }
                please_cite(fp,"In-Chul99a");
            }
        }
        fr->ewaldcoeff=calc_ewaldcoeff(ir->rcoulomb, ir->ewald_rtol);
        init_ewald_tab(&(fr->ewald_table), cr, ir, fp);
        if (fp)
        {
            fprintf(fp,"Using a Gaussian width (1/beta) of %g nm for Ewald\n",
                    1/fr->ewaldcoeff);
        }
    }
    
    /* Electrostatics */
    fr->epsilon_r  = ir->epsilon_r;
    fr->epsilon_rf = ir->epsilon_rf;
    fr->fudgeQQ    = mtop->ffparams.fudgeQQ;
    fr->rcoulomb_switch = ir->rcoulomb_switch;
    fr->rcoulomb        = cutoff_inf(ir->rcoulomb);
    
    /* Parameters for generalized RF */
    fr->zsquare = 0.0;
    fr->temp    = 0.0;
    
    if (fr->eeltype == eelGRF)
    {
        init_generalized_rf(fp,mtop,ir,fr);
    }
    else if (EEL_FULL(fr->eeltype) || (fr->eeltype == eelSHIFT) || 
             (fr->eeltype == eelUSER) || (fr->eeltype == eelSWITCH))
    {
        /* We must use the long range cut-off for neighboursearching...
         * An extra range of e.g. 0.1 nm (half the size of a charge group)
         * is necessary for neighboursearching. This allows diffusion 
         * into the cut-off range (between neighborlist updates), 
         * and gives more accurate forces because all atoms within the short-range
         * cut-off rc must be taken into account, while the ns criterium takes
         * only those with the center of geometry within the cut-off.
         * (therefore we have to add half the size of a charge group, plus
         * something to account for diffusion if we have nstlist > 1)
         */
        for(m=0; (m<DIM); m++)
            box_size[m]=box[m][m];
        
        if (fr->eeltype == eelPPPM && fr->phi == NULL)
            snew(fr->phi,natoms);
        
        if ((fr->eeltype==eelPPPM) || (fr->eeltype==eelPOISSON) || 
            (fr->eeltype == eelSHIFT && fr->rcoulomb > fr->rcoulomb_switch))
            set_shift_consts(fp,fr->rcoulomb_switch,fr->rcoulomb,box_size,fr);
    }
    
    fr->bF_NoVirSum = (EEL_FULL(fr->eeltype) ||
                       gmx_mtop_ftype_count(mtop,F_POSRES) > 0 ||
                       IR_ELEC_FIELD(*ir) ||
                       (fr->adress_icor != eAdressICOff)
                      );
    
    /* Mask that says whether or not this NBF list should be computed */
    /*  if (fr->bMask == NULL) {
        ngrp = ir->opts.ngener*ir->opts.ngener;
        snew(fr->bMask,ngrp);*/
    /* Defaults to always */
    /*    for(i=0; (i<ngrp); i++)
          fr->bMask[i] = TRUE;
          }*/
    
    if (ncg_mtop(mtop) > fr->cg_nalloc && !DOMAINDECOMP(cr)) {
        /* Count the total number of charge groups */
        fr->cg_nalloc = ncg_mtop(mtop);
        srenew(fr->cg_cm,fr->cg_nalloc);
    }
    if (fr->shift_vec == NULL)
        snew(fr->shift_vec,SHIFTS);
    
    if (fr->fshift == NULL)
        snew(fr->fshift,SHIFTS);
    
    if (fr->nbfp == NULL) {
        fr->ntype = mtop->ffparams.atnr;
        fr->bBHAM = (mtop->ffparams.functype[0] == F_BHAM);
        fr->nbfp  = mk_nbfp(&mtop->ffparams,fr->bBHAM);
    }
    
    /* Copy the energy group exclusions */
    fr->egp_flags = ir->opts.egp_flags;
    
    /* Van der Waals stuff */
    fr->rvdw        = cutoff_inf(ir->rvdw);
    fr->rvdw_switch = ir->rvdw_switch;
    if ((fr->vdwtype != evdwCUT) && (fr->vdwtype != evdwUSER) && !fr->bBHAM) {
        if (fr->rvdw_switch >= fr->rvdw)
            gmx_fatal(FARGS,"rvdw_switch (%f) must be < rvdw (%f)",
                      fr->rvdw_switch,fr->rvdw);
        if (fp)
            fprintf(fp,"Using %s Lennard-Jones, switch between %g and %g nm\n",
                    (fr->eeltype==eelSWITCH) ? "switched":"shifted",
                    fr->rvdw_switch,fr->rvdw);
    } 
    
    if (fr->bBHAM && (fr->vdwtype == evdwSHIFT || fr->vdwtype == evdwSWITCH))
        gmx_fatal(FARGS,"Switch/shift interaction not supported with Buckingham");
    
    if (fp)
        fprintf(fp,"Cut-off's:   NS: %g   Coulomb: %g   %s: %g\n",
                fr->rlist,fr->rcoulomb,fr->bBHAM ? "BHAM":"LJ",fr->rvdw);
    
    fr->eDispCorr = ir->eDispCorr;
    if (ir->eDispCorr != edispcNO)
    {
        set_avcsixtwelve(fp,fr,mtop);
    }
    
    if (fr->bBHAM)
    {
        set_bham_b_max(fp,fr,mtop);
    }

    fr->bGB = (ir->implicit_solvent == eisGBSA);
	fr->gb_epsilon_solvent = ir->gb_epsilon_solvent;

    /* Copy the GBSA data (radius, volume and surftens for each
     * atomtype) from the topology atomtype section to forcerec.
     */
    snew(fr->atype_radius,fr->ntype);
    snew(fr->atype_vol,fr->ntype);
    snew(fr->atype_surftens,fr->ntype);
    snew(fr->atype_gb_radius,fr->ntype);
    snew(fr->atype_S_hct,fr->ntype);

    if (mtop->atomtypes.nr > 0)
    {
        for(i=0;i<fr->ntype;i++)
            fr->atype_radius[i] =mtop->atomtypes.radius[i];
        for(i=0;i<fr->ntype;i++)
            fr->atype_vol[i] = mtop->atomtypes.vol[i];
        for(i=0;i<fr->ntype;i++)
            fr->atype_surftens[i] = mtop->atomtypes.surftens[i];
        for(i=0;i<fr->ntype;i++)
            fr->atype_gb_radius[i] = mtop->atomtypes.gb_radius[i];
        for(i=0;i<fr->ntype;i++)
            fr->atype_S_hct[i] = mtop->atomtypes.S_hct[i];
    }  
	
	/* Generate the GB table if needed */
	if(fr->bGB)
	{
#ifdef GMX_DOUBLE
		fr->gbtabscale=2000;
#else
		fr->gbtabscale=500;
#endif
		
		fr->gbtabr=100;
		fr->gbtab=make_gb_table(fp,oenv,fr,tabpfn,fr->gbtabscale);

        init_gb(&fr->born,cr,fr,ir,mtop,ir->rgbradii,ir->gb_algorithm);

        /* Copy local gb data (for dd, this is done in dd_partition_system) */
        if (!DOMAINDECOMP(cr))
        {
            make_local_gb(cr,fr->born,ir->gb_algorithm);
        }
    }

    /* Set the charge scaling */
    if (fr->epsilon_r != 0)
        fr->epsfac = ONE_4PI_EPS0/fr->epsilon_r;
    else
        /* eps = 0 is infinite dieletric: no coulomb interactions */
        fr->epsfac = 0;
    
    /* Reaction field constants */
    if (EEL_RF(fr->eeltype))
        calc_rffac(fp,fr->eeltype,fr->epsilon_r,fr->epsilon_rf,
                   fr->rcoulomb,fr->temp,fr->zsquare,box,
                   &fr->kappa,&fr->k_rf,&fr->c_rf);
    
    set_chargesum(fp,fr,mtop);
    
    /* if we are using LR electrostatics, and they are tabulated,
     * the tables will contain modified coulomb interactions.
     * Since we want to use the non-shifted ones for 1-4
     * coulombic interactions, we must have an extra set of tables.
     */
    
    /* Construct tables.
     * A little unnecessary to make both vdw and coul tables sometimes,
     * but what the heck... */
    
    bTab = fr->bcoultab || fr->bvdwtab;

    bSep14tab = ((!bTab || fr->eeltype!=eelCUT || fr->vdwtype!=evdwCUT ||
                  fr->bBHAM) &&
                 (gmx_mtop_ftype_count(mtop,F_LJ14) > 0 ||
                  gmx_mtop_ftype_count(mtop,F_LJC14_Q) > 0 ||
                  gmx_mtop_ftype_count(mtop,F_LJC_PAIRS_NB) > 0));

    negp_pp = ir->opts.ngener - ir->nwall;
    negptable = 0;
    if (!bTab) {
        bNormalnblists = TRUE;
        fr->nnblists = 1;
    } else {
        bNormalnblists = (ir->eDispCorr != edispcNO);
        for(egi=0; egi<negp_pp; egi++) {
            for(egj=egi;  egj<negp_pp; egj++) {
                egp_flags = ir->opts.egp_flags[GID(egi,egj,ir->opts.ngener)];
                if (!(egp_flags & EGP_EXCL)) {
                    if (egp_flags & EGP_TABLE) {
                        negptable++;
                    } else {
                        bNormalnblists = TRUE;
                    }
                }
            }
        }
        if (bNormalnblists) {
            fr->nnblists = negptable + 1;
        } else {
            fr->nnblists = negptable;
        }
        if (fr->nnblists > 1)
            snew(fr->gid2nblists,ir->opts.ngener*ir->opts.ngener);
    }
    snew(fr->nblists,fr->nnblists);
    
    /* This code automatically gives table length tabext without cut-off's,
     * in that case grompp should already have checked that we do not need
     * normal tables and we only generate tables for 1-4 interactions.
     */
    rtab = ir->rlistlong + ir->tabext;

    if (bTab) {
        /* make tables for ordinary interactions */
        if (bNormalnblists) {
            make_nbf_tables(fp,oenv,fr,rtab,cr,tabfn,NULL,NULL,&fr->nblists[0]);
            if (!bSep14tab)
                fr->tab14 = fr->nblists[0].tab;
            m = 1;
        } else {
            m = 0;
        }
        if (negptable > 0) {
            /* Read the special tables for certain energy group pairs */
            nm_ind = mtop->groups.grps[egcENER].nm_ind;
            for(egi=0; egi<negp_pp; egi++) {
                for(egj=egi;  egj<negp_pp; egj++) {
                    egp_flags = ir->opts.egp_flags[GID(egi,egj,ir->opts.ngener)];
                    if ((egp_flags & EGP_TABLE) && !(egp_flags & EGP_EXCL)) {
                        nbl = &(fr->nblists[m]);
                        if (fr->nnblists > 1) {
                            fr->gid2nblists[GID(egi,egj,ir->opts.ngener)] = m;
                        }
                        /* Read the table file with the two energy groups names appended */
                        make_nbf_tables(fp,oenv,fr,rtab,cr,tabfn,
                                        *mtop->groups.grpname[nm_ind[egi]],
                                        *mtop->groups.grpname[nm_ind[egj]],
                                        &fr->nblists[m]);
                        m++;
                    } else if (fr->nnblists > 1) {
                        fr->gid2nblists[GID(egi,egj,ir->opts.ngener)] = 0;
                    }
                }
            }
        }
    }
    if (bSep14tab)
    {
        /* generate extra tables with plain Coulomb for 1-4 interactions only */
        fr->tab14 = make_tables(fp,oenv,fr,MASTER(cr),tabpfn,rtab,
                                GMX_MAKETABLES_14ONLY);
    }

    /* Read AdResS Thermo Force table if needed */
    if(fr->adress_icor == eAdressICThermoForce)
    {
        // old todo replace 
        
        if (ir->n_adress_tf_grps > 0){
            make_adress_tf_tables(fp,oenv,fr,ir,tabfn, mtop, box);

        }else{
            //load the default table
            snew(fr->atf_tabs, 1);
            fr->atf_tabs[DEFAULT_TF_TABLE] = make_atf_table(fp,oenv,fr,tabafn, box);
        }
    }
    
    /* Wall stuff */
    fr->nwall = ir->nwall;
    if (ir->nwall && ir->wall_type==ewtTABLE)
    {
        make_wall_tables(fp,oenv,ir,tabfn,&mtop->groups,fr);
    }
    
    if (fcd && tabbfn) {
        fcd->bondtab  = make_bonded_tables(fp,
                                           F_TABBONDS,F_TABBONDSNC,
                                           mtop,tabbfn,"b");
        fcd->angletab = make_bonded_tables(fp,
                                           F_TABANGLES,-1,
                                           mtop,tabbfn,"a");
        fcd->dihtab   = make_bonded_tables(fp,
                                           F_TABDIHS,-1,
                                           mtop,tabbfn,"d");
    } else {
        if (debug)
            fprintf(debug,"No fcdata or table file name passed, can not read table, can not do bonded interactions\n");
    }
    
    if (ir->eDispCorr != edispcNO)
    {
        calc_enervirdiff(fp,ir->eDispCorr,fr);
    }

    /* QM/MM initialization if requested
     */
    if (ir->bQMMM)
    {
        fprintf(stderr,"QM/MM calculation requested.\n");
    }
    
    fr->bQMMM      = ir->bQMMM;   
    fr->qr         = mk_QMMMrec();
    
    /* Set all the static charge group info */
    fr->cginfo_mb = init_cginfo_mb(fp,mtop,fr,bNoSolvOpt);
    if (DOMAINDECOMP(cr)) {
        fr->cginfo = NULL;
    } else {
        fr->cginfo = cginfo_expand(mtop->nmolblock,fr->cginfo_mb);
    }
    
    if (!DOMAINDECOMP(cr))
    {
        /* When using particle decomposition, the effect of the second argument,
         * which sets fr->hcg, is corrected later in do_md and init_em.
         */
        forcerec_set_ranges(fr,ncg_mtop(mtop),ncg_mtop(mtop),
                            mtop->natoms,mtop->natoms);
    }
    
    fr->print_force = print_force;


    /* coarse load balancing vars */
    fr->t_fnbf=0.;
    fr->t_wait=0.;
    fr->timesteps=0;
    
    /* Initialize neighbor search */
    init_ns(fp,cr,&fr->ns,fr,mtop,box);
    
    if (cr->duty & DUTY_PP)
        gmx_setup_kernels(fp);
}

#define pr_real(fp,r) fprintf(fp,"%s: %e\n",#r,r)
#define pr_int(fp,i)  fprintf((fp),"%s: %d\n",#i,i)
#define pr_bool(fp,b) fprintf((fp),"%s: %s\n",#b,bool_names[b])

void pr_forcerec(FILE *fp,t_forcerec *fr,t_commrec *cr)
{
  int i;

  pr_real(fp,fr->rlist);
  pr_real(fp,fr->rcoulomb);
  pr_real(fp,fr->fudgeQQ);
  pr_bool(fp,fr->bGrid);
  pr_bool(fp,fr->bTwinRange);
  /*pr_int(fp,fr->cg0);
    pr_int(fp,fr->hcg);*/
  for(i=0; i<fr->nnblists; i++)
    pr_int(fp,fr->nblists[i].tab.n);
  pr_real(fp,fr->rcoulomb_switch);
  pr_real(fp,fr->rcoulomb);
  
  fflush(fp);
}<|MERGE_RESOLUTION|>--- conflicted
+++ resolved
@@ -1162,7 +1162,6 @@
     return cutoff;
 }
 
-<<<<<<< HEAD
 static void make_adress_tf_tables(FILE *fp,const output_env_t oenv,
                             t_forcerec *fr,const t_inputrec *ir,
 			    const char *tabfn, const gmx_mtop_t *mtop,
@@ -1191,7 +1190,6 @@
 
 }
 
-=======
 bool can_use_allvsall(const t_inputrec *ir,
                       bool bPrintNote,t_commrec *cr,FILE *fp)
 {
@@ -1239,7 +1237,6 @@
 }
 
 
->>>>>>> 6816715a
 void init_forcerec(FILE *fp,
                    const output_env_t oenv,
                    t_forcerec *fr,
