--- conflicted
+++ resolved
@@ -70,7 +70,6 @@
  * There can be no perturbed LJ types or charges.
  * mdrun currently does NOT check for this.
  */
-/* obsolete use add nblistCG=yes to your mdp file */
 /* #define GMX_CG_INNERLOOP */
 
 /* 
@@ -206,11 +205,7 @@
             */
             switch (enlist) {
             case enlistATOM_ATOM:
-<<<<<<< HEAD
-	        if (benlistCG_CG) nl->enlist = enlistCG_CG;
-=======
             case enlistCG_CG:
->>>>>>> fb17f195
                 break;
             case enlistSPC_ATOM:     nn += 1; break;
             case enlistSPC_SPC:      nn += 2; break;
@@ -345,19 +340,11 @@
    {
        nbl = &(fr->nblists[i]);
        init_nblist(&nbl->nlist_sr[eNL_VDWQQ],&nbl->nlist_lr[eNL_VDWQQ],
-<<<<<<< HEAD
-                   maxsr,maxlr,ivdw,icoul,FALSE,enlistATOM_ATOM,fr->benlistCG_CG);
-       init_nblist(&nbl->nlist_sr[eNL_VDW],&nbl->nlist_lr[eNL_VDW],
-                   maxsr,maxlr,ivdw,0,FALSE,enlistATOM_ATOM,fr->benlistCG_CG);
-       init_nblist(&nbl->nlist_sr[eNL_QQ],&nbl->nlist_lr[eNL_QQ],
-                   maxsr,maxlr,0,icoul,FALSE,enlistATOM_ATOM,fr->benlistCG_CG);
-=======
                    maxsr,maxlr,ivdw,icoul,FALSE,enlist_def);
        init_nblist(&nbl->nlist_sr[eNL_VDW],&nbl->nlist_lr[eNL_VDW],
                    maxsr,maxlr,ivdw,0,FALSE,enlist_def);
        init_nblist(&nbl->nlist_sr[eNL_QQ],&nbl->nlist_lr[eNL_QQ],
                    maxsr,maxlr,0,icoul,FALSE,enlist_def);
->>>>>>> fb17f195
        init_nblist(&nbl->nlist_sr[eNL_VDWQQ_WATER],&nbl->nlist_lr[eNL_VDWQQ_WATER],
                    maxsr_wat,maxlr_wat,ivdw,icoul, FALSE,enlist_w,fr->benlistCG_CG);
        init_nblist(&nbl->nlist_sr[eNL_QQ_WATER],&nbl->nlist_lr[eNL_QQ_WATER],
@@ -389,13 +376,8 @@
    /* QMMM MM list */
    if (fr->bQMMM && fr->qr->QMMMscheme != eQMMMschemeoniom)
    {
-<<<<<<< HEAD
-       init_nblist(&fr->QMMMlist_sr,&fr->QMMMlist_lr,
-                   maxsr,maxlr,0,icoul,FALSE,enlistATOM_ATOM,fr->benlistCG_CG);
-=======
        init_nblist(&fr->QMMMlist,NULL,
                    maxsr,maxlr,0,icoul,FALSE,enlistATOM_ATOM);
->>>>>>> fb17f195
    }
 
    fr->ns.nblist_initialized=TRUE;
@@ -591,24 +573,6 @@
     nlist->nrj ++;
 }
 
-<<<<<<< HEAD
-static inline void 
-put_in_list_normal(bool              bHaveVdW[],
-            int               ngid,
-            t_mdatoms *       md,
-            int               icg,
-            int               jgid,
-            int               nj,
-            atom_id           jjcg[],
-            atom_id           index[],
-            t_excl            bExcl[],
-            int               shift,
-            t_forcerec *      fr,
-            bool              bLR,
-            bool              bDoVdW,
-            bool              bDoCoul,
-            bool              bQMMM)
-=======
 typedef void
 put_in_list_t(bool              bHaveVdW[],
               int               ngid,
@@ -640,7 +604,6 @@
                bool              bLR,
                bool              bDoVdW,
                bool              bDoCoul)
->>>>>>> fb17f195
 {
     /* The a[] index has been removed,
      * to put it back in i_atom should be a[i0] and jj should be a[jj].
@@ -1163,24 +1126,6 @@
     }
 }
 
-<<<<<<< HEAD
-static inline void 
-put_in_list_cg(bool              bHaveVdW[],
-            int               ngid,
-            t_mdatoms *       md,
-            int               icg,
-            int               jgid,
-            int               nj,
-            atom_id           jjcg[],
-            atom_id           index[],
-            t_excl            bExcl[],
-            int               shift,
-            t_forcerec *      fr,
-            bool              bLR,
-            bool              bDoVdW,
-            bool              bDoCoul,
-            bool              bQMMM)
-=======
 static void 
 put_in_list_qmmm(bool              bHaveVdW[],
                  int               ngid,
@@ -1196,7 +1141,6 @@
                  bool              bLR,
                  bool              bDoVdW,
                  bool              bDoCoul)
->>>>>>> fb17f195
 {
     t_nblist *   coul;
     int 	  i,j,jcg,igid,gid;
@@ -1311,36 +1255,7 @@
 
     close_i_nblist(vdwc);  
 }
-<<<<<<< HEAD
-/** \TODO replace this by a function pointer*/
-static inline void 
-put_in_list(bool              bHaveVdW[],
-            int               ngid,
-            t_mdatoms *       md,
-            int               icg,
-            int               jgid,
-            int               nj,
-            atom_id           jjcg[],
-            atom_id           index[],
-            t_excl            bExcl[],
-            int               shift,
-            t_forcerec *      fr,
-            bool              bLR,
-            bool              bDoVdW,
-            bool              bDoCoul,
-            bool              bQMMM)
-{
-    if (fr->benlistCG_CG){
-        put_in_list_cg(bHaveVdW,ngid,md,icg,jgid,nj,jjcg,index,bExcl,shift,fr,bLR,bDoVdW,bDoCoul,bQMMM);
-    }
-    else{
-        put_in_list_normal(bHaveVdW,ngid,md,icg,jgid,nj,jjcg,index,bExcl,shift,fr,bLR,bDoVdW,bDoCoul,bQMMM);
-    }
-}
-       
-=======
-
->>>>>>> fb17f195
+
 static void setexcl(atom_id start,atom_id end,t_blocka *excl,bool b,
                     t_excl bexcl[])
 {
