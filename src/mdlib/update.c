--- conflicted
+++ resolved
@@ -186,7 +186,6 @@
               }
           }
       }
-<<<<<<< HEAD
   } 
   else if (cFREEZE != NULL ||
            nFreeze[0][XX] || nFreeze[0][YY] || nFreeze[0][ZZ] ||
@@ -194,13 +193,6 @@
   {
       /* Update with Berendsen/v-rescale coupling and freeze or NEMD */
       for(n=start; n<nrend; n++) 
-=======
-  }
-  else
-  {
-      /* Classic version of update, used with berendsen coupling */
-      for(n=start; n<nrend; n++)
->>>>>>> c7a82654
       {
           w_dt = invmass[n]*dt;
           if (cFREEZE)
@@ -890,7 +882,6 @@
       }
   }
   ekind->dekindl_old = ekind->dekindl;
-<<<<<<< HEAD
   
   nthread = gmx_omp_nthreads_get(emntUpdate);
 
@@ -971,48 +962,6 @@
     }
 
     inc_nrnb(nrnb,eNR_EKIN,md->homenr);
-=======
-
-  dekindl = 0;
-  for(n=start; (n<start+homenr); n++)
-  {
-      if (md->cACC)
-      {
-          ga = md->cACC[n];
-      }
-      if (md->cTC)
-      {
-          gt = md->cTC[n];
-      }
-      hm   = 0.5*md->massT[n];
-
-      for(d=0; (d<DIM); d++)
-      {
-          v_corrt[d]  = v[n][d]  - grpstat[ga].u[d];
-      }
-      for(d=0; (d<DIM); d++)
-      {
-          for (m=0;(m<DIM); m++)
-          {
-              /* if we're computing a full step velocity, v_corrt[d] has v(t).  Otherwise, v(t+dt/2) */
-              if (bEkinAveVel)
-              {
-                  tcstat[gt].ekinf[m][d]+=hm*v_corrt[m]*v_corrt[d];
-              }
-              else
-              {
-                  tcstat[gt].ekinh[m][d]+=hm*v_corrt[m]*v_corrt[d];
-              }
-          }
-      }
-      if (md->nMassPerturbed && md->bPerturbed[n])
-      {
-          dekindl -= 0.5*(md->massB[n] - md->massA[n])*iprod(v_corrt,v_corrt);
-      }
-  }
-  ekind->dekindl = dekindl;
-  inc_nrnb(nrnb,eNR_EKIN,homenr);
->>>>>>> c7a82654
 }
 
 static void calc_ke_part_visc(matrix box,rvec x[],rvec v[],
@@ -1270,11 +1219,7 @@
          */
         /* MRS -- need to make sure this works with trotter integration -- the constraint calls may not be right.*/
         constrain(NULL,FALSE,FALSE,constr,idef,ir,NULL,cr,step,0,md,
-<<<<<<< HEAD
-                  state->x,f_lr,f_lr,bMolPBC,state->box,state->lambda,NULL,
-=======
-                  state->x,f_lr,f_lr,state->box,state->lambda[efptBONDED],NULL,
->>>>>>> c7a82654
+                  state->x,f_lr,f_lr,bMolPBC,state->box,state->lambda[efptBONDED],NULL,
                   NULL,NULL,nrnb,econqForce,ir->epc==epcMTTK,state->veta,state->veta);
     }
 
@@ -1438,12 +1383,8 @@
                         gmx_ekindata_t *ekind,
                         t_mdatoms    *md,
                         t_state      *state,
-<<<<<<< HEAD
                         gmx_bool     bMolPBC,
-                        t_graph      *graph,  
-=======
                         t_graph      *graph,
->>>>>>> c7a82654
                         rvec         force[],        /* forces on home particles */
                         t_idef       *idef,
                         tensor       vir_part,
@@ -1506,12 +1447,8 @@
             constrain(NULL,bLog,bEner,constr,idef,
                       inputrec,ekind,cr,step,1,md,
                       state->x,state->v,state->v,
-<<<<<<< HEAD
                       bMolPBC,state->box,
-                      state->lambda,dvdlambda,
-=======
-                      state->box,state->lambda[efptBONDED],dvdlambda,
->>>>>>> c7a82654
+                      state->lambda[efptBONDED],dvdlambda,
                       NULL,bCalcVir ? &vir_con : NULL,nrnb,econqVeloc,
                       inputrec->epc==epcMTTK,state->veta,vetanew);
         }
@@ -1520,12 +1457,8 @@
             constrain(NULL,bLog,bEner,constr,idef,
                       inputrec,ekind,cr,step,1,md,
                       state->x,xprime,NULL,
-<<<<<<< HEAD
                       bMolPBC,state->box,
-                      state->lambda,dvdlambda,
-=======
-                      state->box,state->lambda[efptBONDED],dvdlambda,
->>>>>>> c7a82654
+                      state->lambda[efptBONDED],dvdlambda,
                       state->v,bCalcVir ? &vir_con : NULL ,nrnb,econqCoord,
                       inputrec->epc==epcMTTK,state->veta,state->veta);
         }
@@ -1585,11 +1518,8 @@
             constrain(NULL,bLog,bEner,constr,idef,
                       inputrec,NULL,cr,step,1,md,
                       state->x,xprime,NULL,
-<<<<<<< HEAD
-                      bMolPBC,state->box,state->lambda,dvdlambda,
-=======
-                      state->box,state->lambda[efptBONDED],dvdlambda,
->>>>>>> c7a82654
+                      bMolPBC,state->box,
+                      state->lambda[efptBONDED],dvdlambda,
                       NULL,NULL,nrnb,econqCoord,FALSE,0,0);
             wallcycle_stop(wcycle,ewcCONSTR);
         }
@@ -1763,12 +1693,7 @@
     int              *icom = NULL;
     tensor           vir_con;
     rvec             *vcom,*xcom,*vall,*xall,*xin,*vin,*forcein,*fall,*xpall,*xprimein,*xprime;
-<<<<<<< HEAD
     int              nth,th;
-    
-=======
-
->>>>>>> c7a82654
 
     /* Running the velocity half does nothing except for velocity verlet */
     if ((UpdatePart == etrtVELOCITY1 || UpdatePart == etrtVELOCITY2) &&
@@ -1821,8 +1746,7 @@
     where();
     dump_it_all(fplog,"Before update",
                 state->natoms,state->x,xprime,state->v,force);
-<<<<<<< HEAD
-    
+
     if (EI_RANDOM(inputrec->eI))
     {
         /* We still need to take care of generating random seeds properly
@@ -1875,76 +1799,6 @@
                           md->cFREEZE,md->cACC,md->cTC,
                           state->x,xprime,state->v,force,state->sd_X,
                           inputrec->opts.ngtc,inputrec->opts.tau_t,inputrec->opts.ref_t);
-=======
-
-    switch (inputrec->eI) {
-    case (eiMD):
-        if (ekind->cosacc.cos_accel == 0) {
-            /* use normal version of update */
-            do_update_md(start,nrend,dt,
-                         ekind->tcstat,ekind->grpstat,state->nosehoover_vxi,
-                         inputrec->opts.acc,inputrec->opts.nFreeze,md->invmass,md->ptype,
-                         md->cFREEZE,md->cACC,md->cTC,
-                         state->x,xprime,state->v,force,M,
-                         bNH,bPR);
-        }
-        else
-        {
-            do_update_visc(start,nrend,dt,
-                           ekind->tcstat,md->invmass,state->nosehoover_vxi,
-                           md->ptype,md->cTC,state->x,xprime,state->v,force,M,
-                           state->box,ekind->cosacc.cos_accel,ekind->cosacc.vcos,bNH,bPR);
-        }
-        break;
-    case (eiSD1):
-        do_update_sd1(upd->sd,start,homenr,dt,
-                      inputrec->opts.acc,inputrec->opts.nFreeze,
-                      md->invmass,md->ptype,
-                      md->cFREEZE,md->cACC,md->cTC,
-                      state->x,xprime,state->v,force,state->sd_X,
-                      inputrec->opts.ngtc,inputrec->opts.tau_t,inputrec->opts.ref_t);
-        break;
-    case (eiSD2):
-        /* The SD update is done in 2 parts, because an extra constraint step
-         * is needed
-         */
-        do_update_sd2(upd->sd,bInitStep,start,homenr,
-                      inputrec->opts.acc,inputrec->opts.nFreeze,
-                      md->invmass,md->ptype,
-                      md->cFREEZE,md->cACC,md->cTC,
-                      state->x,xprime,state->v,force,state->sd_X,
-                      inputrec->opts.ngtc,inputrec->opts.tau_t,inputrec->opts.ref_t,
-                      TRUE);
-        break;
-    case (eiBD):
-        do_update_bd(start,nrend,dt,
-                     inputrec->opts.nFreeze,md->invmass,md->ptype,
-                     md->cFREEZE,md->cTC,
-                     state->x,xprime,state->v,force,
-                     inputrec->bd_fric,
-                     inputrec->opts.ngtc,inputrec->opts.tau_t,inputrec->opts.ref_t,
-                     upd->sd->bd_rf,upd->sd->gaussrand);
-        break;
-    case (eiVV):
-    case (eiVVAK):
-        alpha = 1.0 + DIM/((double)inputrec->opts.nrdf[0]); /* assuming barostat coupled to group 0. */
-        switch (UpdatePart) {
-        case etrtVELOCITY1:
-        case etrtVELOCITY2:
-            do_update_vv_vel(start,nrend,dt,
-                             ekind->tcstat,ekind->grpstat,
-                             inputrec->opts.acc,inputrec->opts.nFreeze,
-                             md->invmass,md->ptype,md->cFREEZE,md->cACC,
-                             state->v,force,(bNH || bPR),state->veta,alpha);
-            break;
-        case etrtPOSITION:
-            do_update_vv_pos(start,nrend,dt,
-                             ekind->tcstat,ekind->grpstat,
-                             inputrec->opts.acc,inputrec->opts.nFreeze,
-                             md->invmass,md->ptype,md->cFREEZE,
-                             state->x,xprime,state->v,force,
-                             (bNH || bPR) ,state->veta,alpha);
->>>>>>> c7a82654
             break;
         case (eiSD2):
             /* The SD update is done in 2 parts, because an extra constraint step
@@ -1979,7 +1833,7 @@
                                  md->invmass,md->ptype,
                                  md->cFREEZE,md->cACC,
                                  state->v,force,
-                                 bExtended,state->veta,alpha);  
+                                 (bNH || bPR),state->veta,alpha);  
                 break;
             case etrtPOSITION:
                 do_update_vv_pos(start_th,end_th,dt,
@@ -1987,7 +1841,7 @@
                                  inputrec->opts.acc,inputrec->opts.nFreeze,
                                  md->invmass,md->ptype,md->cFREEZE,
                                  state->x,xprime,state->v,force,
-                                 bExtended,state->veta,alpha);
+                                 (bNH || bPR),state->veta,alpha);
                 break;
             }
             break;
