--- conflicted
+++ resolved
@@ -4,15 +4,9 @@
 
 AM_CPPFLAGS = -I$(top_srcdir)/include -DGMXLIBDIR=\"$(datadir)/top\"
 
-<<<<<<< HEAD
-libmd@LIBSUFFIX@_la_LIBADD         = ../gmxlib/libgmx@LIBSUFFIX@.la
-libmd@LIBSUFFIX@_la_DEPENDENCIES   = ../gmxlib/libgmx@LIBSUFFIX@.la
-libmd@LIBSUFFIX@_la_LDFLAGS        = -version-info @SHARED_VERSION_INFO@
-=======
 libmd@LIBSUFFIX@_la_LIBADD         = ../gmxlib/libgmx@LIBSUFFIX@.la	
 libmd@LIBSUFFIX@_la_DEPENDENCIES   = ../gmxlib/libgmx@LIBSUFFIX@.la	
 libmd@LIBSUFFIX@_la_LDFLAGS        = -no-undefined -version-info @SHARED_VERSION_INFO@ $(FFT_LIBS) $(XML_LIBS) $(PTHREAD_LIBS)
->>>>>>> fd3d76d8
 
 lib_LTLIBRARIES = libmd@LIBSUFFIX@.la
 
@@ -41,15 +35,9 @@
 	genborn_allvsall.h                              \
 	genborn_allvsall_sse2_single.c			\
 	genborn_allvsall_sse2_single.h			\
-<<<<<<< HEAD
-	groupcoord.c                                    \
-=======
 	genborn_allvsall_sse2_double.c			\
 	genborn_allvsall_sse2_double.h			\
-	gmx_qhop_parm.c	gmx_qhop_parm.h			\
-	gmx_qhop_xml.c	gmx_qhop_xml.h			\
 	groupcoord.c			groupcoord.h    \
->>>>>>> fd3d76d8
 	pme.c		pme_pp.c	pppm.c		\
 	partdec.c	pull.c 		pullutil.c	\
 	rf_util.c	shakef.c	sim_util.c	\
@@ -65,6 +53,8 @@
 	gmx_fft_fftw2.c	gmx_fft_fftw3.c	gmx_fft_fftpack.c	\
 	gmx_fft_mkl.c	qm_orca.c	mdebin_bar.c		\
 	mdebin_bar.h
+#	gmx_qhop_parm.c	gmx_qhop_parm.h
+#	gmx_qhop_xml.c	gmx_qhop_xml.h
 
 LDADD = ../mdlib/libmd@LIBSUFFIX@.la ../gmxlib/libgmx@LIBSUFFIX@.la
 
