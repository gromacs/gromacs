/* -*- mode: c; tab-width: 4; indent-tabs-mode: nil; c-basic-offset: 4; c-file-style: "stroustrup"; -*-
 *
 * 
 *                This source code is part of
 * 
 *                 G   R   O   M   A   C   S
 * 
 *          GROningen MAchine for Chemical Simulations
 * 
 *                        VERSION 3.2.0
 * Written by David van der Spoel, Erik Lindahl, Berk Hess, and others.
 * Copyright (c) 1991-2000, University of Groningen, The Netherlands.
 * Copyright (c) 2001-2004, The GROMACS development team,
 * check out http://www.gromacs.org for more information.

 * This program is free software; you can redistribute it and/or
 * modify it under the terms of the GNU General Public License
 * as published by the Free Software Foundation; either version 2
 * of the License, or (at your option) any later version.
 * 
 * If you want to redistribute modifications, please consider that
 * scientific software is very special. Version control is crucial -
 * bugs must be traceable. We will be happy to consider code for
 * inclusion in the official distribution, but derived work must not
 * be called official GROMACS. Details are found in the README & COPYING
 * files - if they are missing, get the official version at www.gromacs.org.
 * 
 * To help us fund GROMACS development, we humbly ask that you cite
 * the papers on the package - you can find them in the top README file.
 * 
 * For more info, check our website at http://www.gromacs.org
 * 
 * And Hey:
 * GROwing Monsters And Cloning Shrimps
 */
#ifdef HAVE_CONFIG_H
#include <config.h>
#endif

#ifdef GMX_CRAY_XT3
#include<catamount/dclock.h>
#endif


#include <stdio.h>
#include <time.h>
#ifdef HAVE_SYS_TIME_H
#include <sys/time.h>
#endif
#include <math.h>
#include "typedefs.h"
#include "string2.h"
#include "gmxfio.h"
#include "smalloc.h"
#include "names.h"
#include "confio.h"
#include "mvdata.h"
#include "txtdump.h"
#include "pbc.h"
#include "chargegroup.h"
#include "vec.h"
#include "time.h"
#include "nrnb.h"
#include "mshift.h"
#include "mdrun.h"
#include "update.h"
#include "physics.h"
#include "main.h"
#include "mdatoms.h"
#include "force.h"
#include "bondf.h"
#include "pme.h"
#include "pppm.h"
#include "disre.h"
#include "orires.h"
#include "network.h"
#include "calcmu.h"
#include "constr.h"
#include "xvgr.h"
#include "trnio.h"
#include "xtcio.h"
#include "copyrite.h"

#include "mpelogging.h"
#include "domdec.h"
#include "partdec.h"
#include "gmx_wallcycle.h"
#include "genborn.h"

#ifdef GMX_LIB_MPI
#include <mpi.h>
#endif
#ifdef GMX_THREADS
#include "tmpi.h"
#endif

#include "adress.h"
#include "qmmm.h"

#if 0
typedef struct gmx_timeprint {
    
} t_gmx_timeprint;
#endif

/* Portable version of ctime_r implemented in src/gmxlib/string2.c, but we do not want it declared in public installed headers */
char *
gmx_ctime_r(const time_t *clock,char *buf, int n);


double
gmx_gettime()
{
#ifdef HAVE_GETTIMEOFDAY
	struct timeval t;
	struct timezone tz = { 0,0 };
	double seconds;
	
	gettimeofday(&t,&tz);
	
	seconds = (double) t.tv_sec + 1e-6*(double)t.tv_usec;
	
	return seconds;
#else
	double  seconds;
	
	seconds = time(NULL);
	
	return seconds;
#endif
}


#define difftime(end,start) ((double)(end)-(double)(start))

void print_time(FILE *out,gmx_runtime_t *runtime,gmx_large_int_t step,   
                t_inputrec *ir, t_commrec *cr)
{
    time_t finish;
    char   timebuf[STRLEN];
    double dt;
    char buf[48];
    
#ifndef GMX_THREADS
    if (!PAR(cr))
#endif
    {
        fprintf(out,"\r");
    }
    fprintf(out,"step %s",gmx_step_str(step,buf));
    if ((step >= ir->nstlist))
    {
        if ((ir->nstlist == 0) || ((step % ir->nstlist) == 0))
        {
            /* We have done a full cycle let's update time_per_step */
            runtime->last = gmx_gettime();
            dt = difftime(runtime->last,runtime->real);
            runtime->time_per_step = dt/(step - ir->init_step + 1);
        }
        dt = (ir->nsteps + ir->init_step - step)*runtime->time_per_step;
        
        if (ir->nsteps >= 0)
        {
            if (dt >= 300)
            {    
                finish = (time_t) (runtime->last + dt);
                gmx_ctime_r(&finish,timebuf,STRLEN);
                sprintf(buf,"%s",timebuf);
                buf[strlen(buf)-1]='\0';
                fprintf(out,", will finish %s",buf);
            }
            else
                fprintf(out,", remaining runtime: %5d s          ",(int)dt);
        }
        else
        {
            fprintf(out," performance: %.1f ns/day    ",
                    ir->delta_t/1000*24*60*60/runtime->time_per_step);
        }
    }
#ifndef GMX_THREADS
    if (PAR(cr))
    {
        fprintf(out,"\n");
    }
#endif

    fflush(out);
}

#ifdef NO_CLOCK 
#define clock() -1
#endif

static double set_proctime(gmx_runtime_t *runtime)
{
    double diff;
#ifdef GMX_CRAY_XT3
    double prev;

    prev = runtime->proc;
    runtime->proc = dclock();
    
    diff = runtime->proc - prev;
#else
    clock_t prev;

    prev = runtime->proc;
    runtime->proc = clock();

    diff = (double)(runtime->proc - prev)/(double)CLOCKS_PER_SEC;
#endif
    if (diff < 0)
    {
        /* The counter has probably looped, ignore this data */
        diff = 0;
    }

    return diff;
}

void runtime_start(gmx_runtime_t *runtime)
{
    runtime->real = gmx_gettime();
    runtime->proc          = 0;
    set_proctime(runtime);
    runtime->realtime      = 0;
    runtime->proctime      = 0;
    runtime->last          = 0;
    runtime->time_per_step = 0;
}

void runtime_end(gmx_runtime_t *runtime)
{
    double now;
    
    now = gmx_gettime();
    
    runtime->proctime += set_proctime(runtime);
    runtime->realtime  = now - runtime->real;
    runtime->real      = now;
}

void runtime_upd_proc(gmx_runtime_t *runtime)
{
    runtime->proctime += set_proctime(runtime);
}

void print_date_and_time(FILE *fplog,int nodeid,const char *title,
                         const gmx_runtime_t *runtime)
{
    int i;
    char timebuf[STRLEN];
    char time_string[STRLEN];
    time_t tmptime;

    if (fplog)
    {
        if (runtime != NULL)
        {
            tmptime = (time_t) runtime->real;
            gmx_ctime_r(&tmptime,timebuf,STRLEN);
        }
        else
        {
            tmptime = (time_t) gmx_gettime();
            gmx_ctime_r(&tmptime,timebuf,STRLEN);
        }
        for(i=0; timebuf[i]>=' '; i++)
        {
            time_string[i]=timebuf[i];
        }
        time_string[i]='\0';

        fprintf(fplog,"%s on node %d %s\n",title,nodeid,time_string);
    }
}

static void sum_forces(int start,int end,rvec f[],rvec flr[])
{
  int i;
  
  if (gmx_debug_at) {
    pr_rvecs(debug,0,"fsr",f+start,end-start);
    pr_rvecs(debug,0,"flr",flr+start,end-start);
  }
  for(i=start; (i<end); i++)
    rvec_inc(f[i],flr[i]);
}

/* 
 * calc_f_el calculates forces due to an electric field.
 *
 * force is kJ mol^-1 nm^-1 = e * kJ mol^-1 nm^-1 / e 
 *
 * Et[] contains the parameters for the time dependent 
 * part of the field (not yet used). 
 * Ex[] contains the parameters for
 * the spatial dependent part of the field. You can have cool periodic
 * fields in principle, but only a constant field is supported
 * now. 
 * The function should return the energy due to the electric field
 * (if any) but for now returns 0.
 *
 * WARNING:
 * There can be problems with the virial.
 * Since the field is not self-consistent this is unavoidable.
 * For neutral molecules the virial is correct within this approximation.
 * For neutral systems with many charged molecules the error is small.
 * But for systems with a net charge or a few charged molecules
 * the error can be significant when the field is high.
 * Solution: implement a self-consitent electric field into PME.
 */
static void calc_f_el(FILE *fp,int  start,int homenr,
                      real charge[],rvec x[],rvec f[],
                      t_cosines Ex[],t_cosines Et[],double t)
{
    rvec Ext;
    real t0;
    int  i,m;
    
    for(m=0; (m<DIM); m++)
    {
        if (Et[m].n > 0)
        {
            if (Et[m].n == 3)
            {
                t0 = Et[m].a[1];
                Ext[m] = cos(Et[m].a[0]*(t-t0))*exp(-sqr(t-t0)/(2.0*sqr(Et[m].a[2])));
            }
            else
            {
                Ext[m] = cos(Et[m].a[0]*t);
            }
        }
        else
        {
            Ext[m] = 1.0;
        }
        if (Ex[m].n > 0)
        {
            /* Convert the field strength from V/nm to MD-units */
            Ext[m] *= Ex[m].a[0]*FIELDFAC;
            for(i=start; (i<start+homenr); i++)
                f[i][m] += charge[i]*Ext[m];
        }
        else
        {
            Ext[m] = 0;
        }
    }
    if (fp != NULL)
    {
        fprintf(fp,"%10g  %10g  %10g  %10g #FIELD\n",t,
                Ext[XX]/FIELDFAC,Ext[YY]/FIELDFAC,Ext[ZZ]/FIELDFAC);
    }
}

static void calc_virial(FILE *fplog,int start,int homenr,rvec x[],rvec f[],
			tensor vir_part,t_graph *graph,matrix box,
			t_nrnb *nrnb,const t_forcerec *fr,int ePBC)
{
  int i,j;
  tensor virtest;

  /* The short-range virial from surrounding boxes */
  clear_mat(vir_part);
  calc_vir(fplog,SHIFTS,fr->shift_vec,fr->fshift,vir_part,ePBC==epbcSCREW,box);
  inc_nrnb(nrnb,eNR_VIRIAL,SHIFTS);
  
  /* Calculate partial virial, for local atoms only, based on short range. 
   * Total virial is computed in global_stat, called from do_md 
   */
  f_calc_vir(fplog,start,start+homenr,x,f,vir_part,graph,box);
  inc_nrnb(nrnb,eNR_VIRIAL,homenr);

  /* Add position restraint contribution */
  for(i=0; i<DIM; i++) {
    vir_part[i][i] += fr->vir_diag_posres[i];
  }

  /* Add wall contribution */
  for(i=0; i<DIM; i++) {
    vir_part[i][ZZ] += fr->vir_wall_z[i];
  }

  if (debug)
    pr_rvecs(debug,0,"vir_part",vir_part,DIM);
}

static void print_large_forces(FILE *fp,t_mdatoms *md,t_commrec *cr,
			       gmx_large_int_t step,real pforce,rvec *x,rvec *f)
{
  int  i;
  real pf2,fn2;
  char buf[STEPSTRSIZE];

  pf2 = sqr(pforce);
  for(i=md->start; i<md->start+md->homenr; i++) {
    fn2 = norm2(f[i]);
    /* We also catch NAN, if the compiler does not optimize this away. */
    if (fn2 >= pf2 || fn2 != fn2) {
      fprintf(fp,"step %s  atom %6d  x %8.3f %8.3f %8.3f  force %12.5e\n",
	      gmx_step_str(step,buf),
	      ddglatnr(cr->dd,i),x[i][XX],x[i][YY],x[i][ZZ],sqrt(fn2));
    }
  }
}

void do_force(FILE *fplog,t_commrec *cr,
              t_inputrec *inputrec,
              gmx_large_int_t step,t_nrnb *nrnb,gmx_wallcycle_t wcycle,
              gmx_localtop_t *top,
              gmx_mtop_t *mtop,
              gmx_groups_t *groups,
              matrix box,rvec x[],history_t *hist,
              rvec f[],
              tensor vir_force,
              t_mdatoms *mdatoms,
              gmx_enerdata_t *enerd,t_fcdata *fcd,
              real lambda,t_graph *graph,
              t_forcerec *fr,gmx_vsite_t *vsite,rvec mu_tot,
              double t,FILE *field,gmx_edsam_t ed,
              gmx_bool bBornRadii,
              int flags)
{
    int    cg0,cg1,i,j;
    int    start,homenr;
    double mu[2*DIM]; 
<<<<<<< HEAD
    bool   bSepDVDL,bStateChanged,bNS,bFillGrid,bCalcCGCM,bBS;
    bool   bDoLongRange,bDoForces,bSepLRF;
    bool   bDoAdressWF;
=======
    gmx_bool   bSepDVDL,bStateChanged,bNS,bFillGrid,bCalcCGCM,bBS;
    gmx_bool   bDoLongRange,bDoForces,bSepLRF;
>>>>>>> 9f0ac2b1
    matrix boxs;
    real   e,v,dvdl;
    t_pbc  pbc;
    float  cycles_ppdpme,cycles_pme,cycles_seppme,cycles_force;
  
    start  = mdatoms->start;
    homenr = mdatoms->homenr;

    bSepDVDL = (fr->bSepDVDL && do_per_step(step,inputrec->nstlog));

    clear_mat(vir_force);

    if (PARTDECOMP(cr))
    {
        pd_cg_range(cr,&cg0,&cg1);
    }
    else
    {
        cg0 = 0;
        if (DOMAINDECOMP(cr))
        {
            cg1 = cr->dd->ncg_tot;
        }
        else
        {
            cg1 = top->cgs.nr;
        }
        if (fr->n_tpi > 0)
        {
            cg1--;
        }
    }

    bStateChanged = (flags & GMX_FORCE_STATECHANGED);
    bNS           = (flags & GMX_FORCE_NS) && (fr->bAllvsAll==FALSE); 
    bFillGrid     = (bNS && bStateChanged);
    bCalcCGCM     = (bFillGrid && !DOMAINDECOMP(cr));
    bDoLongRange  = (fr->bTwinRange && bNS && (flags & GMX_FORCE_DOLR));
    bDoForces     = (flags & GMX_FORCE_FORCES);
    bSepLRF       = (bDoLongRange && bDoForces && (flags & GMX_FORCE_SEPLRF));
    /* should probably move this to the forcerec since it doesn't change */
    bDoAdressWF   = ((fr->adress_type!=eAdressOff));

    if (bStateChanged)
    {
        update_forcerec(fplog,fr,box);

        /* Calculate total (local) dipole moment in a temporary common array. 
         * This makes it possible to sum them over nodes faster.
         */
        calc_mu(start,homenr,
                x,mdatoms->chargeA,mdatoms->chargeB,mdatoms->nChargePerturbed,
                mu,mu+DIM);
    }
  
  if (fr->ePBC != epbcNONE) { 
    /* Compute shift vectors every step,
     * because of pressure coupling or box deformation!
     */
    if ((flags & GMX_FORCE_DYNAMICBOX) && bStateChanged)
      calc_shifts(box,fr->shift_vec);
    
    if (bCalcCGCM) { 
      put_charge_groups_in_box(fplog,cg0,cg1,fr->ePBC,box,
			       &(top->cgs),x,fr->cg_cm);
      inc_nrnb(nrnb,eNR_CGCM,homenr);
      inc_nrnb(nrnb,eNR_RESETX,cg1-cg0);
    } 
    else if (EI_ENERGY_MINIMIZATION(inputrec->eI) && graph) {
      unshift_self(graph,box,x);
    }
  } 
  else if (bCalcCGCM) {
    calc_cgcm(fplog,cg0,cg1,&(top->cgs),x,fr->cg_cm);
    inc_nrnb(nrnb,eNR_CGCM,homenr);
  }
  
  if (bCalcCGCM) {
    if (PAR(cr)) {
      move_cgcm(fplog,cr,fr->cg_cm);
    }
    if (gmx_debug_at)
      pr_rvecs(debug,0,"cgcm",fr->cg_cm,top->cgs.nr);
  }

#ifdef GMX_MPI
  if (!(cr->duty & DUTY_PME)) {
    /* Send particle coordinates to the pme nodes.
     * Since this is only implemented for domain decomposition
     * and domain decomposition does not use the graph,
     * we do not need to worry about shifting.
     */    

    wallcycle_start(wcycle,ewcPP_PMESENDX);
    GMX_MPE_LOG(ev_send_coordinates_start);

    bBS = (inputrec->nwall == 2);
    if (bBS) {
      copy_mat(box,boxs);
      svmul(inputrec->wall_ewald_zfac,boxs[ZZ],boxs[ZZ]);
    }

    gmx_pme_send_x(cr,bBS ? boxs : box,x,
                   mdatoms->nChargePerturbed,lambda,
                   ( flags & GMX_FORCE_VIRIAL),step);

    GMX_MPE_LOG(ev_send_coordinates_finish);
    wallcycle_stop(wcycle,ewcPP_PMESENDX);
  }
#endif /* GMX_MPI */

    /* Communicate coordinates and sum dipole if necessary */
    if (PAR(cr))
    {
        wallcycle_start(wcycle,ewcMOVEX);
        if (DOMAINDECOMP(cr))
        {
            dd_move_x(cr->dd,box,x);
        }
        else
        {
            move_x(fplog,cr,GMX_LEFT,GMX_RIGHT,x,nrnb);
        }
        /* When we don't need the total dipole we sum it in global_stat */
        if (bStateChanged && NEED_MUTOT(*inputrec))
        {
            gmx_sumd(2*DIM,mu,cr);
        }
        wallcycle_stop(wcycle,ewcMOVEX);
    }
    if (bStateChanged)
    {

        /* update adress weight beforehand */
        if(bDoAdressWF)
        {
            /* need pbc for adress weight calculation with pbc_dx */
            set_pbc(&pbc,inputrec->ePBC,box);
            if(fr->adress_site == eAdressSITEcog)
            {
                update_adress_weights_cog(top->idef.iparams,top->idef.il,x,fr,mdatoms,
                                          inputrec->ePBC==epbcNONE ? NULL : &pbc);
            }
            else if (fr->adress_site == eAdressSITEcom)
            {
                update_adress_weights_com(fplog,cg0,cg1,&(top->cgs),x,fr,mdatoms,
                                          inputrec->ePBC==epbcNONE ? NULL : &pbc);
            }
            else if (fr->adress_site == eAdressSITEatomatom){
                update_adress_weights_atom_per_atom(cg0,cg1,&(top->cgs),x,fr,mdatoms,
                                          inputrec->ePBC==epbcNONE ? NULL : &pbc);
            }
            else
            {
                update_adress_weights_atom(cg0,cg1,&(top->cgs),x,fr,mdatoms,
                                           inputrec->ePBC==epbcNONE ? NULL : &pbc);
            }
        }

        for(i=0; i<2; i++)
        {
            for(j=0;j<DIM;j++)
            {
                fr->mu_tot[i][j] = mu[i*DIM + j];
            }
        }
    }
    if (fr->efep == efepNO)
    {
        copy_rvec(fr->mu_tot[0],mu_tot);
    }
    else
    {
        for(j=0; j<DIM; j++)
        {
            mu_tot[j] =
                (1.0 - lambda)*fr->mu_tot[0][j] + lambda*fr->mu_tot[1][j];
        }
    }

    /* Reset energies */
    reset_enerdata(&(inputrec->opts),fr,bNS,enerd,MASTER(cr));
    clear_rvecs(SHIFTS,fr->fshift);

    if (bNS)
    {
        wallcycle_start(wcycle,ewcNS);
        
        if (graph && bStateChanged)
        {
            /* Calculate intramolecular shift vectors to make molecules whole */
            mk_mshift(fplog,graph,fr->ePBC,box,x);
        }

        /* Reset long range forces if necessary */
        if (fr->bTwinRange)
        {
            /* Reset the (long-range) forces if necessary */
            clear_rvecs(fr->natoms_force_constr,bSepLRF ? fr->f_twin : f);
        }

        /* Do the actual neighbour searching and if twin range electrostatics
         * also do the calculation of long range forces and energies.
         */
        dvdl = 0; 
        ns(fplog,fr,x,box,
           groups,&(inputrec->opts),top,mdatoms,
           cr,nrnb,lambda,&dvdl,&enerd->grpp,bFillGrid,
           bDoLongRange,bDoForces,bSepLRF ? fr->f_twin : f);
        if (bSepDVDL)
        {
            fprintf(fplog,sepdvdlformat,"LR non-bonded",0.0,dvdl);
        }
        enerd->dvdl_lin += dvdl;
        
        wallcycle_stop(wcycle,ewcNS);
    }
	
    if (inputrec->implicit_solvent && bNS) 
    {
        make_gb_nblist(cr,inputrec->gb_algorithm,inputrec->rlist,
                       x,box,fr,&top->idef,graph,fr->born);
    }
	
    if (DOMAINDECOMP(cr))
    {
        if (!(cr->duty & DUTY_PME))
        {
            wallcycle_start(wcycle,ewcPPDURINGPME);
            dd_force_flop_start(cr->dd,nrnb);
        }
    }
	
    /* Start the force cycle counter.
     * This counter is stopped in do_forcelow_level.
     * No parallel communication should occur while this counter is running,
     * since that will interfere with the dynamic load balancing.
     */
    wallcycle_start(wcycle,ewcFORCE);
    
    if (bDoForces)
    {
        /* Reset forces for which the virial is calculated separately:
         * PME/Ewald forces if necessary */
        if (fr->bF_NoVirSum) 
        {
            if (flags & GMX_FORCE_VIRIAL)
            {
                fr->f_novirsum = fr->f_novirsum_alloc;
                GMX_BARRIER(cr->mpi_comm_mygroup);
                if (fr->bDomDec)
                {
                    clear_rvecs(fr->f_novirsum_n,fr->f_novirsum);
                }
                else
                {
                    clear_rvecs(homenr,fr->f_novirsum+start);
                }
                GMX_BARRIER(cr->mpi_comm_mygroup);
            }
            else
            {
                /* We are not calculating the pressure so we do not need
                 * a separate array for forces that do not contribute
                 * to the pressure.
                 */
                fr->f_novirsum = f;
            }
        }

        if (bSepLRF)
        {
            /* Add the long range forces to the short range forces */
            for(i=0; i<fr->natoms_force_constr; i++)
            {
                copy_rvec(fr->f_twin[i],f[i]);
            }
        }
        else if (!(fr->bTwinRange && bNS))
        {
            /* Clear the short-range forces */
            clear_rvecs(fr->natoms_force_constr,f);
        }

        clear_rvec(fr->vir_diag_posres);

        GMX_BARRIER(cr->mpi_comm_mygroup);
    }
    if (inputrec->ePull == epullCONSTRAINT)
    {
        clear_pull_forces(inputrec->pull);
    }

    /* update QMMMrec, if necessary */
    if(fr->bQMMM)
    {
        update_QMMMrec(cr,fr,x,mdatoms,box,top);
    }

    if ((flags & GMX_FORCE_BONDED) && top->idef.il[F_POSRES].nr > 0)
    {
        /* Position restraints always require full pbc. Check if we already did it for Adress */
        if(!(bStateChanged && bDoAdressWF))
        {
            set_pbc(&pbc,inputrec->ePBC,box);
        }
        v = posres(top->idef.il[F_POSRES].nr,top->idef.il[F_POSRES].iatoms,
                   top->idef.iparams_posres,
                   (const rvec*)x,fr->f_novirsum,fr->vir_diag_posres,
                   inputrec->ePBC==epbcNONE ? NULL : &pbc,lambda,&dvdl,
                   fr->rc_scaling,fr->ePBC,fr->posres_com,fr->posres_comB);
        if (bSepDVDL)
        {
            fprintf(fplog,sepdvdlformat,
                    interaction_function[F_POSRES].longname,v,dvdl);
        }
        enerd->term[F_POSRES] += v;
        /* This linear lambda dependence assumption is only correct
         * when only k depends on lambda,
         * not when the reference position depends on lambda.
         * grompp checks for this.
         */
        enerd->dvdl_lin += dvdl;
        inc_nrnb(nrnb,eNR_POSRES,top->idef.il[F_POSRES].nr/2);
    }

    /* Compute the bonded and non-bonded energies and optionally forces */    
    do_force_lowlevel(fplog,step,fr,inputrec,&(top->idef),
                      cr,nrnb,wcycle,mdatoms,&(inputrec->opts),
                      x,hist,f,enerd,fcd,mtop,top,fr->born,
                      &(top->atomtypes),bBornRadii,box,
                      lambda,graph,&(top->excls),fr->mu_tot,
                      flags,&cycles_pme);
    
    cycles_force = wallcycle_stop(wcycle,ewcFORCE);
    GMX_BARRIER(cr->mpi_comm_mygroup);
    
    if (ed)
    {
        do_flood(fplog,cr,x,f,ed,box,step);
    }
	
    if (DOMAINDECOMP(cr))
    {
        dd_force_flop_stop(cr->dd,nrnb);
        if (wcycle)
        {
            dd_cycles_add(cr->dd,cycles_force-cycles_pme,ddCyclF);
        }
    }
    
    if (bDoForces)
    {
        if (IR_ELEC_FIELD(*inputrec))
        {
            /* Compute forces due to electric field */
            calc_f_el(MASTER(cr) ? field : NULL,
                      start,homenr,mdatoms->chargeA,x,fr->f_novirsum,
                      inputrec->ex,inputrec->et,t);
        }

        if (bDoAdressWF && fr->adress_icor == eAdressICThermoForce)
        {
            /* Compute thermodynamic force in hybrid AdResS region */
            adress_thermo_force(cg0,cg1,&(top->cgs),x,fr->f_novirsum,fr,mdatoms,
                                inputrec->ePBC==epbcNONE ? NULL : &pbc);
        }
        
        /* Communicate the forces */
        if (PAR(cr))
        {
            wallcycle_start(wcycle,ewcMOVEF);
            if (DOMAINDECOMP(cr))
            {
                dd_move_f(cr->dd,f,fr->fshift);
                /* Do we need to communicate the separate force array
                 * for terms that do not contribute to the single sum virial?
                 * Position restraints and electric fields do not introduce
                 * inter-cg forces, only full electrostatics methods do.
                 * When we do not calculate the virial, fr->f_novirsum = f,
                 * so we have already communicated these forces.
                 */
                if (EEL_FULL(fr->eeltype) && cr->dd->n_intercg_excl &&
                    (flags & GMX_FORCE_VIRIAL))
                {
                    dd_move_f(cr->dd,fr->f_novirsum,NULL);
                }
                if (bSepLRF)
                {
                    /* We should not update the shift forces here,
                     * since f_twin is already included in f.
                     */
                    dd_move_f(cr->dd,fr->f_twin,NULL);
                }
            }
            else
            {
                pd_move_f(cr,f,nrnb);
                if (bSepLRF)
                {
                    pd_move_f(cr,fr->f_twin,nrnb);
                }
            }
            wallcycle_stop(wcycle,ewcMOVEF);
        }

        /* If we have NoVirSum forces, but we do not calculate the virial,
         * we sum fr->f_novirum=f later.
         */
        if (vsite && !(fr->bF_NoVirSum && !(flags & GMX_FORCE_VIRIAL)))
        {
            wallcycle_start(wcycle,ewcVSITESPREAD);
            spread_vsite_f(fplog,vsite,x,f,fr->fshift,nrnb,
                           &top->idef,fr->ePBC,fr->bMolPBC,graph,box,cr);
            wallcycle_stop(wcycle,ewcVSITESPREAD);

            if (bSepLRF)
            {
                wallcycle_start(wcycle,ewcVSITESPREAD);
                spread_vsite_f(fplog,vsite,x,fr->f_twin,NULL,
                               nrnb,
                               &top->idef,fr->ePBC,fr->bMolPBC,graph,box,cr);
                wallcycle_stop(wcycle,ewcVSITESPREAD);
            }
        }
        
        if (flags & GMX_FORCE_VIRIAL)
        {
            /* Calculation of the virial must be done after vsites! */
            calc_virial(fplog,mdatoms->start,mdatoms->homenr,x,f,
                        vir_force,graph,box,nrnb,fr,inputrec->ePBC);
        }
    }

    if (inputrec->ePull == epullUMBRELLA || inputrec->ePull == epullCONST_F)
    {
        /* Calculate the center of mass forces, this requires communication,
         * which is why pull_potential is called close to other communication.
         * The virial contribution is calculated directly,
         * which is why we call pull_potential after calc_virial.
         */
        set_pbc(&pbc,inputrec->ePBC,box);
        dvdl = 0; 
        enerd->term[F_COM_PULL] =
            pull_potential(inputrec->ePull,inputrec->pull,mdatoms,&pbc,
                           cr,t,lambda,x,f,vir_force,&dvdl);
        if (bSepDVDL)
        {
            fprintf(fplog,sepdvdlformat,"Com pull",enerd->term[F_COM_PULL],dvdl);
        }
        enerd->dvdl_lin += dvdl;
    }

    if (PAR(cr) && !(cr->duty & DUTY_PME))
    {
        cycles_ppdpme = wallcycle_stop(wcycle,ewcPPDURINGPME);
        dd_cycles_add(cr->dd,cycles_ppdpme,ddCyclPPduringPME);

        /* In case of node-splitting, the PP nodes receive the long-range 
         * forces, virial and energy from the PME nodes here.
         */    
        wallcycle_start(wcycle,ewcPP_PMEWAITRECVF);
        dvdl = 0;
        gmx_pme_receive_f(cr,fr->f_novirsum,fr->vir_el_recip,&e,&dvdl,
                          &cycles_seppme);
        if (bSepDVDL)
        {
            fprintf(fplog,sepdvdlformat,"PME mesh",e,dvdl);
        }
        enerd->term[F_COUL_RECIP] += e;
        enerd->dvdl_lin += dvdl;
        if (wcycle)
        {
            dd_cycles_add(cr->dd,cycles_seppme,ddCyclPME);
        }
        wallcycle_stop(wcycle,ewcPP_PMEWAITRECVF);
    }

    if (bDoForces && fr->bF_NoVirSum)
    {
        if (vsite)
        {
            /* Spread the mesh force on virtual sites to the other particles... 
             * This is parallellized. MPI communication is performed
             * if the constructing atoms aren't local.
             */
            wallcycle_start(wcycle,ewcVSITESPREAD);
            spread_vsite_f(fplog,vsite,x,fr->f_novirsum,NULL,nrnb,
                           &top->idef,fr->ePBC,fr->bMolPBC,graph,box,cr);
            wallcycle_stop(wcycle,ewcVSITESPREAD);
        }
        if (flags & GMX_FORCE_VIRIAL)
        {
            /* Now add the forces, this is local */
            if (fr->bDomDec)
            {
                sum_forces(0,fr->f_novirsum_n,f,fr->f_novirsum);
            }
            else
            {
                sum_forces(start,start+homenr,f,fr->f_novirsum);
            }
            if (EEL_FULL(fr->eeltype))
            {
                /* Add the mesh contribution to the virial */
                m_add(vir_force,fr->vir_el_recip,vir_force);
            }
            if (debug)
            {
                pr_rvecs(debug,0,"vir_force",vir_force,DIM);
            }
        }
    }
    
    /* Sum the potential energy terms from group contributions */
    sum_epot(&(inputrec->opts),enerd);
    
    if (fr->print_force >= 0 && bDoForces)
    {
        print_large_forces(stderr,mdatoms,cr,step,fr->print_force,x,f);
    }
}

void do_constrain_first(FILE *fplog,gmx_constr_t constr,
                        t_inputrec *ir,t_mdatoms *md,
                        t_state *state,rvec *f,
                        t_graph *graph,t_commrec *cr,t_nrnb *nrnb,
                        t_forcerec *fr, gmx_localtop_t *top, tensor shake_vir)
{
    int    i,m,start,end;
    gmx_large_int_t step;
    double mass,tmass,vcm[4];
    real   dt=ir->delta_t;
    real   dvdlambda;
    rvec   *savex;
    
    snew(savex,state->natoms);

    start = md->start;
    end   = md->homenr + start;
    
    if (debug)
        fprintf(debug,"vcm: start=%d, homenr=%d, end=%d\n",
                start,md->homenr,end);
    /* Do a first constrain to reset particles... */
    step = ir->init_step;
    if (fplog)
    {
        char buf[STEPSTRSIZE];
        fprintf(fplog,"\nConstraining the starting coordinates (step %s)\n",
                gmx_step_str(step,buf));
    }
    dvdlambda = 0;
    
    /* constrain the current position */
    constrain(NULL,TRUE,FALSE,constr,&(top->idef),
              ir,NULL,cr,step,0,md,
              state->x,state->x,NULL,
              state->box,state->lambda,&dvdlambda,
              NULL,NULL,nrnb,econqCoord,ir->epc==epcMTTK,state->veta,state->veta);
    if (EI_VV(ir->eI)) 
    {
        /* constrain the inital velocity, and save it */
        /* also may be useful if we need the ekin from the halfstep for velocity verlet */
        /* might not yet treat veta correctly */
        constrain(NULL,TRUE,FALSE,constr,&(top->idef),
                  ir,NULL,cr,step,0,md,
                  state->x,state->v,state->v,
                  state->box,state->lambda,&dvdlambda,
                  NULL,NULL,nrnb,econqVeloc,ir->epc==epcMTTK,state->veta,state->veta);
    }
    /* constrain the inital velocities at t-dt/2 */
    if (EI_STATE_VELOCITY(ir->eI) && ir->eI!=eiVV)
    {
        for(i=start; (i<end); i++) 
        {
            for(m=0; (m<DIM); m++) 
            {
                /* Reverse the velocity */
                state->v[i][m] = -state->v[i][m];
                /* Store the position at t-dt in buf */
                savex[i][m] = state->x[i][m] + dt*state->v[i][m];
            }
        }
    /* Shake the positions at t=-dt with the positions at t=0                        
     * as reference coordinates.                                                     
         */
        if (fplog)
        {
            char buf[STEPSTRSIZE];
            fprintf(fplog,"\nConstraining the coordinates at t0-dt (step %s)\n",
                    gmx_step_str(step,buf));
        }
        dvdlambda = 0;
        constrain(NULL,TRUE,FALSE,constr,&(top->idef),
                  ir,NULL,cr,step,-1,md,
                  state->x,savex,NULL,
                  state->box,state->lambda,&dvdlambda,
                  state->v,NULL,nrnb,econqCoord,ir->epc==epcMTTK,state->veta,state->veta);
        
        for(i=start; i<end; i++) {
            for(m=0; m<DIM; m++) {
                /* Re-reverse the velocities */
                state->v[i][m] = -state->v[i][m];
            }
        }
    }
    
    for(m=0; (m<4); m++)
        vcm[m] = 0;
    for(i=start; i<end; i++) {
        mass = md->massT[i];
        for(m=0; m<DIM; m++) {
            vcm[m] += state->v[i][m]*mass;
        }
        vcm[3] += mass;
    }
    
    if (ir->nstcomm != 0 || debug) {
        /* Compute the global sum of vcm */
        if (debug)
            fprintf(debug,"vcm: %8.3f  %8.3f  %8.3f,"
                    " total mass = %12.5e\n",vcm[XX],vcm[YY],vcm[ZZ],vcm[3]);
        if (PAR(cr))
            gmx_sumd(4,vcm,cr);
        tmass = vcm[3];
        for(m=0; (m<DIM); m++)
            vcm[m] /= tmass;
        if (debug) 
            fprintf(debug,"vcm: %8.3f  %8.3f  %8.3f,"
                    " total mass = %12.5e\n",vcm[XX],vcm[YY],vcm[ZZ],tmass);
        if (ir->nstcomm != 0) {
            /* Now we have the velocity of center of mass, let's remove it */
            for(i=start; (i<end); i++) {
                for(m=0; (m<DIM); m++)
                    state->v[i][m] -= vcm[m];
            }

        }
    }
    sfree(savex);
}

void calc_enervirdiff(FILE *fplog,int eDispCorr,t_forcerec *fr)
{
  double eners[2],virs[2],enersum,virsum,y0,f,g,h;
  double r0,r1,r,rc3,rc9,ea,eb,ec,pa,pb,pc,pd;
  double invscale,invscale2,invscale3;
  int    ri0,ri1,ri,i,offstart,offset;
  real   scale,*vdwtab; 

  fr->enershiftsix = 0;
  fr->enershifttwelve = 0;
  fr->enerdiffsix = 0;
  fr->enerdifftwelve = 0;
  fr->virdiffsix = 0;
  fr->virdifftwelve = 0;

  if (eDispCorr != edispcNO) {
    for(i=0; i<2; i++) {
      eners[i] = 0;
      virs[i]  = 0;
    }
    if ((fr->vdwtype == evdwSWITCH) || (fr->vdwtype == evdwSHIFT)) {
      if (fr->rvdw_switch == 0)
	gmx_fatal(FARGS,
		  "With dispersion correction rvdw-switch can not be zero "
		  "for vdw-type = %s",evdw_names[fr->vdwtype]);

      scale  = fr->nblists[0].tab.scale;
      vdwtab = fr->nblists[0].vdwtab;

      /* Round the cut-offs to exact table values for precision */
      ri0 = floor(fr->rvdw_switch*scale);
      ri1 = ceil(fr->rvdw*scale);
      r0  = ri0/scale;
      r1  = ri1/scale;
      rc3 = r0*r0*r0;
      rc9  = rc3*rc3*rc3;

      if (fr->vdwtype == evdwSHIFT) {
	/* Determine the constant energy shift below rvdw_switch */
	fr->enershiftsix    = (real)(-1.0/(rc3*rc3)) - vdwtab[8*ri0];
	fr->enershifttwelve = (real)( 1.0/(rc9*rc3)) - vdwtab[8*ri0 + 4];
      }
      /* Add the constant part from 0 to rvdw_switch.
       * This integration from 0 to rvdw_switch overcounts the number
       * of interactions by 1, as it also counts the self interaction.
       * We will correct for this later.
       */
      eners[0] += 4.0*M_PI*fr->enershiftsix*rc3/3.0;
      eners[1] += 4.0*M_PI*fr->enershifttwelve*rc3/3.0;
      
      invscale = 1.0/(scale);  
      invscale2 = invscale*invscale;
      invscale3 = invscale*invscale2;

      /* following summation derived from cubic spline definition,
	Numerical Recipies in C, second edition, p. 113-116.  Exact
	for the cubic spline.  We first calculate the negative of
	the energy from rvdw to rvdw_switch, assuming that g(r)=1,
	and then add the more standard, abrupt cutoff correction to
	that result, yielding the long-range correction for a
	switched function.  We perform both the pressure and energy
	loops at the same time for simplicity, as the computational
	cost is low. */
      
      for (i=0;i<2;i++) {
        enersum = 0.0; virsum = 0.0;
        if (i==0)
	  offstart = 0;
	else
	  offstart = 4;
	for (ri=ri0; ri<ri1; ri++) {
          r = ri*invscale;
          ea = invscale3;
          eb = 2.0*invscale2*r;
          ec = invscale*r*r;
          
          pa = invscale3;
          pb = 3.0*invscale2*r;
          pc = 3.0*invscale*r*r;
          pd = r*r*r;
          
          /* this "8" is from the packing in the vdwtab array - perhaps
	    should be #define'ed? */
          offset = 8*ri + offstart;
          y0 = vdwtab[offset];
          f = vdwtab[offset+1];
          g = vdwtab[offset+2];
          h = vdwtab[offset+3];
	  
          enersum += y0*(ea/3 + eb/2 + ec) + f*(ea/4 + eb/3 + ec/2)+
            g*(ea/5 + eb/4 + ec/3) + h*(ea/6 + eb/5 + ec/4);  
          virsum  +=  f*(pa/4 + pb/3 + pc/2 + pd) + 
            2*g*(pa/5 + pb/4 + pc/3 + pd/2) + 3*h*(pa/6 + pb/5 + pc/4 + pd/3);
	  
        }
        enersum *= 4.0*M_PI;
        virsum  *= 4.0*M_PI; 
        eners[i] -= enersum;
        virs[i]  -= virsum;
      }

      /* now add the correction for rvdw_switch to infinity */
      eners[0] += -4.0*M_PI/(3.0*rc3);
      eners[1] +=  4.0*M_PI/(9.0*rc9);
      virs[0]  +=  8.0*M_PI/rc3;
      virs[1]  += -16.0*M_PI/(3.0*rc9);
    } 
    else if ((fr->vdwtype == evdwCUT) || (fr->vdwtype == evdwUSER)) {
      if (fr->vdwtype == evdwUSER && fplog)
	fprintf(fplog,
		"WARNING: using dispersion correction with user tables\n");
      rc3  = fr->rvdw*fr->rvdw*fr->rvdw;
      rc9  = rc3*rc3*rc3;
      eners[0] += -4.0*M_PI/(3.0*rc3);
      eners[1] +=  4.0*M_PI/(9.0*rc9);
      virs[0]  +=  8.0*M_PI/rc3;
      virs[1]  += -16.0*M_PI/(3.0*rc9);
    } else {
      gmx_fatal(FARGS,
		"Dispersion correction is not implemented for vdw-type = %s",
		evdw_names[fr->vdwtype]);
    }
    fr->enerdiffsix    = eners[0];
    fr->enerdifftwelve = eners[1];
    /* The 0.5 is due to the Gromacs definition of the virial */
    fr->virdiffsix     = 0.5*virs[0];
    fr->virdifftwelve  = 0.5*virs[1];
  }
}

void calc_dispcorr(FILE *fplog,t_inputrec *ir,t_forcerec *fr,
                   gmx_large_int_t step,int natoms,
                   matrix box,real lambda,tensor pres,tensor virial,
                   real *prescorr, real *enercorr, real *dvdlcorr)
{
    gmx_bool bCorrAll,bCorrPres;
    real dvdlambda,invvol,dens,ninter,avcsix,avctwelve,enerdiff,svir=0,spres=0;
    int  m;
    
    *prescorr = 0;
    *enercorr = 0;
    *dvdlcorr = 0;
    
    clear_mat(virial);
    clear_mat(pres);
    
    if (ir->eDispCorr != edispcNO) {
        bCorrAll  = (ir->eDispCorr == edispcAllEner ||
                     ir->eDispCorr == edispcAllEnerPres);
        bCorrPres = (ir->eDispCorr == edispcEnerPres ||
                     ir->eDispCorr == edispcAllEnerPres);
        
        invvol = 1/det(box);
        if (fr->n_tpi) 
        {
            /* Only correct for the interactions with the inserted molecule */
            dens = (natoms - fr->n_tpi)*invvol;
            ninter = fr->n_tpi;
        } 
        else 
        {
            dens = natoms*invvol;
            ninter = 0.5*natoms;
        }
        
        if (ir->efep == efepNO) 
        {
            avcsix    = fr->avcsix[0];
            avctwelve = fr->avctwelve[0];
        } 
        else 
        {
            avcsix    = (1 - lambda)*fr->avcsix[0]    + lambda*fr->avcsix[1];
            avctwelve = (1 - lambda)*fr->avctwelve[0] + lambda*fr->avctwelve[1];
        }
        
        enerdiff = ninter*(dens*fr->enerdiffsix - fr->enershiftsix);
        *enercorr += avcsix*enerdiff;
        dvdlambda = 0.0;
        if (ir->efep != efepNO) 
        {
            dvdlambda += (fr->avcsix[1] - fr->avcsix[0])*enerdiff;
        }
        if (bCorrAll) 
        {
            enerdiff = ninter*(dens*fr->enerdifftwelve - fr->enershifttwelve);
            *enercorr += avctwelve*enerdiff;
            if (fr->efep != efepNO) 
            {
                dvdlambda += (fr->avctwelve[1] - fr->avctwelve[0])*enerdiff;
            }
        }
        
        if (bCorrPres) 
        {
            svir = ninter*dens*avcsix*fr->virdiffsix/3.0;
            if (ir->eDispCorr == edispcAllEnerPres)
            {
                svir += ninter*dens*avctwelve*fr->virdifftwelve/3.0;
            }
            /* The factor 2 is because of the Gromacs virial definition */
            spres = -2.0*invvol*svir*PRESFAC;
            
            for(m=0; m<DIM; m++) {
                virial[m][m] += svir;
                pres[m][m] += spres;
            }
            *prescorr += spres;
        }
        
        /* Can't currently control when it prints, for now, just print when degugging */
        if (debug)
        {
            if (bCorrAll) {
                fprintf(debug,"Long Range LJ corr.: <C6> %10.4e, <C12> %10.4e\n",
                        avcsix,avctwelve);
            }
            if (bCorrPres) 
            {
                fprintf(debug,
                        "Long Range LJ corr.: Epot %10g, Pres: %10g, Vir: %10g\n",
                        *enercorr,spres,svir);
            }
            else
            {
                fprintf(debug,"Long Range LJ corr.: Epot %10g\n",*enercorr);
            }
        }
        
        if (fr->bSepDVDL && do_per_step(step,ir->nstlog))
        {
            fprintf(fplog,sepdvdlformat,"Dispersion correction",
                    *enercorr,dvdlambda);
        }
        if (fr->efep != efepNO) 
        {
            *dvdlcorr += dvdlambda;
        }
    }
}

void do_pbc_first(FILE *fplog,matrix box,t_forcerec *fr,
		  t_graph *graph,rvec x[])
{
  if (fplog)
    fprintf(fplog,"Removing pbc first time\n");
  calc_shifts(box,fr->shift_vec);
  if (graph) {
    mk_mshift(fplog,graph,fr->ePBC,box,x);
    if (gmx_debug_at)
      p_graph(debug,"do_pbc_first 1",graph);
    shift_self(graph,box,x);
    /* By doing an extra mk_mshift the molecules that are broken
     * because they were e.g. imported from another software
     * will be made whole again. Such are the healing powers
     * of GROMACS.
     */
    mk_mshift(fplog,graph,fr->ePBC,box,x);
    if (gmx_debug_at)
      p_graph(debug,"do_pbc_first 2",graph);
  }
  if (fplog)
    fprintf(fplog,"Done rmpbc\n");
}

static void low_do_pbc_mtop(FILE *fplog,int ePBC,matrix box,
			    gmx_mtop_t *mtop,rvec x[],
			    gmx_bool bFirst)
{
  t_graph *graph;
  int mb,as,mol;
  gmx_molblock_t *molb;

  if (bFirst && fplog)
    fprintf(fplog,"Removing pbc first time\n");

  snew(graph,1);
  as = 0;
  for(mb=0; mb<mtop->nmolblock; mb++) {
    molb = &mtop->molblock[mb];
    if (molb->natoms_mol == 1 || 
	(!bFirst && mtop->moltype[molb->type].cgs.nr == 1)) {
      /* Just one atom or charge group in the molecule, no PBC required */
      as += molb->nmol*molb->natoms_mol;
    } else {
      /* Pass NULL iso fplog to avoid graph prints for each molecule type */
      mk_graph_ilist(NULL,mtop->moltype[molb->type].ilist,
		     0,molb->natoms_mol,FALSE,FALSE,graph);
      
      for(mol=0; mol<molb->nmol; mol++) {
	mk_mshift(fplog,graph,ePBC,box,x+as);
	
	shift_self(graph,box,x+as);
	/* The molecule is whole now.
	 * We don't need the second mk_mshift call as in do_pbc_first,
	 * since we no longer need this graph.
	 */
	
	as += molb->natoms_mol;
      }
      done_graph(graph);
    }
  }
  sfree(graph);
}

void do_pbc_first_mtop(FILE *fplog,int ePBC,matrix box,
		       gmx_mtop_t *mtop,rvec x[])
{
  low_do_pbc_mtop(fplog,ePBC,box,mtop,x,TRUE);
}

void do_pbc_mtop(FILE *fplog,int ePBC,matrix box,
		 gmx_mtop_t *mtop,rvec x[])
{
  low_do_pbc_mtop(fplog,ePBC,box,mtop,x,FALSE);
}

void finish_run(FILE *fplog,t_commrec *cr,const char *confout,
                t_inputrec *inputrec,
                t_nrnb nrnb[],gmx_wallcycle_t wcycle,
                gmx_runtime_t *runtime,
                gmx_bool bWriteStat)
{
  int    i,j;
  t_nrnb *nrnb_tot=NULL;
  real   delta_t;
  double nbfs,mflop;
  double cycles[ewcNR];

  wallcycle_sum(cr,wcycle,cycles);

  if (cr->nnodes > 1) {
    if (SIMMASTER(cr))
      snew(nrnb_tot,1);
#ifdef GMX_MPI
    MPI_Reduce(nrnb->n,nrnb_tot->n,eNRNB,MPI_DOUBLE,MPI_SUM,
               MASTERRANK(cr),cr->mpi_comm_mysim);
#endif  
  } else {
    nrnb_tot = nrnb;
  }
    
  if (SIMMASTER(cr)) {
    print_flop(fplog,nrnb_tot,&nbfs,&mflop);
    if (cr->nnodes > 1) {
      sfree(nrnb_tot);
    }
  }

  if ((cr->duty & DUTY_PP) && DOMAINDECOMP(cr)) {
    print_dd_statistics(cr,inputrec,fplog);
  }

#ifdef GMX_MPI
    if (PARTDECOMP(cr))
    {
        if (MASTER(cr))
        {
            t_nrnb     *nrnb_all;
            int        s;
            MPI_Status stat;

            snew(nrnb_all,cr->nnodes);
            nrnb_all[0] = *nrnb;
            for(s=1; s<cr->nnodes; s++)
            {
                MPI_Recv(nrnb_all[s].n,eNRNB,MPI_DOUBLE,s,0,
                         cr->mpi_comm_mysim,&stat);
            }
            pr_load(fplog,cr,nrnb_all);
            sfree(nrnb_all);
        }
        else
        {
            MPI_Send(nrnb->n,eNRNB,MPI_DOUBLE,MASTERRANK(cr),0,
                     cr->mpi_comm_mysim);
        }
    }
#endif  

  if (SIMMASTER(cr)) {
    wallcycle_print(fplog,cr->nnodes,cr->npmenodes,runtime->realtime,
                    wcycle,cycles);

    if (EI_DYNAMICS(inputrec->eI)) {
      delta_t = inputrec->delta_t;
    } else {
      delta_t = 0;
    }
    
    if (fplog) {
        print_perf(fplog,runtime->proctime,runtime->realtime,
                   cr->nnodes-cr->npmenodes,
                   runtime->nsteps_done,delta_t,nbfs,mflop);
    }
    if (bWriteStat) {
        print_perf(stderr,runtime->proctime,runtime->realtime,
                   cr->nnodes-cr->npmenodes,
                   runtime->nsteps_done,delta_t,nbfs,mflop);
    }

    /*
    runtime=inputrec->nsteps*inputrec->delta_t;
    if (bWriteStat) {
      if (cr->nnodes == 1)
	fprintf(stderr,"\n\n");
      print_perf(stderr,nodetime,realtime,runtime,&ntot,
		 cr->nnodes-cr->npmenodes,FALSE);
    }
    wallcycle_print(fplog,cr->nnodes,cr->npmenodes,realtime,wcycle,cycles);
    print_perf(fplog,nodetime,realtime,runtime,&ntot,cr->nnodes-cr->npmenodes,
	       TRUE);
    if (PARTDECOMP(cr))
      pr_load(fplog,cr,nrnb_all);
    if (cr->nnodes > 1)
      sfree(nrnb_all);
    */
  }
}

void init_md(FILE *fplog,
             t_commrec *cr,t_inputrec *ir,const output_env_t oenv,
             double *t,double *t0,
             real *lambda,double *lam0,
             t_nrnb *nrnb,gmx_mtop_t *mtop,
             gmx_update_t *upd,
             int nfile,const t_filenm fnm[],
             gmx_mdoutf_t **outf,t_mdebin **mdebin,
             tensor force_vir,tensor shake_vir,rvec mu_tot,
             gmx_bool *bSimAnn,t_vcm **vcm, t_state *state, unsigned long Flags)
{
    int  i,j,n;
    real tmpt,mod;
	
    /* Initial values */
    *t = *t0       = ir->init_t;
    if (ir->efep != efepNO)
    {
        *lam0 = ir->init_lambda;
        *lambda = *lam0 + ir->init_step*ir->delta_lambda;
    }
    else
    {
        *lambda = *lam0   = 0.0;
    } 

    *bSimAnn=FALSE;
    for(i=0;i<ir->opts.ngtc;i++)
    {
        /* set bSimAnn if any group is being annealed */
        if(ir->opts.annealing[i]!=eannNO)
        {
            *bSimAnn = TRUE;
        }
    }
    if (*bSimAnn)
    {
        update_annealing_target_temp(&(ir->opts),ir->init_t);
    }
    
    if (upd)
    {
        *upd = init_update(fplog,ir);
    }
    
    if (vcm != NULL)
    {
        *vcm = init_vcm(fplog,&mtop->groups,ir);
    }
    
    if (EI_DYNAMICS(ir->eI) && !(Flags & MD_APPENDFILES))
    {
        if (ir->etc == etcBERENDSEN)
        {
            please_cite(fplog,"Berendsen84a");
        }
        if (ir->etc == etcVRESCALE)
        {
            please_cite(fplog,"Bussi2007a");
        }
    }
    
    init_nrnb(nrnb);
    
    if (nfile != -1)
    {
        *outf = init_mdoutf(nfile,fnm,Flags,cr,ir,oenv);

        *mdebin = init_mdebin((Flags & MD_APPENDFILES) ? NULL : (*outf)->fp_ene,
                              mtop,ir, (*outf)->fp_dhdl);
    }
    
    if (ir->adress_type != eAdressOff)
    {
      please_cite(fplog,"Praprotnik05");
      please_cite(fplog,"Junghans10");
    }
    /* Initiate variables */  
    clear_mat(force_vir);
    clear_mat(shake_vir);
    clear_rvec(mu_tot);
    
    debug_gmx();
}
<|MERGE_RESOLUTION|>--- conflicted
+++ resolved
@@ -427,14 +427,9 @@
     int    cg0,cg1,i,j;
     int    start,homenr;
     double mu[2*DIM]; 
-<<<<<<< HEAD
-    bool   bSepDVDL,bStateChanged,bNS,bFillGrid,bCalcCGCM,bBS;
-    bool   bDoLongRange,bDoForces,bSepLRF;
-    bool   bDoAdressWF;
-=======
     gmx_bool   bSepDVDL,bStateChanged,bNS,bFillGrid,bCalcCGCM,bBS;
     gmx_bool   bDoLongRange,bDoForces,bSepLRF;
->>>>>>> 9f0ac2b1
+    gmx_bool   bDoAdressWF;
     matrix boxs;
     real   e,v,dvdl;
     t_pbc  pbc;
