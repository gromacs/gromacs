--- conflicted
+++ resolved
@@ -550,13 +550,7 @@
     }
     gmx_pme_send_x(cr,bBS ? boxs : box,x,
                    mdatoms->nChargePerturbed,lambda,
-<<<<<<< HEAD
                    pme_flags, step);
-=======
-/* FIX ME after 4.5 */
-/* we are using gmx_bool of type char */
-                   ( flags & GMX_FORCE_VIRIAL) != 0,step);
->>>>>>> 9cb28a62
 
     GMX_MPE_LOG(ev_send_coordinates_finish);
     wallcycle_stop(wcycle,ewcPP_PMESENDX);
