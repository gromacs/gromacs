--- conflicted
+++ resolved
@@ -401,12 +401,7 @@
           where();
 
           filter_enerdterm(copyenerd,FALSE,enerd->term,bTemp,bPres,bEner);    
-/* Small hack for temp only - not entirely clear if still needed?*/
-<<<<<<< HEAD
-          /*enerd->term[F_TEMP] /= (cr->nnodes - cr->npmenodes); */
-=======
           /* enerd->term[F_TEMP] /= (cr->nnodes - cr->npmenodes); */
->>>>>>> 938053d7
       }
   }
 
@@ -626,19 +621,6 @@
                 if (mdof_flags & (MDOF_X | MDOF_XTC)) MX(state_global->x);
                 if (mdof_flags & MDOF_V)              MX(global_v);
             }
-<<<<<<< HEAD
-            if (bF)         MX(f_global);
-        }
-    }
-    
-    if (MASTER(cr)) {
-        if (bCPT) {
-            write_checkpoint(fn_cpt,fplog,cr,eIntegrator,simulation_part,step,t,state_global);
-        }
-        
-        if (bX || bV || bF) {
-            fwrite_trn(fp_trn,step,t,state_local->lambda[efptFEP],
-=======
             if (mdof_flags & MDOF_F) MX(f_global);
          }
      }
@@ -653,8 +635,7 @@
 
          if (mdof_flags & (MDOF_X | MDOF_V | MDOF_F))
          {
-            fwrite_trn(of->fp_trn,step,t,state_local->lambda,
->>>>>>> 938053d7
+            fwrite_trn(of->fp_trn,step,t,state_local->lambda[efptFEP],
                        state_local->box,top_global->natoms,
                        (mdof_flags & MDOF_X) ? state_global->x : NULL,
                        (mdof_flags & MDOF_V) ? global_v : NULL,
