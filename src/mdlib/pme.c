--- conflicted
+++ resolved
@@ -1438,9 +1438,9 @@
     return local_ndata[YY]*local_ndata[ZZ]*local_ndata[XX];
 }
 
-static int solve_pme_lj_yzx(gmx_pme_t pme, t_complex **grid, bool bLB,
+static int solve_pme_lj_yzx(gmx_pme_t pme, t_complex **grid, gmx_bool bLB,
                             real ewaldcoeff, real vol,
-                            bool bEnerVir, real *mesh_energy, matrix vir)
+                            gmx_bool bEnerVir, real *mesh_energy, matrix vir)
 {
     /* do recip sum over local cells in grid */
     /* y major, z middle, x minor or continuous */
@@ -1948,15 +1948,9 @@
     return energy;
 }
 
-<<<<<<< HEAD
 static void make_bsplines(splinevec theta, splinevec dtheta, int order,
                           rvec fractx[], int nr, real charge[],
-                          bool bDoAll)
-=======
-void make_bsplines(splinevec theta,splinevec dtheta,int order,
-                   rvec fractx[],int nr,real charge[],
-                   gmx_bool bFreeEnergy)
->>>>>>> 9cb28a62
+                          gmx_bool bDoAll)
 {
     /* construct splines for local atoms */
     int  i,j,k,l;
@@ -2669,12 +2663,8 @@
 
 static void spread_on_grid(gmx_pme_t pme,
                            pme_atomcomm_t *atc,real *grid,
-<<<<<<< HEAD
-                           bool bCalcSplines,bool bSpread,
-                           bool bAllSplines)
-=======
-                           gmx_bool bCalcSplines,gmx_bool bSpread)
->>>>>>> 9cb28a62
+                           gmx_bool bCalcSplines,gmx_bool bSpread,
+                           gmx_bool bAllSplines)
 {    
     if (bCalcSplines)
     {
@@ -2744,11 +2734,7 @@
 int gmx_pmeonly(gmx_pme_t pme,
                 t_commrec *cr,    t_nrnb *nrnb,
                 gmx_wallcycle_t wcycle,
-<<<<<<< HEAD
                 real ewaldcoeff_q, real ewaldcoeff_lj,
-=======
-                real ewaldcoeff,  gmx_bool bGatherOnly,
->>>>>>> 9cb28a62
                 t_inputrec *ir)
 {
     gmx_pme_pp_t pme_pp;
@@ -2764,11 +2750,7 @@
     matrix vir_q, vir_lj;
     float cycles;
     int  count;
-<<<<<<< HEAD
     int  pme_flags;
-=======
-    gmx_bool bEnerVir;
->>>>>>> 9cb28a62
     gmx_large_int_t step,step_rel;
     
     
@@ -2834,7 +2816,7 @@
 
 static void
 do_redist_x_q(gmx_pme_t pme, t_commrec *cr, int start, int homenr,
-              bool bX, rvec x[], real *data)
+              gmx_bool bX, rvec x[], real *data)
 {
     int      d;
 
@@ -2922,25 +2904,16 @@
                int flags)
 {
     int     q,d,i,j,ntot,npme;
-    bool    bFirst, bDoAllSplines;
+    gmx_bool  bFirst, bDoAllSplines;
     int     n_d,local_n;
     int     loop_count;
     real *  grid=NULL;
-<<<<<<< HEAD
     rvec    *f_d;
     real    *charge=NULL,vol;
     real    energy_AB[4];
     matrix  vir_AB[4];
     real    scale;
-    bool    bClearF;
-=======
-    real    *ptr;
-    rvec    *x_d,*f_d;
-    real    *charge=NULL,*q_d,vol;
-    real    energy_AB[2];
-    matrix  vir_AB[2];
     gmx_bool    bClearF;
->>>>>>> 9cb28a62
     gmx_parallel_3dfft_t pfft_setup;
     real *  fftgrid;
     t_complex * cfftgrid;
