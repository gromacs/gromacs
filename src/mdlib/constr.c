--- conflicted
+++ resolved
@@ -275,15 +275,9 @@
                rvec *v,tensor *vir,
                t_nrnb *nrnb,int econq,bool bPscal,real veta, real vetanew)
 {
-<<<<<<< HEAD
-    bool    bOK;
+    bool    bOK,bDump;
     int     start,homenr,nrend;
     int     i,j,d;
-=======
-    bool    bOK,bDump;
-    int     start,homenr;
-    int     i,j;
->>>>>>> a0ee4c3d
     int     ncons,error;
     tensor  rmdr;
     rvec    *vstor;
@@ -371,17 +365,8 @@
             gmx_fatal(FARGS,"Internal error, SHAKE called for constraining something else than coordinates");
             break;
         }
-<<<<<<< HEAD
-        if (!bOK && constr->maxwarn >= 0 && fplog) 
-=======
-        
-        bOK = bshakef(fplog,constr->shaked,
-                      homenr,md->invmass,constr->nblocks,constr->sblock,
-                      idef,ir,box,x,xprime,nrnb,
-                      constr->lagr,lambda,dvdlambda,
-                      invdt,v,vir!=NULL,rmdr,constr->maxwarn>=0);
+
         if (!bOK && constr->maxwarn >= 0)
->>>>>>> a0ee4c3d
         {
             if (fplog != NULL)
             {
