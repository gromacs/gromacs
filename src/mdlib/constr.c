--- conflicted
+++ resolved
@@ -368,16 +368,12 @@
             gmx_fatal(FARGS,"Internal error, SHAKE called for constraining something else than coordinates");
             break;
         }
-<<<<<<< HEAD
-        
         bOK = bshakef(fplog,constr->shaked,
                       homenr,md->invmass,constr->nblocks,constr->sblock,
                       idef,ir,box,x,xprime,nrnb,
                       constr->lagr,lambda,dvdl,
                       invdt,v,vir!=NULL,rmdr,constr->maxwarn>=0);
-=======
-
->>>>>>> a40476a3
+
         if (!bOK && constr->maxwarn >= 0)
         {
             if (fplog != NULL)
