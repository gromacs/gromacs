--- conflicted
+++ resolved
@@ -1,12 +1,6 @@
 .deps
 .libs
-<<<<<<< HEAD
-highway
-ngmx
-xrama
-=======
 g_highway
 g_logo
 g_xrama
-ngmx
->>>>>>> 5b4a4edd
+ngmx