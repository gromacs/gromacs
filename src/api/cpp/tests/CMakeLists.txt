--- conflicted
+++ resolved
@@ -72,11 +72,8 @@
 
 gmx_add_gtest_executable(
     gmxapi-test
-<<<<<<< HEAD
+    status.cpp
     testingconfiguration.cpp
-=======
-    status.cpp
->>>>>>> 13142e6c
     version.cpp
     )
 add_dependencies(gmxapi-test spc_and_methanol_tpr)
@@ -98,11 +95,8 @@
 
 gmx_add_gtest_executable(
     gmxapi-mpi-test MPI
-<<<<<<< HEAD
+    status.cpp
     testingconfiguration.cpp
-=======
-    status.cpp
->>>>>>> 13142e6c
     version.cpp
     )
 add_dependencies(gmxapi-mpi-test spc_and_methanol_tpr)
