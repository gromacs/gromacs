--- conflicted
+++ resolved
@@ -55,13 +55,10 @@
 set(_gmxapi_interface_headers
     include/gmxapi/context.h
     include/gmxapi/exceptions.h
-<<<<<<< HEAD
-=======
     include/gmxapi/gmxapi.h
     include/gmxapi/gromacsfwd.h
     include/gmxapi/md.h
     include/gmxapi/md/mdmodule.h
->>>>>>> 8a3d97c1
     include/gmxapi/session.h
     include/gmxapi/status.h
     include/gmxapi/system.h
@@ -171,10 +168,7 @@
 
 # Private / implementation headers in src/api/cpp
 target_sources(gmxapi PRIVATE
-<<<<<<< HEAD
-=======
                md-impl.h
->>>>>>> 8a3d97c1
                session-impl.h
                system-impl.h
                workflow.h
@@ -183,12 +177,9 @@
 target_sources(
     gmxapi PRIVATE
     context.cpp
-<<<<<<< HEAD
-=======
     gmxapi.cpp
     md.cpp
     mdmodule.cpp
->>>>>>> 8a3d97c1
     session.cpp
     status.cpp
     system.cpp
