--- conflicted
+++ resolved
@@ -233,17 +233,13 @@
   set_program_name("Gromacs");
 #else
   set_program_name(szProgram);
-<<<<<<< HEAD
+#endif
+
 #ifdef CGUNITS
   ster_print(out,"CG AdResS G  R  O  M  A  C  S");
 #else
   ster_print(out,"AdResS G  R  O  M  A  C  S");
 #endif
-=======
-#endif
-
-  ster_print(out,"G  R  O  M  A  C  S");
->>>>>>> f522264e
   fprintf(out,"\n");
   
   bromacs(tmpstr,1023);
