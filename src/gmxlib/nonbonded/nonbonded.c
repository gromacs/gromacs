--- conflicted
+++ resolved
@@ -334,13 +334,9 @@
 	int             outeriter,inneriter;
 	real *          tabledata = NULL;
 	gmx_gbdata_t    gbdata;
-<<<<<<< HEAD
         bool            bCG; /* for AdresS */
         int             k;/* for AdresS */
 
-=======
-    
->>>>>>> f9ac35b6
     bLR            = (flags & GMX_DONB_LR);
     bDoForces      = (flags & GMX_DONB_FORCES);
     bForeignLambda = (flags & GMX_DONB_FOREIGNLAMBDA);
