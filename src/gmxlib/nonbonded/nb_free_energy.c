/* -*- mode: c; tab-width: 4; indent-tabs-mode: nil; c-basic-offset: 4; c-file-style: "stroustrup"; -*-
 *
 * 
 *                This source code is part of
 * 
 *                 G   R   O   M   A   C   S
 * 
 *          GROningen MAchine for Chemical Simulations
 * 
 *                        VERSION 3.2.0
 * Written by David van der Spoel, Erik Lindahl, Berk Hess, and others.
 * Copyright (c) 1991-2000, University of Groningen, The Netherlands.
 * Copyright (c) 2001-2004, The GROMACS development team,
 * check out http://www.gromacs.org for more information.

 * This program is free software; you can redistribute it and/or
 * modify it under the terms of the GNU General Public License
 * as published by the Free Software Foundation; either version 2
 * of the License, or (at your option) any later version.
 * 
 * If you want to redistribute modifications, please consider that
 * scientific software is very special. Version control is crucial -
 * bugs must be traceable. We will be happy to consider code for
 * inclusion in the official distribution, but derived work must not
 * be called official GROMACS. Details are found in the README & COPYING
 * files - if they are missing, get the official version at www.gromacs.org.
 * 
 * To help us fund GROMACS development, we humbly ask that you cite
 * the papers on the package - you can find them in the top README file.
 * 
 * For more info, check our website at http://www.gromacs.org
 * 
 * And Hey:
 * GROningen Mixture of Alchemy and Childrens' Stories
 */
#ifdef HAVE_CONFIG_H
#include <config.h>
#endif

#include <math.h>

#include "vec.h"
#include "typedefs.h"

void
gmx_nb_free_energy_kernel(int                  icoul,
                          int                  ivdw,
                          int                  nri,
                          int *                iinr,
                          int *                jindex,
                          int *                jjnr,
                          int *                shift,
                          real *               shiftvec,
                          real *               fshift,
                          int *                gid,
                          real *               x,
                          real *               f,
                          real *               chargeA,
                          real *               chargeB,
                          real                 facel,
                          real                 krf,
                          real                 crf,
                          real                 ewc,
                          real *               Vc,
                          int *                typeA,
                          int *                typeB,
                          int                  ntype,
                          real *               nbfp,
                          real *               Vv,
                          real                 tabscale,
                          real *               VFtab,
                          real                 lambda_coul,
                          real                 lambda_vdw,
                          real *               dvdl,
                          real                 alpha_coul,
                          real                 alpha_vdw,
                          int                  lam_power,
                          real                 sigma6_def,
                          real                 sigma6_min,
                          gmx_bool                 bDoForces,
                          int *                outeriter,
                          int *                inneriter)
{
#define  STATE_A  0
#define  STATE_B  1    
#define  NSTATES  2
    int           i,j,n,ii,is3,ii3,k,nj0,nj1,jnr,j3,ggid;
    real          shX,shY,shZ;
    real          Fscal,FscalC[NSTATES],FscalV[NSTATES],tx,ty,tz;
    real          Vcoul[NSTATES],Vvdw[NSTATES];
    real          rinv6,r,rt,rtC,rtV;
    real          iqA,iqB;
    real          qq[NSTATES],vctot,krsq;
    int           ntiA,ntiB,tj[NSTATES];
    real          Vvdw6, Vvdw12,vvtot;
    real          ix,iy,iz,fix,fiy,fiz;
    real          dx,dy,dz,rsq,r4,r6,rinv;
    real          c6[NSTATES],c12[NSTATES];
    real          dvdl_vdw,dvdl_coul,LFC[NSTATES],LFV[NSTATES],DLF[NSTATES];
    real          alf_coul[NSTATES],dalf_coul[NSTATES],alf_vdw[NSTATES],dalf_vdw[NSTATES];
    real          sigma6[NSTATES],alpha_vdw_eff,alpha_coul_eff;
    real          rC,rV,rinvC,rinvV,rinv4C[NSTATES],rinv4V[NSTATES];
    int           do_coultab,do_vdwtab,do_tab,tab_elemsize;
    int           n0,n1C,n1V,nnn;
    real          Y,F,G,H,Fp,Geps,Heps2,epsC,eps2C,epsV,eps2V,VV,FF;
    double        isp=0.564189583547756;
    real          dvdl_part;

    /* fix compiler warnings */
    nj1   = 0;
    n1C   = n1V   = 0;
    epsC  = epsV  = 0;
    eps2C = eps2V = 0;
    
    dvdl_coul  = 0;
    dvdl_vdw   = 0;

    /* Lambda factor for state A, 1-lambda*/
    LFC[STATE_A] = 1.0 - lambda_coul;
    LFV[STATE_A] = 1.0 - lambda_vdw;

    /* Lambda factor for state B, lambda*/
    LFC[STATE_B] = lambda_coul;
    LFV[STATE_B] = lambda_vdw;

    /*derivative of the lambda factor for state A and B */
    DLF[STATE_A] = -1;
    DLF[STATE_B] = 1;

    /* Ewald (not PME) table is special (icoul==enbcoulFEWALD) */
    
    do_coultab = (icoul==enbcoulTAB);
    do_vdwtab  = (ivdw==enbcoulTAB);
    
    do_tab = do_coultab || do_vdwtab;
    
    /* we always use the combined table here */
    tab_elemsize = 12;
    
    for(n=0; (n<nri); n++)
    {
        is3              = 3*shift[n];     
        shX              = shiftvec[is3];  
        shY              = shiftvec[is3+1];
        shZ              = shiftvec[is3+2];
        nj0              = jindex[n];      
        nj1              = jindex[n+1];    
        ii               = iinr[n];        
        ii3              = 3*ii;           
        ix               = shX + x[ii3+0];
        iy               = shY + x[ii3+1];
        iz               = shZ + x[ii3+2];
        iqA              = facel*chargeA[ii];
        iqB              = facel*chargeB[ii];
        ntiA             = 2*ntype*typeA[ii];
        ntiB             = 2*ntype*typeB[ii];
        vctot            = 0;              
        vvtot            = 0;              
        fix              = 0;              
        fiy              = 0;              
        fiz              = 0;              
        
        for(k=nj0; (k<nj1); k++)
        {
            jnr              = jjnr[k];        
            j3               = 3*jnr;          
            dx               = ix - x[j3];      
            dy               = iy - x[j3+1];      
            dz               = iz - x[j3+2];      
            rsq              = dx*dx+dy*dy+dz*dz;
            rinv             = gmx_invsqrt(rsq);
            r                = rsq*rinv;
<<<<<<< HEAD
=======
            tjA              = ntiA+2*typeA[jnr];
            tjB              = ntiB+2*typeB[jnr];
            c6A              = nbfp[tjA];
            c6B              = nbfp[tjB];
            c12A             = nbfp[tjA+1];
            c12B             = nbfp[tjB+1];
            qqA              = iqA*chargeA[jnr]; 
            qqB              = iqB*chargeB[jnr]; 
            
            if((c6A > 0) && (c12A > 0)) 
            {
                sigma6a      = c12A/c6A;

                if (sigma6a < sigma6_min)
                {
                    sigma6a  = sigma6_min;
                }
            }
            else 
            {
                sigma6a      = sigma6_def;
            }
            if((c6B > 0) && (c12B > 0))
            {
                sigma6b      = c12B/c6B;

                if (sigma6b < sigma6_min)
                {
                    sigma6b  = sigma6_min;
                }
            }
            else
            {
                sigma6b      = sigma6_def;
            }
                        
>>>>>>> be66ba7f
            r4               = rsq*rsq;
            r6               = r4*rsq;

            tj[STATE_A]      = ntiA+2*typeA[jnr];
            tj[STATE_B]      = ntiB+2*typeB[jnr];
            qq[STATE_A]      = iqA*chargeA[jnr]; 
            qq[STATE_B]      = iqB*chargeB[jnr]; 

            for (i=0;i<NSTATES;i++) 
            {
                c6[i]              = nbfp[tj[i]];
                c12[i]             = nbfp[tj[i]+1];
                if((c6[i] > 0) && (c12[i] > 0)) 
                {
                    sigma6[i]           = c12[i]/c6[i];
                }
                else 
                {
                    sigma6[i]           = def_sigma6;
                }
            }

            /* only use softcore if one of the states has a zero endstate - it's for avoiding infinities!*/
            if((c12[STATE_A] > 0) && (c12[STATE_B] > 0)) {
                alpha_vdw_eff    = 0;
                alpha_coul_eff   = 0;
            } else {
                alpha_vdw_eff    = alpha_vdw;
                alpha_coul_eff   = alpha_coul;
            }

            j=0;
            for (i=0;i<NSTATES;i++) 
            {
                alf_coul[i]  = alpha_coul_eff*(lam_power==2 ? (1-LFC[i])*(1-LFC[i]) : (1-LFC[i]));
                dalf_coul[i] = DLF[i]*alpha_coul_eff*lam_power/6.0*(lam_power==2 ? (1-LFC[i]) : 1); 
                alf_vdw[i]   = alpha_vdw_eff *(lam_power==2 ? (1-LFV[i])*(1-LFV[i]) : (1-LFV[i]));
                dalf_vdw[i]  = DLF[i]*alpha_vdw_eff*lam_power/6.0*(lam_power==2 ? (1-LFV[i]) : 1); 
                
                FscalC[i]    = 0;
                FscalV[i]    = 0;
                Vcoul[i]     = 0;
                Vvdw[i]      = 0;
                rinv4C[i]    = 0;
                rinv4V[i]    = 0;
            
                /* Only spend time on A or B state if it is non-zero */
                if( (qq[i] != 0) || (c6[i] != 0) || (c12[i] != 0) ) 
                {
                    rC             = pow(alf_coul[i]*sigma6[i]+r6,1.0/6.0);
                    rinvC          = 1.0/rC;
                    rinv4C[i]      = rinvC*rinvC;
                    rinv4C[i]      = rinv4C[i]*rinv4C[i];
                    
                    rV             = pow(alf_vdw[i]*sigma6[i]+r6,1.0/6.0);
                    rinvV          = 1.0/rV;
                    rinv4V[i]      = rinvV*rinvV;
                    rinv4V[i]      = rinv4V[i]*rinv4V[i];
                    
                    if (do_tab)
                    {
                        rtC        = rC*tabscale;
                        n0         = rtC;
                        epsC       = rtC-n0;
                        eps2C      = epsC*epsC;
                        n1C        = tab_elemsize*n0;
                        
                        rtV        = rV*tabscale;
                        n0         = rtV;
                        epsV       = rtV-n0;
                        eps2V      = epsV*epsV;
                        n1V        = tab_elemsize*n0;
                    }
                    
                    if(icoul==enbcoulOOR || icoul==enbcoulFEWALD)
                    {
                        /* simple cutoff */
                        Vcoul[i]   = qq[i]*rinvC;
                        FscalC[i]  = Vcoul[i]*rinvC*rinvC;
                    }
                    else if(icoul==enbcoulRF)
                    {
                        /* reaction-field */
                        krsq       = krf*rC*rC;      
                        Vcoul[i]   = qq[i]*(rinvC+krsq-crf);
                        FscalC[i]  = qq[i]*(rinvC-2.0*krsq)*rinvC*rinvC;
                    }
                    else if (icoul==enbcoulTAB)
                    {
                        /* non-Ewald tabulated coulomb */
                        nnn        = n1C;
                        Y          = VFtab[nnn];
                        F          = VFtab[nnn+1];
                        Geps       = epsC*VFtab[nnn+2];
                        Heps2      = eps2C*VFtab[nnn+3];
                        Fp         = F+Geps+Heps2;
                        VV         = Y+epsC*Fp;
                        FF         = Fp+Geps+2.0*Heps2;
                        Vcoul[i]   = qq[i]*VV;
                        FscalC[i]  = -qq[i]*tabscale*FF*rinvC;                    
                    }
                    
                    if(ivdw==enbvdwLJ)
                    {
                        /* cutoff LJ */
                        rinv6            = rinvV*rinvV*rinv4V[i];
                        Vvdw6            = c6[i]*rinv6;     
                        Vvdw12           = c12[i]*rinv6*rinv6;
                        Vvdw[i]          = Vvdw12-Vvdw6;
                        FscalV[i]        = (12.0*Vvdw12-6.0*Vvdw6)*rinvV*rinvV;                    
                    }
                    else if(ivdw==enbvdwTAB)
                    {
                        /* Table LJ */
                        nnn = n1V+4;
                        
                        /* dispersion */
                        Y          = VFtab[nnn];
                        F          = VFtab[nnn+1];
                        Geps       = epsV*VFtab[nnn+2];
                        Heps2      = eps2V*VFtab[nnn+3];
                        Fp         = F+Geps+Heps2;
                        VV         = Y+epsV*Fp;
                        FF         = Fp+Geps+2.0*Heps2;
                        Vvdw[i]   += c6[i]*VV;
                        FscalV[i] -= c6[i]*tabscale*FF*rinvV;                    
                    
                        /* repulsion */
                        Y          = VFtab[nnn+4];
                        F          = VFtab[nnn+5];
                        Geps       = epsV*VFtab[nnn+6];
                        Heps2      = eps2V*VFtab[nnn+7];
                        Fp         = F+Geps+Heps2;
                        VV         = Y+epsV*Fp;
                        FF         = Fp+Geps+2.0*Heps2;
                        Vvdw[i]   += c12[i]*VV;
                        FscalV[i] -= c12[i]*tabscale*FF*rinvV;
                    }           
                    /* Buckingham vdw free energy not supported for now */
                }
            }

            Fscal = 0;
            
            if (icoul==enbcoulFEWALD) {
                if (r != 0) 
                {
                    VV    = gmx_erf(ewc*r)*rinv;
                    FF    = rinv*rinv*(VV - 2.0*ewc*isp*exp(-ewc*ewc*rsq));
                }
                else 
                {
                    VV    = ewc*2.0/sqrt(M_PI);
                    FF    = 0;
                }
                
                for (i=0;i<NSTATES;i++) 
                {
                    vctot      -= LFC[i]*qq[i]*VV;
                    Fscal      -= LFC[i]*qq[i]*FF;
                    dvdl_coul  -= (DLF[i]*qq[i])*VV;
                }
            }

            /* Assemble A and B states */
            for (i=0;i<NSTATES;i++) 
            {
                vctot         += LFC[i]*Vcoul[i];
                vvtot         += LFV[i]*Vvdw[i];
                
                Fscal         += (LFC[i]*FscalC[i]*rinv4C[i])*r4;
                Fscal         += (LFV[i]*FscalV[i]*rinv4V[i])*r4;
                
                dvdl_coul     += Vcoul[i]*DLF[i];
                dvdl_coul     += LFC[i]*dalf_coul[i]*FscalC[i]*sigma6[i]*rinv4C[i];
                
                dvdl_vdw      += Vvdw[i]*DLF[i];
                dvdl_vdw      += LFV[i]*dalf_vdw[i]*FscalV[i]*sigma6[i]*rinv4V[i];

                //dvdl_vdw     += dvdl_part;
                //if (i==1) {
                //    fprintf(stdout,"%5i %5i %10.5g\n",n,k,dvdl_part);
                //}
            }
            if (bDoForces)
            {
                tx         = Fscal*dx;     
                ty         = Fscal*dy;     
                tz         = Fscal*dz;     
                fix        = fix + tx;      
                fiy        = fiy + ty;      
                fiz        = fiz + tz;      
                f[j3]      = f[j3]   - tx;
                f[j3+1]    = f[j3+1] - ty;
                f[j3+2]    = f[j3+2] - tz;
            }
        }
        
        if (bDoForces)
        {
            f[ii3]         = f[ii3]        + fix;
            f[ii3+1]       = f[ii3+1]      + fiy;
            f[ii3+2]       = f[ii3+2]      + fiz;
            fshift[is3]    = fshift[is3]   + fix;
            fshift[is3+1]  = fshift[is3+1] + fiy;
            fshift[is3+2]  = fshift[is3+2] + fiz;
        }
        ggid               = gid[n];
        Vc[ggid]           = Vc[ggid] + vctot;
        Vv[ggid]           = Vv[ggid] + vvtot;
    }
    
    dvdl[efptCOUL]     += dvdl_coul;
    dvdl[efptVDW]      += dvdl_vdw;
    *outeriter       = nri;            
    *inneriter       = nj1;            
}<|MERGE_RESOLUTION|>--- conflicted
+++ resolved
@@ -77,7 +77,7 @@
                           int                  lam_power,
                           real                 sigma6_def,
                           real                 sigma6_min,
-                          gmx_bool                 bDoForces,
+                          gmx_bool             bDoForces,
                           int *                outeriter,
                           int *                inneriter)
 {
@@ -170,45 +170,6 @@
             rsq              = dx*dx+dy*dy+dz*dz;
             rinv             = gmx_invsqrt(rsq);
             r                = rsq*rinv;
-<<<<<<< HEAD
-=======
-            tjA              = ntiA+2*typeA[jnr];
-            tjB              = ntiB+2*typeB[jnr];
-            c6A              = nbfp[tjA];
-            c6B              = nbfp[tjB];
-            c12A             = nbfp[tjA+1];
-            c12B             = nbfp[tjB+1];
-            qqA              = iqA*chargeA[jnr]; 
-            qqB              = iqB*chargeB[jnr]; 
-            
-            if((c6A > 0) && (c12A > 0)) 
-            {
-                sigma6a      = c12A/c6A;
-
-                if (sigma6a < sigma6_min)
-                {
-                    sigma6a  = sigma6_min;
-                }
-            }
-            else 
-            {
-                sigma6a      = sigma6_def;
-            }
-            if((c6B > 0) && (c12B > 0))
-            {
-                sigma6b      = c12B/c6B;
-
-                if (sigma6b < sigma6_min)
-                {
-                    sigma6b  = sigma6_min;
-                }
-            }
-            else
-            {
-                sigma6b      = sigma6_def;
-            }
-                        
->>>>>>> be66ba7f
             r4               = rsq*rsq;
             r6               = r4*rsq;
 
@@ -227,7 +188,7 @@
                 }
                 else 
                 {
-                    sigma6[i]           = def_sigma6;
+                    sigma6[i]           = sigma6_def;
                 }
             }
 
