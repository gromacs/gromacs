--- conflicted
+++ resolved
@@ -64,11 +64,7 @@
 #include "mtop_util.h"
 
 /* This number should be increased whenever the file format changes! */
-<<<<<<< HEAD
-static const int tpx_version = 72;
-=======
-static const int tpx_version = 73;
->>>>>>> 43ff6e6b
+static const int tpx_version = 74;
 
 /* This number should only be increased when you edit the TOPOLOGY section
  * of the tpx format. This way we can maintain forward compatibility too
@@ -460,7 +456,7 @@
     gmx_fio_do_int(fio,ir->nkz);
     gmx_fio_do_int(fio,ir->pme_order);
     gmx_fio_do_real(fio,ir->ewald_rtol);
-    if (file_version >= 72)
+    if (file_version >= 74)
       gmx_fio_do_real(fio,ir->ewald_rtol_lj);
     else
       ir->ewald_rtol_lj = ir->ewald_rtol;
@@ -479,7 +475,7 @@
       gmx_fio_do_real(fio,ir->epsilon_surface);
     
     gmx_fio_do_bool(fio,ir->bOptFFT);
-    if (file_version >= 72)
+    if (file_version >= 74)
       gmx_fio_do_bool(fio,ir->bLJPMELB);
     else
       ir->bLJPMELB = FALSE;
