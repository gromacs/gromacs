--- conflicted
+++ resolved
@@ -708,9 +708,7 @@
     
     /* AdResS stuff */
     if (file_version >= 68) {
-<<<<<<< HEAD
       gmx_fio_do_int(fio,ir->adress_type);
-      gmx_fio_do_int(fio,ir->badress_new_wf);
       gmx_fio_do_real(fio,ir->adress_const_wf);
       gmx_fio_do_real(fio,ir->adress_ex_width);
       gmx_fio_do_real(fio,ir->adress_hy_width);
@@ -721,22 +719,9 @@
       gmx_fio_do_int(fio,ir->adress_site);
       gmx_fio_do_rvec(fio,ir->adress_refs);
       gmx_fio_do_int(fio,ir->n_adress_tf_grps);
-=======
-      do_int(ir->adress_type);
-      do_real(ir->adress_const_wf);
-      do_real(ir->adress_ex_width);
-      do_real(ir->adress_hy_width);
-      do_int(ir->adress_icor);
-      do_int(ir->adress_ivdw);
-      do_int(ir->badress_chempot_dx);
-      do_int(ir->badress_tf_full_box);
-      do_int(ir->adress_site);
-      do_rvec(ir->adress_refs);
-      do_int(ir->n_adress_tf_grps);
-      do_real(ir->adress_ex_forcecap);
-      do_int(ir->n_energy_grps);
-
->>>>>>> 297e43d1
+      gmx_fio_do_real(fio, ir->adress_ex_forcecap);
+      gmx_fio_do_int(fio, ir->n_energy_grps);
+             
       if (bRead)snew(ir->adress_tf_table_index,ir->n_adress_tf_grps);
       if (ir->n_adress_tf_grps > 0) {
         bDum=gmx_fio_ndo_int(fio,ir->adress_tf_table_index,ir->n_adress_tf_grps);
