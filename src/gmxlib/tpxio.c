/* -*- mode: c; tab-width: 4; indent-tabs-mode: nil; c-basic-offset: 4; c-file-style: "stroustrup"; -*-
 *
 * 
 *                This source code is part of
 * 
 *                 G   R   O   M   A   C   S
 * 
 *          GROningen MAchine for Chemical Simulations
 * 
 *                        VERSION 3.2.0
 * Written by David van der Spoel, Erik Lindahl, Berk Hess, and others.
 * Copyright (c) 1991-2000, University of Groningen, The Netherlands.
 * Copyright (c) 2001-2004, The GROMACS development team,
 * check out http://www.gromacs.org for more information.

 * This program is free software; you can redistribute it and/or
 * modify it under the terms of the GNU General Public License
 * as published by the Free Software Foundation; either version 2
 * of the License, or (at your option) any later version.
 * 
 * If you want to redistribute modifications, please consider that
 * scientific software is very special. Version control is crucial -
 * bugs must be traceable. We will be happy to consider code for
 * inclusion in the official distribution, but derived work must not
 * be called official GROMACS. Details are found in the README & COPYING
 * files - if they are missing, get the official version at www.gromacs.org.
 * 
 * To help us fund GROMACS development, we humbly ask that you cite
 * the papers on the package - you can find them in the top README file.
 * 
 * For more info, check our website at http://www.gromacs.org
 * 
 * And Hey:
 * GROningen Mixture of Alchemy and Childrens' Stories
 */
#ifdef HAVE_CONFIG_H
#include <config.h>
#endif

/* This file is completely threadsafe - keep it that way! */
#ifdef GMX_THREAD_MPI
#include <thread_mpi.h>
#endif


#include <ctype.h>
#include "sysstuff.h"
#include "smalloc.h"
#include "string2.h"
#include "gmx_fatal.h"
#include "macros.h"
#include "names.h"
#include "symtab.h"
#include "futil.h"
#include "filenm.h"
#include "gmxfio.h"
#include "topsort.h"
#include "tpxio.h"
#include "txtdump.h"
#include "confio.h"
#include "atomprop.h"
#include "copyrite.h"
#include "vec.h"
#include "mtop_util.h"

#define TPX_TAG_RELEASE  "release"

/* This is the tag string which is stored in the tpx file.
 * Change this if you want to change the tpx format in a feature branch.
 * This ensures that there will not be different tpx formats around which
 * can not be distinguished.
 */
static const char *tpx_tag = "nbnxn-pre-release";

/* This number should be increased whenever the file format changes! */
<<<<<<< HEAD
static const int tpx_version = 79;
=======
static const int tpx_version = 78;
>>>>>>> d0050783

/* This number should only be increased when you edit the TOPOLOGY section
 * of the tpx format. This way we can maintain forward compatibility too
 * for all analysis tools and/or external programs that only need to
 * know the atom/residue names, charges, and bond connectivity.
 *  
 * It first appeared in tpx version 26, when I also moved the inputrecord
 * to the end of the tpx file, so we can just skip it if we only
 * want the topology.
 */
static const int tpx_generation = 24;

/* This number should be the most recent backwards incompatible version 
 * I.e., if this number is 9, we cannot read tpx version 9 with this code.
 */
static const int tpx_incompatible_version = 9;



/* Struct used to maintain tpx compatibility when function types are added */
typedef struct {
  int fvnr; /* file version number in which the function type first appeared */
  int ftype; /* function type */
} t_ftupd;

/* 
 *The entries should be ordered in:
 * 1. ascending file version number
 * 2. ascending function type number
 */
/*static const t_ftupd ftupd[] = {
  { 20, F_CUBICBONDS        },
  { 20, F_CONNBONDS         },
  { 20, F_HARMONIC          },
  { 20, F_EQM,              },
  { 22, F_DISRESVIOL        },
  { 22, F_ORIRES            },
  { 22, F_ORIRESDEV         },
  { 26, F_FOURDIHS          },
  { 26, F_PIDIHS            },
  { 26, F_DIHRES            },
  { 26, F_DIHRESVIOL        },
  { 30, F_CROSS_BOND_BONDS  },
  { 30, F_CROSS_BOND_ANGLES },
  { 30, F_UREY_BRADLEY      },
  { 30, F_POLARIZATION      }
  };*/
  
/* 
 *The entries should be ordered in:
 * 1. ascending function type number
 * 2. ascending file version number
 */
static const t_ftupd ftupd[] = {
  { 20, F_CUBICBONDS        },
  { 20, F_CONNBONDS         },
  { 20, F_HARMONIC          },
  { 34, F_FENEBONDS         },
  { 43, F_TABBONDS          },
  { 43, F_TABBONDSNC        },
  { 70, F_RESTRBONDS        },
  { 76, F_LINEAR_ANGLES     },
  { 30, F_CROSS_BOND_BONDS  },
  { 30, F_CROSS_BOND_ANGLES },
  { 30, F_UREY_BRADLEY      },
  { 34, F_QUARTIC_ANGLES    },
  { 43, F_TABANGLES         },
  { 26, F_FOURDIHS          },
  { 26, F_PIDIHS            },
  { 43, F_TABDIHS           },
  { 65, F_CMAP              },
  { 60, F_GB12              },
  { 61, F_GB13              },
  { 61, F_GB14              },	
  { 72, F_GBPOL             },
  { 72, F_NPSOLVATION       },
  { 41, F_LJC14_Q           },
  { 41, F_LJC_PAIRS_NB      },
  { 32, F_BHAM_LR           },
  { 32, F_RF_EXCL           },
  { 32, F_COUL_RECIP        },
  { 46, F_DPD               },
  { 30, F_POLARIZATION      },
  { 36, F_THOLE_POL         },
  { 22, F_DISRESVIOL        },
  { 22, F_ORIRES            },
  { 22, F_ORIRESDEV         },
  { 26, F_DIHRES            },
  { 26, F_DIHRESVIOL        },
  { 49, F_VSITE4FDN         },
  { 50, F_VSITEN            },
  { 46, F_COM_PULL          },
  { 20, F_EQM               },
  { 46, F_ECONSERVED        },
  { 69, F_VTEMP             },
  { 66, F_PDISPCORR         },
  { 54, F_DHDL_CON          },
  { 76, F_ANHARM_POL        }
};
#define NFTUPD asize(ftupd)

/* Needed for backward compatibility */
#define MAXNODES 256

static void _do_section(t_fileio *fio,int key,gmx_bool bRead,const char *src,
                        int line)
{
  char buf[STRLEN];
  gmx_bool bDbg;

  if (gmx_fio_getftp(fio) == efTPA) {
    if (!bRead) {
      gmx_fio_write_string(fio,itemstr[key]);
      bDbg       = gmx_fio_getdebug(fio);
      gmx_fio_setdebug(fio,FALSE);
      gmx_fio_write_string(fio,comment_str[key]);
      gmx_fio_setdebug(fio,bDbg);
    }
    else {
      if (gmx_fio_getdebug(fio))
	fprintf(stderr,"Looking for section %s (%s, %d)",
		itemstr[key],src,line);
      
      do {
	gmx_fio_do_string(fio,buf);
      } while ((gmx_strcasecmp(buf,itemstr[key]) != 0));
      
      if (gmx_strcasecmp(buf,itemstr[key]) != 0) 
	gmx_fatal(FARGS,"\nCould not find section heading %s",itemstr[key]);
      else if (gmx_fio_getdebug(fio))
	fprintf(stderr," and found it\n");
    }
  }
}

#define do_section(fio,key,bRead) _do_section(fio,key,bRead,__FILE__,__LINE__)

/**************************************************************
 *
 * Now the higer level routines that do io of the structures and arrays
 *
 **************************************************************/
static void do_pullgrp(t_fileio *fio, t_pullgrp *pgrp, gmx_bool bRead, 
                       int file_version)
{
  gmx_bool bDum=TRUE;
  int  i;

  gmx_fio_do_int(fio,pgrp->nat);
  if (bRead)
    snew(pgrp->ind,pgrp->nat);
  bDum=gmx_fio_ndo_int(fio,pgrp->ind,pgrp->nat);
  gmx_fio_do_int(fio,pgrp->nweight);
  if (bRead)
    snew(pgrp->weight,pgrp->nweight);
  bDum=gmx_fio_ndo_real(fio,pgrp->weight,pgrp->nweight);
  gmx_fio_do_int(fio,pgrp->pbcatom);
  gmx_fio_do_rvec(fio,pgrp->vec);
  gmx_fio_do_rvec(fio,pgrp->init);
  gmx_fio_do_real(fio,pgrp->rate);
  gmx_fio_do_real(fio,pgrp->k);
  if (file_version >= 56) {
    gmx_fio_do_real(fio,pgrp->kB);
  } else {
    pgrp->kB = pgrp->k;
  }
}

static void do_pull(t_fileio *fio, t_pull *pull,gmx_bool bRead, int file_version)
{
  int g;

  gmx_fio_do_int(fio,pull->ngrp);
  gmx_fio_do_int(fio,pull->eGeom);
  gmx_fio_do_ivec(fio,pull->dim);
  gmx_fio_do_real(fio,pull->cyl_r1);
  gmx_fio_do_real(fio,pull->cyl_r0);
  gmx_fio_do_real(fio,pull->constr_tol);
  gmx_fio_do_int(fio,pull->nstxout);
  gmx_fio_do_int(fio,pull->nstfout);
  if (bRead)
    snew(pull->grp,pull->ngrp+1);
  for(g=0; g<pull->ngrp+1; g++)
    do_pullgrp(fio,&pull->grp[g],bRead,file_version);
}


static void do_rotgrp(t_fileio *fio, t_rotgrp *rotg,gmx_bool bRead, int file_version)
{
  gmx_bool bDum=TRUE;
  int  i;

  gmx_fio_do_int(fio,rotg->eType);
  gmx_fio_do_int(fio,rotg->bMassW);
  gmx_fio_do_int(fio,rotg->nat);
  if (bRead)
    snew(rotg->ind,rotg->nat);
  gmx_fio_ndo_int(fio,rotg->ind,rotg->nat);
  if (bRead)
      snew(rotg->x_ref,rotg->nat);
  gmx_fio_ndo_rvec(fio,rotg->x_ref,rotg->nat);
  gmx_fio_do_rvec(fio,rotg->vec);
  gmx_fio_do_rvec(fio,rotg->pivot);
  gmx_fio_do_real(fio,rotg->rate);
  gmx_fio_do_real(fio,rotg->k);
  gmx_fio_do_real(fio,rotg->slab_dist);
  gmx_fio_do_real(fio,rotg->min_gaussian);
  gmx_fio_do_real(fio,rotg->eps);
  gmx_fio_do_int(fio,rotg->eFittype);
  gmx_fio_do_int(fio,rotg->PotAngle_nstep);
  gmx_fio_do_real(fio,rotg->PotAngle_step);
}

static void do_rot(t_fileio *fio, t_rot *rot,gmx_bool bRead, int file_version)
{
  int g;

  gmx_fio_do_int(fio,rot->ngrp);
  gmx_fio_do_int(fio,rot->nstrout);
  gmx_fio_do_int(fio,rot->nstsout);
  if (bRead)
    snew(rot->grp,rot->ngrp);
  for(g=0; g<rot->ngrp; g++)
    do_rotgrp(fio, &rot->grp[g],bRead,file_version);
}


static void do_inputrec(t_fileio *fio, t_inputrec *ir,gmx_bool bRead, 
                        int file_version, real *fudgeQQ)
{
    int  i,j,k,*tmp,idum=0; 
    gmx_bool bDum=TRUE;
    real rdum,bd_temp;
    rvec vdum;
    gmx_bool bSimAnn;
    real zerotemptime,finish_t,init_temp,finish_temp;
    
    if (file_version != tpx_version)
    {
        /* Give a warning about features that are not accessible */
        fprintf(stderr,"Note: file tpx version %d, software tpx version %d\n",
                file_version,tpx_version);
    }

    if (bRead)
    {
        init_inputrec(ir);
    }

    if (file_version == 0)
    {
        return;
    }

    /* Basic inputrec stuff */  
    gmx_fio_do_int(fio,ir->eI); 
    if (file_version >= 62) {
      gmx_fio_do_gmx_large_int(fio, ir->nsteps);
    } else {
      gmx_fio_do_int(fio,idum);
      ir->nsteps = idum;
    }
    if(file_version > 25) {
      if (file_version >= 62) {
	gmx_fio_do_gmx_large_int(fio, ir->init_step);
      } else {
	gmx_fio_do_int(fio,idum);
	ir->init_step = idum;
      }
    }  else {
      ir->init_step=0;
    }

	if(file_version >= 58)
	  gmx_fio_do_int(fio,ir->simulation_part);
	else
	  ir->simulation_part=1;
	  
    if (file_version >= 67) {
      gmx_fio_do_int(fio,ir->nstcalcenergy);
    } else {
      ir->nstcalcenergy = 1;
    }
    if (file_version < 53) {
      /* The pbc info has been moved out of do_inputrec,
       * since we always want it, also without reading the inputrec.
       */
      gmx_fio_do_int(fio,ir->ePBC);
      if ((file_version <= 15) && (ir->ePBC == 2))
	ir->ePBC = epbcNONE;
      if (file_version >= 45) {
	gmx_fio_do_int(fio,ir->bPeriodicMols);
      } else {
	if (ir->ePBC == 2) {
	  ir->ePBC = epbcXYZ;
	  ir->bPeriodicMols = TRUE;
	} else {
	ir->bPeriodicMols = FALSE;
	}
      }
    }
    if (file_version >= 78)
    {
        gmx_fio_do_int(fio,ir->cutoff_scheme);
    }
    else
    {
        ir->cutoff_scheme = ecutsGROUP;
    }
    gmx_fio_do_int(fio,ir->ns_type);
    gmx_fio_do_int(fio,ir->nstlist);
    gmx_fio_do_int(fio,ir->ndelta);
    if (file_version < 41) {
      gmx_fio_do_int(fio,idum);
      gmx_fio_do_int(fio,idum);
    }
    if (file_version >= 45)
      gmx_fio_do_real(fio,ir->rtpi);
    else
      ir->rtpi = 0.05;
    gmx_fio_do_int(fio,ir->nstcomm); 
    if (file_version > 34)
      gmx_fio_do_int(fio,ir->comm_mode);
    else if (ir->nstcomm < 0) 
      ir->comm_mode = ecmANGULAR;
    else
      ir->comm_mode = ecmLINEAR;
    ir->nstcomm = abs(ir->nstcomm);
    
    if(file_version > 25)
      gmx_fio_do_int(fio,ir->nstcheckpoint);
    else
      ir->nstcheckpoint=0;
    
    gmx_fio_do_int(fio,ir->nstcgsteep); 

    if(file_version>=30)
      gmx_fio_do_int(fio,ir->nbfgscorr); 
    else if (bRead)
      ir->nbfgscorr = 10;

    gmx_fio_do_int(fio,ir->nstlog); 
    gmx_fio_do_int(fio,ir->nstxout); 
    gmx_fio_do_int(fio,ir->nstvout); 
    gmx_fio_do_int(fio,ir->nstfout); 
    gmx_fio_do_int(fio,ir->nstenergy); 
    gmx_fio_do_int(fio,ir->nstxtcout); 
    if (file_version >= 59) {
      gmx_fio_do_double(fio,ir->init_t);
      gmx_fio_do_double(fio,ir->delta_t);
    } else {
      gmx_fio_do_real(fio,rdum);
      ir->init_t = rdum;
      gmx_fio_do_real(fio,rdum);
      ir->delta_t = rdum;
    }
    gmx_fio_do_real(fio,ir->xtcprec); 
    if (file_version < 19) {
      gmx_fio_do_int(fio,idum); 
      gmx_fio_do_int(fio,idum);
    }
    if(file_version < 18)
      gmx_fio_do_int(fio,idum); 
    if (file_version >= 79){
      gmx_fio_do_real(fio,ir->verletbuf_drift);
    } else {
      ir->verletbuf_drift = 0;
    }
    gmx_fio_do_real(fio,ir->rlist); 
    if (file_version >= 67) {
      gmx_fio_do_real(fio,ir->rlistlong);
    }
    gmx_fio_do_int(fio,ir->coulombtype); 
    if (file_version < 32 && ir->coulombtype == eelRF)
      ir->coulombtype = eelRF_NEC;      
    gmx_fio_do_real(fio,ir->rcoulomb_switch); 
    gmx_fio_do_real(fio,ir->rcoulomb); 
    gmx_fio_do_int(fio,ir->vdwtype);
    gmx_fio_do_real(fio,ir->rvdw_switch); 
    gmx_fio_do_real(fio,ir->rvdw); 
    if (file_version < 67) {
      ir->rlistlong = max_cutoff(ir->rlist,max_cutoff(ir->rvdw,ir->rcoulomb));
    }
    gmx_fio_do_int(fio,ir->eDispCorr); 
    gmx_fio_do_real(fio,ir->epsilon_r);
    if (file_version >= 37) {
      gmx_fio_do_real(fio,ir->epsilon_rf);
    } else {
      if (EEL_RF(ir->coulombtype)) {
	ir->epsilon_rf = ir->epsilon_r;
	ir->epsilon_r  = 1.0;
      } else {
	ir->epsilon_rf = 1.0;
      }
    }
    if (file_version >= 29)
      gmx_fio_do_real(fio,ir->tabext);
    else
      ir->tabext=1.0;
 
    if(file_version > 25) {
      gmx_fio_do_int(fio,ir->gb_algorithm);
      gmx_fio_do_int(fio,ir->nstgbradii);
      gmx_fio_do_real(fio,ir->rgbradii);
      gmx_fio_do_real(fio,ir->gb_saltconc);
      gmx_fio_do_int(fio,ir->implicit_solvent);
    } else {
      ir->gb_algorithm=egbSTILL;
      ir->nstgbradii=1;
      ir->rgbradii=1.0;
      ir->gb_saltconc=0;
      ir->implicit_solvent=eisNO;
    }
	if(file_version>=55)
	{
		gmx_fio_do_real(fio,ir->gb_epsilon_solvent);
		gmx_fio_do_real(fio,ir->gb_obc_alpha);
		gmx_fio_do_real(fio,ir->gb_obc_beta);
		gmx_fio_do_real(fio,ir->gb_obc_gamma);
		if(file_version>=60)
		{
			gmx_fio_do_real(fio,ir->gb_dielectric_offset);
			gmx_fio_do_int(fio,ir->sa_algorithm);
		}
		else
		{
			ir->gb_dielectric_offset = 0.009;
			ir->sa_algorithm = esaAPPROX;
		}
		gmx_fio_do_real(fio,ir->sa_surface_tension);

    /* Override sa_surface_tension if it is not changed in the mpd-file */
    if(ir->sa_surface_tension<0)
    {
      if(ir->gb_algorithm==egbSTILL)
      {
        ir->sa_surface_tension = 0.0049 * 100 * CAL2JOULE;
      }
      else if(ir->gb_algorithm==egbHCT || ir->gb_algorithm==egbOBC)
      {
        ir->sa_surface_tension = 0.0054 * 100 * CAL2JOULE;
      }
    }
    
	}
	else
	{
		/* Better use sensible values than insane (0.0) ones... */
		ir->gb_epsilon_solvent = 80;
		ir->gb_obc_alpha       = 1.0;
		ir->gb_obc_beta        = 0.8;
		ir->gb_obc_gamma       = 4.85;
		ir->sa_surface_tension = 2.092;
	}

	 
    if (file_version >= 78)
    {
        gmx_fio_do_real(fio,ir->fourier_spacing); 
    }
    else
    {
        ir->fourier_spacing = 0.0;
    }
    gmx_fio_do_int(fio,ir->nkx); 
    gmx_fio_do_int(fio,ir->nky); 
    gmx_fio_do_int(fio,ir->nkz);
    gmx_fio_do_int(fio,ir->pme_order);
    gmx_fio_do_real(fio,ir->ewald_rtol);

    if (file_version >=24) 
      gmx_fio_do_int(fio,ir->ewald_geometry);
    else
      ir->ewald_geometry=eewg3D;

    if (file_version <=17) {
      ir->epsilon_surface=0;
      if (file_version==17)
	gmx_fio_do_int(fio,idum);
    } 
    else
      gmx_fio_do_real(fio,ir->epsilon_surface);
    
    gmx_fio_do_gmx_bool(fio,ir->bOptFFT);

    gmx_fio_do_gmx_bool(fio,ir->bContinuation); 
    gmx_fio_do_int(fio,ir->etc);
    /* before version 18, ir->etc was a gmx_bool (ir->btc),
     * but the values 0 and 1 still mean no and
     * berendsen temperature coupling, respectively.
     */
    if (file_version >= 71)
    {
        gmx_fio_do_int(fio,ir->nsttcouple);
    }
    else
    {
        ir->nsttcouple = ir->nstcalcenergy;
    }
    if (file_version <= 15)
    {
        gmx_fio_do_int(fio,idum);
    }
    if (file_version <=17)
    {
        gmx_fio_do_int(fio,ir->epct); 
        if (file_version <= 15)
        {
            if (ir->epct == 5)
            {
                ir->epct = epctSURFACETENSION;
            }
            gmx_fio_do_int(fio,idum);
        }
        ir->epct -= 1;
        /* we have removed the NO alternative at the beginning */
        if(ir->epct==-1)
        {
            ir->epc=epcNO;
            ir->epct=epctISOTROPIC;
        } 
        else
        {
            ir->epc=epcBERENDSEN;
        }
    } 
    else
    {
        gmx_fio_do_int(fio,ir->epc);
        gmx_fio_do_int(fio,ir->epct);
    }
    if (file_version >= 71)
    {
        gmx_fio_do_int(fio,ir->nstpcouple);
    }
    else
    {
        ir->nstpcouple = ir->nstcalcenergy;
    }
    gmx_fio_do_real(fio,ir->tau_p); 
    if (file_version <= 15) {
      gmx_fio_do_rvec(fio,vdum);
      clear_mat(ir->ref_p);
      for(i=0; i<DIM; i++)
	ir->ref_p[i][i] = vdum[i];
    } else {
      gmx_fio_do_rvec(fio,ir->ref_p[XX]);
      gmx_fio_do_rvec(fio,ir->ref_p[YY]);
      gmx_fio_do_rvec(fio,ir->ref_p[ZZ]);
    }
    if (file_version <= 15) {
      gmx_fio_do_rvec(fio,vdum);
      clear_mat(ir->compress);
      for(i=0; i<DIM; i++)
	ir->compress[i][i] = vdum[i];
    } 
    else {
      gmx_fio_do_rvec(fio,ir->compress[XX]);
      gmx_fio_do_rvec(fio,ir->compress[YY]);
      gmx_fio_do_rvec(fio,ir->compress[ZZ]);
    }
    if (file_version >= 47) {
      gmx_fio_do_int(fio,ir->refcoord_scaling);
      gmx_fio_do_rvec(fio,ir->posres_com);
      gmx_fio_do_rvec(fio,ir->posres_comB);
    } else {
      ir->refcoord_scaling = erscNO;
      clear_rvec(ir->posres_com);
      clear_rvec(ir->posres_comB);
    }
    if(file_version > 25)
      gmx_fio_do_int(fio,ir->andersen_seed);
    else
      ir->andersen_seed=0;
    
    if(file_version < 26) {
      gmx_fio_do_gmx_bool(fio,bSimAnn); 
      gmx_fio_do_real(fio,zerotemptime);
    }
    
    if (file_version < 37)
      gmx_fio_do_real(fio,rdum); 

    gmx_fio_do_real(fio,ir->shake_tol);
    if (file_version < 54)
      gmx_fio_do_real(fio,*fudgeQQ);
    gmx_fio_do_int(fio,ir->efep);
    if (file_version <= 14 && ir->efep > efepNO)
      ir->efep = efepYES;
    if (file_version >= 59) {
      gmx_fio_do_double(fio, ir->init_lambda); 
      gmx_fio_do_double(fio, ir->delta_lambda);
    } else {
      gmx_fio_do_real(fio,rdum);
      ir->init_lambda = rdum;
      gmx_fio_do_real(fio,rdum);
      ir->delta_lambda = rdum;
    }
    if (file_version >= 64) {
      gmx_fio_do_int(fio,ir->n_flambda);
      if (bRead) {
	snew(ir->flambda,ir->n_flambda);
      }
      bDum=gmx_fio_ndo_double(fio,ir->flambda,ir->n_flambda);
    } else {
      ir->n_flambda = 0;
      ir->flambda   = NULL;
    }
    if (file_version >= 13)
      gmx_fio_do_real(fio,ir->sc_alpha);
    else
      ir->sc_alpha = 0;
    if (file_version >= 38)
      gmx_fio_do_int(fio,ir->sc_power);
    else
      ir->sc_power = 2;
    if (file_version >= 15)
      gmx_fio_do_real(fio,ir->sc_sigma);
    else
      ir->sc_sigma = 0.3;
    if (bRead)
    {
        if (file_version >= 71)
        {
            ir->sc_sigma_min = ir->sc_sigma;
        }
        else
        {
            ir->sc_sigma_min = 0;
        }
    }
    if (file_version >= 64) {
      gmx_fio_do_int(fio,ir->nstdhdl);
    } else {
      ir->nstdhdl = 1;
    }

    if (file_version >= 73)
    {
        gmx_fio_do_int(fio, ir->separate_dhdl_file);
        gmx_fio_do_int(fio, ir->dhdl_derivatives);
    }
    else
    {
        ir->separate_dhdl_file = sepdhdlfileYES;
        ir->dhdl_derivatives = dhdlderivativesYES;
    }

    if (file_version >= 71)
    {
        gmx_fio_do_int(fio,ir->dh_hist_size);
        gmx_fio_do_double(fio,ir->dh_hist_spacing);
    }
    else
    {
        ir->dh_hist_size    = 0;
        ir->dh_hist_spacing = 0.1;
    }
    if (file_version >= 57) {
      gmx_fio_do_int(fio,ir->eDisre); 
    }
    gmx_fio_do_int(fio,ir->eDisreWeighting); 
    if (file_version < 22) {
      if (ir->eDisreWeighting == 0)
	ir->eDisreWeighting = edrwEqual;
      else
	ir->eDisreWeighting = edrwConservative;
    }
    gmx_fio_do_gmx_bool(fio,ir->bDisreMixed); 
    gmx_fio_do_real(fio,ir->dr_fc); 
    gmx_fio_do_real(fio,ir->dr_tau); 
    gmx_fio_do_int(fio,ir->nstdisreout);
    if (file_version >= 22) {
      gmx_fio_do_real(fio,ir->orires_fc);
      gmx_fio_do_real(fio,ir->orires_tau);
      gmx_fio_do_int(fio,ir->nstorireout);
    } else {
      ir->orires_fc = 0;
      ir->orires_tau = 0;
      ir->nstorireout = 0;
    }
    if(file_version >= 26) {
      gmx_fio_do_real(fio,ir->dihre_fc);
      if (file_version < 56) {
	gmx_fio_do_real(fio,rdum);
	gmx_fio_do_int(fio,idum);
      }
    } else {
      ir->dihre_fc=0;
    }

    gmx_fio_do_real(fio,ir->em_stepsize); 
    gmx_fio_do_real(fio,ir->em_tol); 
    if (file_version >= 22) 
      gmx_fio_do_gmx_bool(fio,ir->bShakeSOR);
    else if (bRead)
      ir->bShakeSOR = TRUE;
    if (file_version >= 11)
      gmx_fio_do_int(fio,ir->niter);
    else if (bRead) {
      ir->niter = 25;
      fprintf(stderr,"Note: niter not in run input file, setting it to %d\n",
	      ir->niter);
    }
    if (file_version >= 21)
      gmx_fio_do_real(fio,ir->fc_stepsize);
    else
      ir->fc_stepsize = 0;
    gmx_fio_do_int(fio,ir->eConstrAlg);
    gmx_fio_do_int(fio,ir->nProjOrder);
    gmx_fio_do_real(fio,ir->LincsWarnAngle);
    if (file_version <= 14)
      gmx_fio_do_int(fio,idum);
    if (file_version >=26)
      gmx_fio_do_int(fio,ir->nLincsIter);
    else if (bRead) {
      ir->nLincsIter = 1;
      fprintf(stderr,"Note: nLincsIter not in run input file, setting it to %d\n",
	      ir->nLincsIter);
    }
    if (file_version < 33)
      gmx_fio_do_real(fio,bd_temp);
    gmx_fio_do_real(fio,ir->bd_fric);
    gmx_fio_do_int(fio,ir->ld_seed);
    if (file_version >= 33) {
      for(i=0; i<DIM; i++)
	gmx_fio_do_rvec(fio,ir->deform[i]);
    } else {
      for(i=0; i<DIM; i++)
	clear_rvec(ir->deform[i]);
    }
    if (file_version >= 14)
      gmx_fio_do_real(fio,ir->cos_accel);
    else if (bRead)
      ir->cos_accel = 0;
    gmx_fio_do_int(fio,ir->userint1); 
    gmx_fio_do_int(fio,ir->userint2); 
    gmx_fio_do_int(fio,ir->userint3); 
    gmx_fio_do_int(fio,ir->userint4); 
    gmx_fio_do_real(fio,ir->userreal1); 
    gmx_fio_do_real(fio,ir->userreal2); 
    gmx_fio_do_real(fio,ir->userreal3); 
    gmx_fio_do_real(fio,ir->userreal4); 
    
    /* AdResS stuff */
    if (file_version >= 75) {
      gmx_fio_do_gmx_bool(fio,ir->bAdress);
      if(ir->bAdress){
          if (bRead) snew(ir->adress, 1);
          gmx_fio_do_int(fio,ir->adress->type);
          gmx_fio_do_real(fio,ir->adress->const_wf);
          gmx_fio_do_real(fio,ir->adress->ex_width);
          gmx_fio_do_real(fio,ir->adress->hy_width);
          gmx_fio_do_int(fio,ir->adress->icor);
          gmx_fio_do_int(fio,ir->adress->site);
          gmx_fio_do_rvec(fio,ir->adress->refs);
          gmx_fio_do_int(fio,ir->adress->n_tf_grps);
          gmx_fio_do_real(fio, ir->adress->ex_forcecap);
          gmx_fio_do_int(fio, ir->adress->n_energy_grps);
          gmx_fio_do_int(fio,ir->adress->do_hybridpairs);

          if (bRead)snew(ir->adress->tf_table_index,ir->adress->n_tf_grps);
          if (ir->adress->n_tf_grps > 0) {
            bDum=gmx_fio_ndo_int(fio,ir->adress->tf_table_index,ir->adress->n_tf_grps);
          }
          if (bRead)snew(ir->adress->group_explicit,ir->adress->n_energy_grps);
          if (ir->adress->n_energy_grps > 0) {
            bDum=gmx_fio_ndo_int(fio, ir->adress->group_explicit,ir->adress->n_energy_grps);
          }
      }
    } else {
      ir->bAdress = FALSE;
    }

    /* pull stuff */
    if (file_version >= 48) {
      gmx_fio_do_int(fio,ir->ePull);
      if (ir->ePull != epullNO) {
	if (bRead)
	  snew(ir->pull,1);
	do_pull(fio, ir->pull,bRead,file_version);
      }
    } else {
      ir->ePull = epullNO;
    }
    
    /* Enforced rotation */
    if (file_version >= 74) {
        gmx_fio_do_int(fio,ir->bRot);
        if (ir->bRot == TRUE) {
            if (bRead)
                snew(ir->rot,1);
            do_rot(fio, ir->rot,bRead,file_version);
        }
    } else {
        ir->bRot = FALSE;
    }
    
    /* grpopts stuff */
    gmx_fio_do_int(fio,ir->opts.ngtc); 
    if (file_version >= 69) {
      gmx_fio_do_int(fio,ir->opts.nhchainlength);
    } else {
      ir->opts.nhchainlength = 1;
    }
    gmx_fio_do_int(fio,ir->opts.ngacc); 
    gmx_fio_do_int(fio,ir->opts.ngfrz); 
    gmx_fio_do_int(fio,ir->opts.ngener);
    
    if (bRead) {
      snew(ir->opts.nrdf,   ir->opts.ngtc); 
      snew(ir->opts.ref_t,  ir->opts.ngtc); 
      snew(ir->opts.annealing, ir->opts.ngtc); 
      snew(ir->opts.anneal_npoints, ir->opts.ngtc); 
      snew(ir->opts.anneal_time, ir->opts.ngtc); 
      snew(ir->opts.anneal_temp, ir->opts.ngtc); 
      snew(ir->opts.tau_t,  ir->opts.ngtc); 
      snew(ir->opts.nFreeze,ir->opts.ngfrz); 
      snew(ir->opts.acc,    ir->opts.ngacc); 
      snew(ir->opts.egp_flags,ir->opts.ngener*ir->opts.ngener);
    } 
    if (ir->opts.ngtc > 0) {
      if (bRead && file_version<13) {
	snew(tmp,ir->opts.ngtc);
	bDum=gmx_fio_ndo_int(fio,tmp, ir->opts.ngtc);
	for(i=0; i<ir->opts.ngtc; i++)
	  ir->opts.nrdf[i] = tmp[i];
	sfree(tmp);
      } else {
	bDum=gmx_fio_ndo_real(fio,ir->opts.nrdf, ir->opts.ngtc);
      }
      bDum=gmx_fio_ndo_real(fio,ir->opts.ref_t,ir->opts.ngtc); 
      bDum=gmx_fio_ndo_real(fio,ir->opts.tau_t,ir->opts.ngtc); 
      if (file_version<33 && ir->eI==eiBD) {
	for(i=0; i<ir->opts.ngtc; i++)
	  ir->opts.tau_t[i] = bd_temp;
      }
    }
    if (ir->opts.ngfrz > 0) 
      bDum=gmx_fio_ndo_ivec(fio,ir->opts.nFreeze,ir->opts.ngfrz);
    if (ir->opts.ngacc > 0) 
      gmx_fio_ndo_rvec(fio,ir->opts.acc,ir->opts.ngacc); 
    if (file_version >= 12)
      bDum=gmx_fio_ndo_int(fio,ir->opts.egp_flags,
                           ir->opts.ngener*ir->opts.ngener);

    if(bRead && file_version < 26) {
      for(i=0;i<ir->opts.ngtc;i++) {
	if(bSimAnn) {
	  ir->opts.annealing[i] = eannSINGLE;
	  ir->opts.anneal_npoints[i] = 2;
	  snew(ir->opts.anneal_time[i],2);
	  snew(ir->opts.anneal_temp[i],2);
	  /* calculate the starting/ending temperatures from reft, zerotemptime, and nsteps */
	  finish_t = ir->init_t + ir->nsteps * ir->delta_t;
	  init_temp = ir->opts.ref_t[i]*(1-ir->init_t/zerotemptime);
	  finish_temp = ir->opts.ref_t[i]*(1-finish_t/zerotemptime);
	  ir->opts.anneal_time[i][0] = ir->init_t;
	  ir->opts.anneal_time[i][1] = finish_t;
	  ir->opts.anneal_temp[i][0] = init_temp;
	  ir->opts.anneal_temp[i][1] = finish_temp;
	} else {
	  ir->opts.annealing[i] = eannNO;
	  ir->opts.anneal_npoints[i] = 0;
	}
      }
    } else {
      /* file version 26 or later */
      /* First read the lists with annealing and npoints for each group */
      bDum=gmx_fio_ndo_int(fio,ir->opts.annealing,ir->opts.ngtc);
      bDum=gmx_fio_ndo_int(fio,ir->opts.anneal_npoints,ir->opts.ngtc);
      for(j=0;j<(ir->opts.ngtc);j++) {
	k=ir->opts.anneal_npoints[j];
	if(bRead) {
	  snew(ir->opts.anneal_time[j],k);
	  snew(ir->opts.anneal_temp[j],k);
	}
	bDum=gmx_fio_ndo_real(fio,ir->opts.anneal_time[j],k);
	bDum=gmx_fio_ndo_real(fio,ir->opts.anneal_temp[j],k);
      }
    }
    /* Walls */
    if (file_version >= 45) {
      gmx_fio_do_int(fio,ir->nwall);
      gmx_fio_do_int(fio,ir->wall_type);
      if (file_version >= 50)
	gmx_fio_do_real(fio,ir->wall_r_linpot);
      else
	ir->wall_r_linpot = -1;
      gmx_fio_do_int(fio,ir->wall_atomtype[0]);
      gmx_fio_do_int(fio,ir->wall_atomtype[1]);
      gmx_fio_do_real(fio,ir->wall_density[0]);
      gmx_fio_do_real(fio,ir->wall_density[1]);
      gmx_fio_do_real(fio,ir->wall_ewald_zfac);
    } else {
      ir->nwall = 0;
      ir->wall_type = 0;
      ir->wall_atomtype[0] = -1;
      ir->wall_atomtype[1] = -1;
      ir->wall_density[0] = 0;
      ir->wall_density[1] = 0;
      ir->wall_ewald_zfac = 3;
    }
    /* Cosine stuff for electric fields */
    for(j=0; (j<DIM); j++) {
      gmx_fio_do_int(fio,ir->ex[j].n);
      gmx_fio_do_int(fio,ir->et[j].n);
      if (bRead) {
	snew(ir->ex[j].a,  ir->ex[j].n);
	snew(ir->ex[j].phi,ir->ex[j].n);
	snew(ir->et[j].a,  ir->et[j].n);
	snew(ir->et[j].phi,ir->et[j].n);
      }
      bDum=gmx_fio_ndo_real(fio,ir->ex[j].a,  ir->ex[j].n);
      bDum=gmx_fio_ndo_real(fio,ir->ex[j].phi,ir->ex[j].n);
      bDum=gmx_fio_ndo_real(fio,ir->et[j].a,  ir->et[j].n);
      bDum=gmx_fio_ndo_real(fio,ir->et[j].phi,ir->et[j].n);
    }
    
    /* QMMM stuff */
    if(file_version>=39){
      gmx_fio_do_gmx_bool(fio,ir->bQMMM);
      gmx_fio_do_int(fio,ir->QMMMscheme);
      gmx_fio_do_real(fio,ir->scalefactor);
      gmx_fio_do_int(fio,ir->opts.ngQM);
      if (bRead) {
        snew(ir->opts.QMmethod,    ir->opts.ngQM);
        snew(ir->opts.QMbasis,     ir->opts.ngQM);
        snew(ir->opts.QMcharge,    ir->opts.ngQM);
        snew(ir->opts.QMmult,      ir->opts.ngQM);
        snew(ir->opts.bSH,         ir->opts.ngQM);
        snew(ir->opts.CASorbitals, ir->opts.ngQM);
        snew(ir->opts.CASelectrons,ir->opts.ngQM);
        snew(ir->opts.SAon,        ir->opts.ngQM);
        snew(ir->opts.SAoff,       ir->opts.ngQM);
        snew(ir->opts.SAsteps,     ir->opts.ngQM);
        snew(ir->opts.bOPT,        ir->opts.ngQM);
        snew(ir->opts.bTS,         ir->opts.ngQM);
      }
      if (ir->opts.ngQM > 0) {
        bDum=gmx_fio_ndo_int(fio,ir->opts.QMmethod,ir->opts.ngQM);
        bDum=gmx_fio_ndo_int(fio,ir->opts.QMbasis,ir->opts.ngQM);
        bDum=gmx_fio_ndo_int(fio,ir->opts.QMcharge,ir->opts.ngQM);
        bDum=gmx_fio_ndo_int(fio,ir->opts.QMmult,ir->opts.ngQM);
        bDum=gmx_fio_ndo_gmx_bool(fio,ir->opts.bSH,ir->opts.ngQM);
        bDum=gmx_fio_ndo_int(fio,ir->opts.CASorbitals,ir->opts.ngQM);
        bDum=gmx_fio_ndo_int(fio,ir->opts.CASelectrons,ir->opts.ngQM);
        bDum=gmx_fio_ndo_real(fio,ir->opts.SAon,ir->opts.ngQM);
        bDum=gmx_fio_ndo_real(fio,ir->opts.SAoff,ir->opts.ngQM);
        bDum=gmx_fio_ndo_int(fio,ir->opts.SAsteps,ir->opts.ngQM);
        bDum=gmx_fio_ndo_gmx_bool(fio,ir->opts.bOPT,ir->opts.ngQM);
        bDum=gmx_fio_ndo_gmx_bool(fio,ir->opts.bTS,ir->opts.ngQM);
      }
      /* end of QMMM stuff */
    }    
}


static void do_harm(t_fileio *fio, t_iparams *iparams,gmx_bool bRead)
{
  gmx_fio_do_real(fio,iparams->harmonic.rA);
  gmx_fio_do_real(fio,iparams->harmonic.krA);
  gmx_fio_do_real(fio,iparams->harmonic.rB);
  gmx_fio_do_real(fio,iparams->harmonic.krB);
}

void do_iparams(t_fileio *fio, t_functype ftype,t_iparams *iparams,
                gmx_bool bRead, int file_version)
{
  int i;
  gmx_bool bDum;
  real rdum;
  
  if (!bRead)
    gmx_fio_set_comment(fio, interaction_function[ftype].name);
  switch (ftype) {
  case F_ANGLES:
  case F_G96ANGLES:
  case F_BONDS:
  case F_G96BONDS:
  case F_HARMONIC:
  case F_IDIHS:
    do_harm(fio, iparams,bRead);
    if ((ftype == F_ANGRES || ftype == F_ANGRESZ) && bRead) {
      /* Correct incorrect storage of parameters */
      iparams->pdihs.phiB = iparams->pdihs.phiA;
      iparams->pdihs.cpB  = iparams->pdihs.cpA;
    }
    break;
  case F_LINEAR_ANGLES:
    gmx_fio_do_real(fio,iparams->linangle.klinA);
    gmx_fio_do_real(fio,iparams->linangle.aA);
    gmx_fio_do_real(fio,iparams->linangle.klinB);
    gmx_fio_do_real(fio,iparams->linangle.aB);
    break;
  case F_FENEBONDS:
    gmx_fio_do_real(fio,iparams->fene.bm);
    gmx_fio_do_real(fio,iparams->fene.kb);
    break;
  case F_RESTRBONDS:
    gmx_fio_do_real(fio,iparams->restraint.lowA);
    gmx_fio_do_real(fio,iparams->restraint.up1A);
    gmx_fio_do_real(fio,iparams->restraint.up2A);
    gmx_fio_do_real(fio,iparams->restraint.kA);
    gmx_fio_do_real(fio,iparams->restraint.lowB);
    gmx_fio_do_real(fio,iparams->restraint.up1B);
    gmx_fio_do_real(fio,iparams->restraint.up2B);
    gmx_fio_do_real(fio,iparams->restraint.kB);
    break;
  case F_TABBONDS:
  case F_TABBONDSNC:
  case F_TABANGLES:
  case F_TABDIHS:
    gmx_fio_do_real(fio,iparams->tab.kA);
    gmx_fio_do_int(fio,iparams->tab.table);
    gmx_fio_do_real(fio,iparams->tab.kB);
    break;
  case F_CROSS_BOND_BONDS:
    gmx_fio_do_real(fio,iparams->cross_bb.r1e);
    gmx_fio_do_real(fio,iparams->cross_bb.r2e);
    gmx_fio_do_real(fio,iparams->cross_bb.krr);
    break;
  case F_CROSS_BOND_ANGLES:
    gmx_fio_do_real(fio,iparams->cross_ba.r1e);
    gmx_fio_do_real(fio,iparams->cross_ba.r2e);
    gmx_fio_do_real(fio,iparams->cross_ba.r3e);
    gmx_fio_do_real(fio,iparams->cross_ba.krt);
    break;
  case F_UREY_BRADLEY:
    gmx_fio_do_real(fio,iparams->u_b.theta);
    gmx_fio_do_real(fio,iparams->u_b.ktheta);
    gmx_fio_do_real(fio,iparams->u_b.r13);
    gmx_fio_do_real(fio,iparams->u_b.kUB);
    break;
  case F_QUARTIC_ANGLES:
    gmx_fio_do_real(fio,iparams->qangle.theta);
    bDum=gmx_fio_ndo_real(fio,iparams->qangle.c,5);
    break;
  case F_BHAM:
    gmx_fio_do_real(fio,iparams->bham.a);
    gmx_fio_do_real(fio,iparams->bham.b);
    gmx_fio_do_real(fio,iparams->bham.c);
    break;
  case F_MORSE:
    gmx_fio_do_real(fio,iparams->morse.b0);
    gmx_fio_do_real(fio,iparams->morse.cb);
    gmx_fio_do_real(fio,iparams->morse.beta);
    break;
  case F_CUBICBONDS:
    gmx_fio_do_real(fio,iparams->cubic.b0);
    gmx_fio_do_real(fio,iparams->cubic.kb);
    gmx_fio_do_real(fio,iparams->cubic.kcub);
    break;
  case F_CONNBONDS:
    break;
  case F_POLARIZATION:
    gmx_fio_do_real(fio,iparams->polarize.alpha);
    break;
  case F_ANHARM_POL:
    gmx_fio_do_real(fio,iparams->anharm_polarize.alpha);
    gmx_fio_do_real(fio,iparams->anharm_polarize.drcut);
    gmx_fio_do_real(fio,iparams->anharm_polarize.khyp);
    break;
  case F_WATER_POL:
    if (file_version < 31) 
      gmx_fatal(FARGS,"Old tpr files with water_polarization not supported. Make a new.");
    gmx_fio_do_real(fio,iparams->wpol.al_x);
    gmx_fio_do_real(fio,iparams->wpol.al_y);
    gmx_fio_do_real(fio,iparams->wpol.al_z);
    gmx_fio_do_real(fio,iparams->wpol.rOH);
    gmx_fio_do_real(fio,iparams->wpol.rHH);
    gmx_fio_do_real(fio,iparams->wpol.rOD);
    break;
  case F_THOLE_POL:
    gmx_fio_do_real(fio,iparams->thole.a);
    gmx_fio_do_real(fio,iparams->thole.alpha1);
    gmx_fio_do_real(fio,iparams->thole.alpha2);
    gmx_fio_do_real(fio,iparams->thole.rfac);
    break;
  case F_LJ:
    gmx_fio_do_real(fio,iparams->lj.c6);
    gmx_fio_do_real(fio,iparams->lj.c12);
    break;
  case F_LJ14:
    gmx_fio_do_real(fio,iparams->lj14.c6A);
    gmx_fio_do_real(fio,iparams->lj14.c12A);
    gmx_fio_do_real(fio,iparams->lj14.c6B);
    gmx_fio_do_real(fio,iparams->lj14.c12B);
    break;
  case F_LJC14_Q:
    gmx_fio_do_real(fio,iparams->ljc14.fqq);
    gmx_fio_do_real(fio,iparams->ljc14.qi);
    gmx_fio_do_real(fio,iparams->ljc14.qj);
    gmx_fio_do_real(fio,iparams->ljc14.c6);
    gmx_fio_do_real(fio,iparams->ljc14.c12);
    break;
  case F_LJC_PAIRS_NB:
    gmx_fio_do_real(fio,iparams->ljcnb.qi);
    gmx_fio_do_real(fio,iparams->ljcnb.qj);
    gmx_fio_do_real(fio,iparams->ljcnb.c6);
    gmx_fio_do_real(fio,iparams->ljcnb.c12);
    break;
  case F_PDIHS:
  case F_PIDIHS:
  case F_ANGRES:
  case F_ANGRESZ:
    gmx_fio_do_real(fio,iparams->pdihs.phiA);
    gmx_fio_do_real(fio,iparams->pdihs.cpA);
    if ((ftype == F_ANGRES || ftype == F_ANGRESZ) && file_version < 42) {
      /* Read the incorrectly stored multiplicity */
      gmx_fio_do_real(fio,iparams->harmonic.rB);
      gmx_fio_do_real(fio,iparams->harmonic.krB);
      iparams->pdihs.phiB = iparams->pdihs.phiA;
      iparams->pdihs.cpB  = iparams->pdihs.cpA;
    } else {
      gmx_fio_do_real(fio,iparams->pdihs.phiB);
      gmx_fio_do_real(fio,iparams->pdihs.cpB);
      gmx_fio_do_int(fio,iparams->pdihs.mult);
    }
    break;
  case F_DISRES:
    gmx_fio_do_int(fio,iparams->disres.label);
    gmx_fio_do_int(fio,iparams->disres.type);
    gmx_fio_do_real(fio,iparams->disres.low);
    gmx_fio_do_real(fio,iparams->disres.up1);
    gmx_fio_do_real(fio,iparams->disres.up2);
    gmx_fio_do_real(fio,iparams->disres.kfac);
    break;
  case F_ORIRES:
    gmx_fio_do_int(fio,iparams->orires.ex);
    gmx_fio_do_int(fio,iparams->orires.label);
    gmx_fio_do_int(fio,iparams->orires.power);
    gmx_fio_do_real(fio,iparams->orires.c);
    gmx_fio_do_real(fio,iparams->orires.obs);
    gmx_fio_do_real(fio,iparams->orires.kfac);
    break;
  case F_DIHRES:
    gmx_fio_do_int(fio,iparams->dihres.power);
    gmx_fio_do_int(fio,iparams->dihres.label);
    gmx_fio_do_real(fio,iparams->dihres.phi);
    gmx_fio_do_real(fio,iparams->dihres.dphi);
    gmx_fio_do_real(fio,iparams->dihres.kfac);
    break;
  case F_POSRES:
    gmx_fio_do_rvec(fio,iparams->posres.pos0A);
    gmx_fio_do_rvec(fio,iparams->posres.fcA);
    if (bRead && file_version < 27) {
      copy_rvec(iparams->posres.pos0A,iparams->posres.pos0B);
      copy_rvec(iparams->posres.fcA,iparams->posres.fcB);
    } else {
      gmx_fio_do_rvec(fio,iparams->posres.pos0B);
      gmx_fio_do_rvec(fio,iparams->posres.fcB);
    }
    break;
  case F_RBDIHS:
    bDum=gmx_fio_ndo_real(fio,iparams->rbdihs.rbcA,NR_RBDIHS);
    if(file_version>=25) 
      bDum=gmx_fio_ndo_real(fio,iparams->rbdihs.rbcB,NR_RBDIHS);
    break;
  case F_FOURDIHS:
    /* Fourier dihedrals are internally represented
     * as Ryckaert-Bellemans since those are faster to compute.
     */
     bDum=gmx_fio_ndo_real(fio,iparams->rbdihs.rbcA, NR_RBDIHS);
     bDum=gmx_fio_ndo_real(fio,iparams->rbdihs.rbcB, NR_RBDIHS);
    break;
  case F_CONSTR:
  case F_CONSTRNC:
    gmx_fio_do_real(fio,iparams->constr.dA);
    gmx_fio_do_real(fio,iparams->constr.dB);
    break;
  case F_SETTLE:
    gmx_fio_do_real(fio,iparams->settle.doh);
    gmx_fio_do_real(fio,iparams->settle.dhh);
    break;
  case F_VSITE2:
    gmx_fio_do_real(fio,iparams->vsite.a);
    break;
  case F_VSITE3:
  case F_VSITE3FD:
  case F_VSITE3FAD:
    gmx_fio_do_real(fio,iparams->vsite.a);
    gmx_fio_do_real(fio,iparams->vsite.b);
    break;
  case F_VSITE3OUT:
  case F_VSITE4FD: 
  case F_VSITE4FDN: 
    gmx_fio_do_real(fio,iparams->vsite.a);
    gmx_fio_do_real(fio,iparams->vsite.b);
    gmx_fio_do_real(fio,iparams->vsite.c);
    break;
  case F_VSITEN:
    gmx_fio_do_int(fio,iparams->vsiten.n);
    gmx_fio_do_real(fio,iparams->vsiten.a);
    break;
  case F_GB12:
  case F_GB13:
  case F_GB14:
    /* We got rid of some parameters in version 68 */
    if(bRead && file_version<68)
    {
        gmx_fio_do_real(fio,rdum);	
        gmx_fio_do_real(fio,rdum);	
        gmx_fio_do_real(fio,rdum);	
        gmx_fio_do_real(fio,rdum);	
    }
	gmx_fio_do_real(fio,iparams->gb.sar);	
	gmx_fio_do_real(fio,iparams->gb.st);
	gmx_fio_do_real(fio,iparams->gb.pi);
	gmx_fio_do_real(fio,iparams->gb.gbr);
	gmx_fio_do_real(fio,iparams->gb.bmlt);
	break;
  case F_CMAP:
	gmx_fio_do_int(fio,iparams->cmap.cmapA);
	gmx_fio_do_int(fio,iparams->cmap.cmapB);
    break;
  default:
    gmx_fatal(FARGS,"unknown function type %d (%s) in %s line %d",
		
    		ftype,interaction_function[ftype].name,__FILE__,__LINE__);
  }
  if (!bRead)
    gmx_fio_unset_comment(fio);
}

static void do_ilist(t_fileio *fio, t_ilist *ilist,gmx_bool bRead,int file_version,
		     int ftype)
{
  int  i,k,idum;
  gmx_bool bDum=TRUE;
  
  if (!bRead) {
    gmx_fio_set_comment(fio, interaction_function[ftype].name);
  }
  if (file_version < 44) {
    for(i=0; i<MAXNODES; i++)
      gmx_fio_do_int(fio,idum);
  }
  gmx_fio_do_int(fio,ilist->nr);
  if (bRead)
    snew(ilist->iatoms,ilist->nr);
  bDum=gmx_fio_ndo_int(fio,ilist->iatoms,ilist->nr);
  if (!bRead)
    gmx_fio_unset_comment(fio);
}

static void do_ffparams(t_fileio *fio, gmx_ffparams_t *ffparams,
			gmx_bool bRead, int file_version)
{
  int  idum,i,j;
  gmx_bool bDum=TRUE;
  unsigned int k;

  gmx_fio_do_int(fio,ffparams->atnr);
  if (file_version < 57) {
    gmx_fio_do_int(fio,idum);
  }
  gmx_fio_do_int(fio,ffparams->ntypes);
  if (bRead && debug)
    fprintf(debug,"ffparams->atnr = %d, ntypes = %d\n",
	    ffparams->atnr,ffparams->ntypes);
  if (bRead) {
    snew(ffparams->functype,ffparams->ntypes);
    snew(ffparams->iparams,ffparams->ntypes);
  }
  /* Read/write all the function types */
  bDum=gmx_fio_ndo_int(fio,ffparams->functype,ffparams->ntypes);
  if (bRead && debug)
    pr_ivec(debug,0,"functype",ffparams->functype,ffparams->ntypes,TRUE);

  if (file_version >= 66) {
    gmx_fio_do_double(fio,ffparams->reppow);
  } else {
    ffparams->reppow = 12.0;
  }

  if (file_version >= 57) {
    gmx_fio_do_real(fio,ffparams->fudgeQQ);
  }

  /* Check whether all these function types are supported by the code.
   * In practice the code is backwards compatible, which means that the
   * numbering may have to be altered from old numbering to new numbering
   */
  for (i=0; (i<ffparams->ntypes); i++) {
    if (bRead)
      /* Loop over file versions */
      for (k=0; (k<NFTUPD); k++)
	/* Compare the read file_version to the update table */
	if ((file_version < ftupd[k].fvnr) && 
	    (ffparams->functype[i] >= ftupd[k].ftype)) {
	  ffparams->functype[i] += 1;
	  if (debug) {
	    fprintf(debug,"Incrementing function type %d to %d (due to %s)\n",
		    i,ffparams->functype[i],
		    interaction_function[ftupd[k].ftype].longname);
	    fflush(debug);
	  }
	}
    
    do_iparams(fio, ffparams->functype[i],&ffparams->iparams[i],bRead,
               file_version);
    if (bRead && debug)
      pr_iparams(debug,ffparams->functype[i],&ffparams->iparams[i]);
  }
}

static void add_settle_atoms(t_ilist *ilist)
{
    int i;

    /* Settle used to only store the first atom: add the other two */
    srenew(ilist->iatoms,2*ilist->nr);
    for(i=ilist->nr/2-1; i>=0; i--)
    {
        ilist->iatoms[4*i+0] = ilist->iatoms[2*i+0];
        ilist->iatoms[4*i+1] = ilist->iatoms[2*i+1];
        ilist->iatoms[4*i+2] = ilist->iatoms[2*i+1] + 1;
        ilist->iatoms[4*i+3] = ilist->iatoms[2*i+1] + 2;
    }
    ilist->nr = 2*ilist->nr;
}

static void do_ilists(t_fileio *fio, t_ilist *ilist,gmx_bool bRead, 
                      int file_version)
{
  int i,j,renum[F_NRE];
  gmx_bool bDum=TRUE,bClear;
  unsigned int k;
  
  for(j=0; (j<F_NRE); j++) {
    bClear = FALSE;
    if (bRead)
      for (k=0; k<NFTUPD; k++)
	if ((file_version < ftupd[k].fvnr) && (j == ftupd[k].ftype))
	  bClear = TRUE;
    if (bClear) {
      ilist[j].nr = 0;
      ilist[j].iatoms = NULL;
    } else {
      do_ilist(fio, &ilist[j],bRead,file_version,j);
      if (file_version < 78 && j == F_SETTLE && ilist[j].nr > 0)
      {
          add_settle_atoms(&ilist[j]);
      }
    }
    /*
    if (bRead && gmx_debug_at)
      pr_ilist(debug,0,interaction_function[j].longname,
	       functype,&ilist[j],TRUE);
    */
  }
}

static void do_idef(t_fileio *fio, gmx_ffparams_t *ffparams,gmx_moltype_t *molt,
		    gmx_bool bRead, int file_version)
{
  do_ffparams(fio, ffparams,bRead,file_version);
    
  if (file_version >= 54) {
    gmx_fio_do_real(fio,ffparams->fudgeQQ);
  }

  do_ilists(fio, molt->ilist,bRead,file_version);
}

static void do_block(t_fileio *fio, t_block *block,gmx_bool bRead,int file_version)
{
  int  i,idum,dum_nra,*dum_a;
  gmx_bool bDum=TRUE;

  if (file_version < 44)
    for(i=0; i<MAXNODES; i++)
      gmx_fio_do_int(fio,idum);
  gmx_fio_do_int(fio,block->nr);
  if (file_version < 51)
    gmx_fio_do_int(fio,dum_nra);
  if (bRead) {
    block->nalloc_index = block->nr+1;
    snew(block->index,block->nalloc_index);
  }
  bDum=gmx_fio_ndo_int(fio,block->index,block->nr+1);

  if (file_version < 51 && dum_nra > 0) {
    snew(dum_a,dum_nra);
    bDum=gmx_fio_ndo_int(fio,dum_a,dum_nra);
    sfree(dum_a);
  }
}

static void do_blocka(t_fileio *fio, t_blocka *block,gmx_bool bRead,
                      int file_version)
{
  int  i,idum;
  gmx_bool bDum=TRUE;

  if (file_version < 44)
    for(i=0; i<MAXNODES; i++)
      gmx_fio_do_int(fio,idum);
  gmx_fio_do_int(fio,block->nr);
  gmx_fio_do_int(fio,block->nra);
  if (bRead) {
    block->nalloc_index = block->nr+1;
    snew(block->index,block->nalloc_index);
    block->nalloc_a = block->nra;
    snew(block->a,block->nalloc_a);
  }
  bDum=gmx_fio_ndo_int(fio,block->index,block->nr+1);
  bDum=gmx_fio_ndo_int(fio,block->a,block->nra);
}

static void do_atom(t_fileio *fio, t_atom *atom,int ngrp,gmx_bool bRead, 
                    int file_version, gmx_groups_t *groups,int atnr)
{ 
  int i,myngrp;
  
  gmx_fio_do_real(fio,atom->m);
  gmx_fio_do_real(fio,atom->q);
  gmx_fio_do_real(fio,atom->mB);
  gmx_fio_do_real(fio,atom->qB);
  gmx_fio_do_ushort(fio, atom->type);
  gmx_fio_do_ushort(fio, atom->typeB);
  gmx_fio_do_int(fio,atom->ptype);
  gmx_fio_do_int(fio,atom->resind);
  if (file_version >= 52)
    gmx_fio_do_int(fio,atom->atomnumber);
  else if (bRead)
    atom->atomnumber = NOTSET;
  if (file_version < 23) 
    myngrp = 8;
  else if (file_version < 39) 
    myngrp = 9;
  else
    myngrp = ngrp;

  if (file_version < 57) {
    unsigned char uchar[egcNR];
    gmx_fio_ndo_uchar(fio,uchar,myngrp);
    for(i=myngrp; (i<ngrp); i++) {
      uchar[i] = 0;
    }
    /* Copy the old data format to the groups struct */
    for(i=0; i<ngrp; i++) {
      groups->grpnr[i][atnr] = uchar[i];
    }
  }
}

static void do_grps(t_fileio *fio, int ngrp,t_grps grps[],gmx_bool bRead, 
                    int file_version)
{
  int i,j,myngrp;
  gmx_bool bDum=TRUE;
  
  if (file_version < 23) 
    myngrp = 8;
  else if (file_version < 39) 
    myngrp = 9;
  else
    myngrp = ngrp;

  for(j=0; (j<ngrp); j++) {
    if (j<myngrp) {
      gmx_fio_do_int(fio,grps[j].nr);
      if (bRead)
	snew(grps[j].nm_ind,grps[j].nr);
      bDum=gmx_fio_ndo_int(fio,grps[j].nm_ind,grps[j].nr);
    }
    else {
      grps[j].nr = 1;
      snew(grps[j].nm_ind,grps[j].nr);
    }
  }
}

static void do_symstr(t_fileio *fio, char ***nm,gmx_bool bRead,t_symtab *symtab)
{
  int ls;
  
  if (bRead) {
    gmx_fio_do_int(fio,ls);
    *nm = get_symtab_handle(symtab,ls);
  }
  else {
    ls = lookup_symtab(symtab,*nm);
    gmx_fio_do_int(fio,ls);
  }
}

static void do_strstr(t_fileio *fio, int nstr,char ***nm,gmx_bool bRead,
                      t_symtab *symtab)
{
  int  j;
  
  for (j=0; (j<nstr); j++) 
    do_symstr(fio, &(nm[j]),bRead,symtab);
}

static void do_resinfo(t_fileio *fio, int n,t_resinfo *ri,gmx_bool bRead,
                       t_symtab *symtab, int file_version)
{
  int  j;
  
  for (j=0; (j<n); j++) {
    do_symstr(fio, &(ri[j].name),bRead,symtab);
    if (file_version >= 63) {
      gmx_fio_do_int(fio,ri[j].nr);
      gmx_fio_do_uchar(fio, ri[j].ic);
    } else {
      ri[j].nr = j + 1;
      ri[j].ic = ' ';
    }
  }
}

static void do_atoms(t_fileio *fio, t_atoms *atoms,gmx_bool bRead,t_symtab *symtab,
		     int file_version,
		     gmx_groups_t *groups)
{
  int i;
  
  gmx_fio_do_int(fio,atoms->nr);
  gmx_fio_do_int(fio,atoms->nres);
  if (file_version < 57) {
    gmx_fio_do_int(fio,groups->ngrpname);
    for(i=0; i<egcNR; i++) {
      groups->ngrpnr[i] = atoms->nr;
      snew(groups->grpnr[i],groups->ngrpnr[i]);
    }
  }
  if (bRead) {
    snew(atoms->atom,atoms->nr);
    snew(atoms->atomname,atoms->nr);
    snew(atoms->atomtype,atoms->nr);
    snew(atoms->atomtypeB,atoms->nr);
    snew(atoms->resinfo,atoms->nres);
    if (file_version < 57) {
      snew(groups->grpname,groups->ngrpname);
    }
    atoms->pdbinfo = NULL;
  }
  for(i=0; (i<atoms->nr); i++) {
    do_atom(fio, &atoms->atom[i],egcNR,bRead, file_version,groups,i);
  }
  do_strstr(fio, atoms->nr,atoms->atomname,bRead,symtab);
  if (bRead && (file_version <= 20)) {
    for(i=0; i<atoms->nr; i++) {
      atoms->atomtype[i]  = put_symtab(symtab,"?");
      atoms->atomtypeB[i] = put_symtab(symtab,"?");
    }
  } else {
    do_strstr(fio, atoms->nr,atoms->atomtype,bRead,symtab);
    do_strstr(fio, atoms->nr,atoms->atomtypeB,bRead,symtab);
  }
  do_resinfo(fio, atoms->nres,atoms->resinfo,bRead,symtab,file_version);

  if (file_version < 57) {
    do_strstr(fio, groups->ngrpname,groups->grpname,bRead,symtab);
  
    do_grps(fio, egcNR,groups->grps,bRead,file_version);
  }
}

static void do_groups(t_fileio *fio, gmx_groups_t *groups,
		      gmx_bool bRead,t_symtab *symtab,
		      int file_version)
{
  int  g,n,i;
  gmx_bool bDum=TRUE;

  do_grps(fio, egcNR,groups->grps,bRead,file_version);
  gmx_fio_do_int(fio,groups->ngrpname);
  if (bRead) {
    snew(groups->grpname,groups->ngrpname);
  }
  do_strstr(fio, groups->ngrpname,groups->grpname,bRead,symtab);
  for(g=0; g<egcNR; g++) {
    gmx_fio_do_int(fio,groups->ngrpnr[g]);
    if (groups->ngrpnr[g] == 0) {
      if (bRead) {
	groups->grpnr[g] = NULL;
      }
    } else {
      if (bRead) {
	snew(groups->grpnr[g],groups->ngrpnr[g]);
      }
      bDum=gmx_fio_ndo_uchar(fio, groups->grpnr[g],groups->ngrpnr[g]);
    }
  }
}

static void do_atomtypes(t_fileio *fio, t_atomtypes *atomtypes,gmx_bool bRead,
			 t_symtab *symtab,int file_version)
{
  int i,j;
  gmx_bool bDum = TRUE;
  
  if (file_version > 25) {
    gmx_fio_do_int(fio,atomtypes->nr);
    j=atomtypes->nr;
    if (bRead) {
      snew(atomtypes->radius,j);
      snew(atomtypes->vol,j);
      snew(atomtypes->surftens,j);
      snew(atomtypes->atomnumber,j);
      snew(atomtypes->gb_radius,j);
      snew(atomtypes->S_hct,j);
    }
    bDum=gmx_fio_ndo_real(fio,atomtypes->radius,j);
    bDum=gmx_fio_ndo_real(fio,atomtypes->vol,j);
    bDum=gmx_fio_ndo_real(fio,atomtypes->surftens,j);
    if(file_version >= 40)
    {
        bDum=gmx_fio_ndo_int(fio,atomtypes->atomnumber,j);
    }
	if(file_version >= 60)
	{
		bDum=gmx_fio_ndo_real(fio,atomtypes->gb_radius,j);
		bDum=gmx_fio_ndo_real(fio,atomtypes->S_hct,j);
	}
  } else {
    /* File versions prior to 26 cannot do GBSA, 
     * so they dont use this structure 
     */
    atomtypes->nr = 0;
    atomtypes->radius = NULL;
    atomtypes->vol = NULL;
    atomtypes->surftens = NULL;
    atomtypes->atomnumber = NULL;
    atomtypes->gb_radius = NULL;
    atomtypes->S_hct = NULL;
  }  
}

static void do_symtab(t_fileio *fio, t_symtab *symtab,gmx_bool bRead)
{
  int i,nr;
  t_symbuf *symbuf;
  char buf[STRLEN];
  
  gmx_fio_do_int(fio,symtab->nr);
  nr     = symtab->nr;
  if (bRead) {
    snew(symtab->symbuf,1);
    symbuf = symtab->symbuf;
    symbuf->bufsize = nr;
    snew(symbuf->buf,nr);
    for (i=0; (i<nr); i++) {
      gmx_fio_do_string(fio,buf);
      symbuf->buf[i]=strdup(buf);
    }
  }
  else {
    symbuf = symtab->symbuf;
    while (symbuf!=NULL) {
      for (i=0; (i<symbuf->bufsize) && (i<nr); i++) 
	gmx_fio_do_string(fio,symbuf->buf[i]);
      nr-=i;
      symbuf=symbuf->next;
    }
    if (nr != 0)
      gmx_fatal(FARGS,"nr of symtab strings left: %d",nr);
  }
}

static void do_cmap(t_fileio *fio, gmx_cmap_t *cmap_grid, gmx_bool bRead)
{
	int i,j,ngrid,gs,nelem;
	
	gmx_fio_do_int(fio,cmap_grid->ngrid);
	gmx_fio_do_int(fio,cmap_grid->grid_spacing);
	
	ngrid = cmap_grid->ngrid;
	gs    = cmap_grid->grid_spacing;
	nelem = gs * gs;
	
	if(bRead)
	{
		snew(cmap_grid->cmapdata,ngrid);
		
		for(i=0;i<cmap_grid->ngrid;i++)
		{
			snew(cmap_grid->cmapdata[i].cmap,4*nelem);
		}
	}
	
	for(i=0;i<cmap_grid->ngrid;i++)
	{
		for(j=0;j<nelem;j++)
		{
			gmx_fio_do_real(fio,cmap_grid->cmapdata[i].cmap[j*4]);
			gmx_fio_do_real(fio,cmap_grid->cmapdata[i].cmap[j*4+1]);
			gmx_fio_do_real(fio,cmap_grid->cmapdata[i].cmap[j*4+2]);
			gmx_fio_do_real(fio,cmap_grid->cmapdata[i].cmap[j*4+3]);
		}
	}	
}


void tpx_make_chain_identifiers(t_atoms *atoms,t_block *mols)
{
    int m,a,a0,a1,r;
    char c,chainid;
    int  chainnum;
    
    /* We always assign a new chain number, but save the chain id characters 
     * for larger molecules.
     */
#define CHAIN_MIN_ATOMS 15
    
    chainnum=0;
    chainid='A';
    for(m=0; m<mols->nr; m++) 
    {
        a0=mols->index[m];
        a1=mols->index[m+1];
        if ((a1-a0 >= CHAIN_MIN_ATOMS) && (chainid <= 'Z')) 
        {
            c=chainid;
            chainid++;
        } 
        else
        {
            c=' ';
        }
        for(a=a0; a<a1; a++) 
        {
            atoms->resinfo[atoms->atom[a].resind].chainnum = chainnum;
            atoms->resinfo[atoms->atom[a].resind].chainid  = c;
        }
        chainnum++;
    }
    
    /* Blank out the chain id if there was only one chain */
    if (chainid == 'B') 
    {
        for(r=0; r<atoms->nres; r++) 
        {
            atoms->resinfo[r].chainid = ' ';
        }
    }
}
  
static void do_moltype(t_fileio *fio, gmx_moltype_t *molt,gmx_bool bRead,
                       t_symtab *symtab, int file_version,
		       gmx_groups_t *groups)
{
  int i;

  if (file_version >= 57) {
    do_symstr(fio, &(molt->name),bRead,symtab);
  }

  do_atoms(fio, &molt->atoms, bRead, symtab, file_version, groups);

  if (bRead && gmx_debug_at) {
    pr_atoms(debug,0,"atoms",&molt->atoms,TRUE);
  }
  
  if (file_version >= 57) {
    do_ilists(fio, molt->ilist,bRead,file_version);

    do_block(fio, &molt->cgs,bRead,file_version);
    if (bRead && gmx_debug_at) {
      pr_block(debug,0,"cgs",&molt->cgs,TRUE);
    }
  }

  /* This used to be in the atoms struct */
  do_blocka(fio, &molt->excls, bRead, file_version);
}

static void do_molblock(t_fileio *fio, gmx_molblock_t *molb,gmx_bool bRead,
                        int file_version)
{
  int i;

  gmx_fio_do_int(fio,molb->type);
  gmx_fio_do_int(fio,molb->nmol);
  gmx_fio_do_int(fio,molb->natoms_mol);
  /* Position restraint coordinates */
  gmx_fio_do_int(fio,molb->nposres_xA);
  if (molb->nposres_xA > 0) {
    if (bRead) {
      snew(molb->posres_xA,molb->nposres_xA);
    }
    gmx_fio_ndo_rvec(fio,molb->posres_xA,molb->nposres_xA);
  }
  gmx_fio_do_int(fio,molb->nposres_xB);
  if (molb->nposres_xB > 0) {
    if (bRead) {
      snew(molb->posres_xB,molb->nposres_xB);
    }
    gmx_fio_ndo_rvec(fio,molb->posres_xB,molb->nposres_xB);
  }

}

static t_block mtop_mols(gmx_mtop_t *mtop)
{
  int mb,m,a,mol;
  t_block mols;

  mols.nr = 0;
  for(mb=0; mb<mtop->nmolblock; mb++) {
    mols.nr += mtop->molblock[mb].nmol;
  }
  mols.nalloc_index = mols.nr + 1;
  snew(mols.index,mols.nalloc_index);

  a = 0;
  m = 0;
  mols.index[m] = a;
  for(mb=0; mb<mtop->nmolblock; mb++) {
    for(mol=0; mol<mtop->molblock[mb].nmol; mol++) {
      a += mtop->molblock[mb].natoms_mol;
      m++;
      mols.index[m] = a;
    }
  }
  
  return mols;
}

static void add_posres_molblock(gmx_mtop_t *mtop)
{
  t_ilist *il;
  int am,i,mol,a;
  gmx_bool bFE;
  gmx_molblock_t *molb;
  t_iparams *ip;

  il = &mtop->moltype[0].ilist[F_POSRES];
  if (il->nr == 0) {
    return;
  }
  am = 0;
  bFE = FALSE;
  for(i=0; i<il->nr; i+=2) {
    ip = &mtop->ffparams.iparams[il->iatoms[i]];
    am = max(am,il->iatoms[i+1]);
    if (ip->posres.pos0B[XX] != ip->posres.pos0A[XX] ||
	ip->posres.pos0B[YY] != ip->posres.pos0A[YY] ||
	ip->posres.pos0B[ZZ] != ip->posres.pos0A[ZZ]) {
      bFE = TRUE;
    }
  }
  /* Make the posres coordinate block end at a molecule end */
  mol = 0;
  while(am >= mtop->mols.index[mol+1]) {
    mol++;
  }
  molb = &mtop->molblock[0];
  molb->nposres_xA = mtop->mols.index[mol+1];
  snew(molb->posres_xA,molb->nposres_xA);
  if (bFE) {
    molb->nposres_xB = molb->nposres_xA;
    snew(molb->posres_xB,molb->nposres_xB);
  } else {
    molb->nposres_xB = 0;
  }
  for(i=0; i<il->nr; i+=2) {
    ip = &mtop->ffparams.iparams[il->iatoms[i]];
    a  = il->iatoms[i+1];
    molb->posres_xA[a][XX] = ip->posres.pos0A[XX];
    molb->posres_xA[a][YY] = ip->posres.pos0A[YY];
    molb->posres_xA[a][ZZ] = ip->posres.pos0A[ZZ];
    if (bFE) {
      molb->posres_xB[a][XX] = ip->posres.pos0B[XX];
      molb->posres_xB[a][YY] = ip->posres.pos0B[YY];
      molb->posres_xB[a][ZZ] = ip->posres.pos0B[ZZ];
    }
  }
}

static void set_disres_npair(gmx_mtop_t *mtop)
{
  int mt,i,npair;
  t_iparams *ip;
  t_ilist *il;
  t_iatom *a;

  ip = mtop->ffparams.iparams;

  for(mt=0; mt<mtop->nmoltype; mt++) {
    il = &mtop->moltype[mt].ilist[F_DISRES];
    if (il->nr > 0) {
      a = il->iatoms;
      npair = 0;
      for(i=0; i<il->nr; i+=3) {
	npair++;
	if (i+3 == il->nr || ip[a[i]].disres.label != ip[a[i+3]].disres.label) {
	  ip[a[i]].disres.npair = npair;
	  npair = 0;
	}
      }
    }
  }
}

static void do_mtop(t_fileio *fio, gmx_mtop_t *mtop,gmx_bool bRead, 
                    int file_version)
{
  int  mt,mb,i;
  t_blocka dumb;

  if (bRead)
    init_mtop(mtop);
  do_symtab(fio, &(mtop->symtab),bRead);
  if (bRead && debug) 
    pr_symtab(debug,0,"symtab",&mtop->symtab);
  
  do_symstr(fio, &(mtop->name),bRead,&(mtop->symtab));
  
  if (file_version >= 57) {
    do_ffparams(fio, &mtop->ffparams,bRead,file_version);

    gmx_fio_do_int(fio,mtop->nmoltype);
  } else {
    mtop->nmoltype = 1;
  }
  if (bRead) {
    snew(mtop->moltype,mtop->nmoltype);
    if (file_version < 57) {
      mtop->moltype[0].name = mtop->name;
    }
  }
  for(mt=0; mt<mtop->nmoltype; mt++) {
    do_moltype(fio, &mtop->moltype[mt],bRead,&mtop->symtab,file_version,
	       &mtop->groups);
  }

  if (file_version >= 57) {
    gmx_fio_do_int(fio,mtop->nmolblock);
  } else {
    mtop->nmolblock = 1;
  }
  if (bRead) {
    snew(mtop->molblock,mtop->nmolblock);
  }
  if (file_version >= 57) {
    for(mb=0; mb<mtop->nmolblock; mb++) {
      do_molblock(fio, &mtop->molblock[mb],bRead,file_version);
    }
    gmx_fio_do_int(fio,mtop->natoms);
  } else {
    mtop->molblock[0].type = 0;
    mtop->molblock[0].nmol = 1;
    mtop->molblock[0].natoms_mol = mtop->moltype[0].atoms.nr;
    mtop->molblock[0].nposres_xA = 0;
    mtop->molblock[0].nposres_xB = 0;
  }

  do_atomtypes (fio, &(mtop->atomtypes),bRead,&(mtop->symtab), file_version);
  if (bRead && debug) 
    pr_atomtypes(debug,0,"atomtypes",&mtop->atomtypes,TRUE);

  if (file_version < 57) {
    /* Debug statements are inside do_idef */    
    do_idef (fio, &mtop->ffparams,&mtop->moltype[0],bRead,file_version);
    mtop->natoms = mtop->moltype[0].atoms.nr;
  }
	
  if(file_version >= 65)
  {
      do_cmap(fio, &mtop->ffparams.cmap_grid,bRead);
  }
  else
  {
      mtop->ffparams.cmap_grid.ngrid        = 0;
      mtop->ffparams.cmap_grid.grid_spacing = 0.1;
      mtop->ffparams.cmap_grid.cmapdata     = NULL;
  }
	  
  if (file_version >= 57) {
    do_groups(fio, &mtop->groups,bRead,&(mtop->symtab),file_version);
  }

  if (file_version < 57) {
    do_block(fio, &mtop->moltype[0].cgs,bRead,file_version);
    if (bRead && gmx_debug_at) {
      pr_block(debug,0,"cgs",&mtop->moltype[0].cgs,TRUE);
    }
    do_block(fio, &mtop->mols,bRead,file_version);
    /* Add the posres coordinates to the molblock */
    add_posres_molblock(mtop);
  }
  if (bRead) {
    if (file_version >= 57) {
      mtop->mols = mtop_mols(mtop);
    }
    if (gmx_debug_at) { 
      pr_block(debug,0,"mols",&mtop->mols,TRUE);
    }
  }

  if (file_version < 51) {
    /* Here used to be the shake blocks */
    do_blocka(fio, &dumb,bRead,file_version);
    if (dumb.nr > 0)
      sfree(dumb.index);
    if (dumb.nra > 0)
      sfree(dumb.a);
  }

  if (bRead) {
    close_symtab(&(mtop->symtab));
  }
}

/* If TopOnlyOK is TRUE then we can read even future versions
 * of tpx files, provided the file_generation hasn't changed.
 * If it is FALSE, we need the inputrecord too, and bail out
 * if the file is newer than the program.
 * 
 * The version and generation if the topology (see top of this file)
 * are returned in the two last arguments.
 * 
 * If possible, we will read the inputrec even when TopOnlyOK is TRUE.
 */
static void do_tpxheader(t_fileio *fio,gmx_bool bRead,t_tpxheader *tpx, 
                         gmx_bool TopOnlyOK, int *file_version, 
                         int *file_generation)
{
    char  buf[STRLEN];
    char  file_tag[STRLEN];
  gmx_bool  bDouble;
  int   precision;
  int   fver,fgen;
  int   idum=0;
  real  rdum=0;

  gmx_fio_checktype(fio);
  gmx_fio_setdebug(fio,bDebugMode());
  
  /* NEW! XDR tpb file */
  precision = sizeof(real);
  if (bRead) {
    gmx_fio_do_string(fio,buf);
    if (strncmp(buf,"VERSION",7))
      gmx_fatal(FARGS,"Can not read file %s,\n"
		  "             this file is from a Gromacs version which is older than 2.0\n"
		  "             Make a new one with grompp or use a gro or pdb file, if possible",
		  gmx_fio_getname(fio));
    gmx_fio_do_int(fio,precision);
    bDouble = (precision == sizeof(double));
    if ((precision != sizeof(float)) && !bDouble)
      gmx_fatal(FARGS,"Unknown precision in file %s: real is %d bytes "
		  "instead of %d or %d",
		  gmx_fio_getname(fio),precision,sizeof(float),sizeof(double));
    gmx_fio_setprecision(fio,bDouble);
    fprintf(stderr,"Reading file %s, %s (%s precision)\n",
	    gmx_fio_getname(fio),buf,bDouble ? "double" : "single");
  }
  else {
    gmx_fio_write_string(fio,GromacsVersion());
    bDouble = (precision == sizeof(double));
    gmx_fio_setprecision(fio,bDouble);
    gmx_fio_do_int(fio,precision);
    fver = tpx_version;
    sprintf(file_tag,"%s",tpx_tag);
    fgen = tpx_generation;
  }
  
    /* Check versions! */
    gmx_fio_do_int(fio,fver);
  
    if (fver >= 77)
    {
        gmx_fio_do_string(fio,file_tag);
    }
    if (bRead)
    {
        if (fver < 77)
        {
            /* Versions before 77 don't have the tag, set it to release */
            sprintf(file_tag,"%s",TPX_TAG_RELEASE);
        }

        if (strcmp(file_tag,tpx_tag) != 0)
        {
            fprintf(stderr,"Note: file tpx tag '%s', software tpx tag '%s'\n",
                    file_tag,tpx_tag);

            /* We only support reading tpx files with the same tag as the code
             * or tpx files with the release tag and with lower version number.
             */
            if (!strcmp(file_tag,TPX_TAG_RELEASE) == 0 && fver <= 77) 
            {
                gmx_fatal(FARGS,"tpx tag/version mismatch: reading tpx file (%s) version %d, tag '%s' with program for tpx version %d, tag '%s'",
                          gmx_fio_getname(fio),fver,file_tag,
                          tpx_version,tpx_tag);
            }
        }
    }

    if (fver >= 26)
    {
        gmx_fio_do_int(fio,fgen);
    }
    else
    {
        fgen=0;
    }
 
    if (file_version != NULL)
    {
        *file_version = fver;
    }
    if (file_generation != NULL)
    {
        *file_generation = fgen;
    }
   
  
  if ((fver <= tpx_incompatible_version) ||
      ((fver > tpx_version) && !TopOnlyOK) ||
      (fgen > tpx_generation))
    gmx_fatal(FARGS,"reading tpx file (%s) version %d with version %d program",
		gmx_fio_getname(fio),fver,tpx_version);
  
  do_section(fio,eitemHEADER,bRead);
  gmx_fio_do_int(fio,tpx->natoms);
  if (fver >= 28)
    gmx_fio_do_int(fio,tpx->ngtc);
  else
    tpx->ngtc = 0;
  if (fver < 62) {
    gmx_fio_do_int(fio,idum);
    gmx_fio_do_real(fio,rdum);
  }
  gmx_fio_do_real(fio,tpx->lambda);
  gmx_fio_do_int(fio,tpx->bIr);
  gmx_fio_do_int(fio,tpx->bTop);
  gmx_fio_do_int(fio,tpx->bX);
  gmx_fio_do_int(fio,tpx->bV);
  gmx_fio_do_int(fio,tpx->bF);
  gmx_fio_do_int(fio,tpx->bBox);

  if((fgen > tpx_generation)) {
    /* This can only happen if TopOnlyOK=TRUE */
    tpx->bIr=FALSE;
  }
}

static int do_tpx(t_fileio *fio, gmx_bool bRead,
		  t_inputrec *ir,t_state *state,rvec *f,gmx_mtop_t *mtop,
		  gmx_bool bXVallocated)
{
  t_tpxheader tpx;
  t_inputrec  dum_ir;
  gmx_mtop_t  dum_top;
  gmx_bool        TopOnlyOK,bDum=TRUE;
  int         file_version,file_generation;
  int         i;
  rvec        *xptr,*vptr;
  int         ePBC;
  gmx_bool        bPeriodicMols;

  if (!bRead) {
    tpx.natoms = state->natoms;
    tpx.ngtc   = state->ngtc;
    tpx.lambda = state->lambda;
    tpx.bIr  = (ir       != NULL);
    tpx.bTop = (mtop     != NULL);
    tpx.bX   = (state->x != NULL);
    tpx.bV   = (state->v != NULL);
    tpx.bF   = (f        != NULL);
    tpx.bBox = TRUE;
  }
  
  TopOnlyOK = (ir==NULL);
  
  do_tpxheader(fio,bRead,&tpx,TopOnlyOK,&file_version,&file_generation);

  if (bRead) {
    state->flags  = 0;
    state->lambda = tpx.lambda;
    /* The init_state calls initialize the Nose-Hoover xi integrals to zero */
    if (bXVallocated) {
      xptr = state->x;
      vptr = state->v;
      init_state(state,0,tpx.ngtc,0,0);  /* nose-hoover chains */ /* eventually, need to add nnhpres here? */
      state->natoms = tpx.natoms; 
      state->nalloc = tpx.natoms; 
      state->x = xptr;
      state->v = vptr;
    } else {
      init_state(state,tpx.natoms,tpx.ngtc,0,0);  /* nose-hoover chains */
    }
  }

#define do_test(fio,b,p) if (bRead && (p!=NULL) && !b) gmx_fatal(FARGS,"No %s in %s",#p,gmx_fio_getname(fio)) 

  do_test(fio,tpx.bBox,state->box);
  do_section(fio,eitemBOX,bRead);
  if (tpx.bBox) {
    gmx_fio_ndo_rvec(fio,state->box,DIM);
    if (file_version >= 51) {
      gmx_fio_ndo_rvec(fio,state->box_rel,DIM);
    } else {
      /* We initialize box_rel after reading the inputrec */
      clear_mat(state->box_rel);
    }
    if (file_version >= 28) {
      gmx_fio_ndo_rvec(fio,state->boxv,DIM);
      if (file_version < 56) {
	matrix mdum;
	gmx_fio_ndo_rvec(fio,mdum,DIM);
      }
    }
  }
  
  if (state->ngtc > 0 && file_version >= 28) {
    real *dumv;
    /*ndo_double(state->nosehoover_xi,state->ngtc,bDum);*/
    /*ndo_double(state->nosehoover_vxi,state->ngtc,bDum);*/
    /*ndo_double(state->therm_integral,state->ngtc,bDum);*/
    snew(dumv,state->ngtc);
    if (file_version < 69) {
      bDum=gmx_fio_ndo_real(fio,dumv,state->ngtc);
    }
    /* These used to be the Berendsen tcoupl_lambda's */
    bDum=gmx_fio_ndo_real(fio,dumv,state->ngtc);
    sfree(dumv);
  }

  /* Prior to tpx version 26, the inputrec was here.
   * I moved it to enable partial forward-compatibility
   * for analysis/viewer programs.
   */
  if(file_version<26) {
    do_test(fio,tpx.bIr,ir);
    do_section(fio,eitemIR,bRead);
    if (tpx.bIr) {
      if (ir) {
	do_inputrec(fio, ir,bRead,file_version,
                    mtop ? &mtop->ffparams.fudgeQQ : NULL);
	if (bRead && debug) 
	  pr_inputrec(debug,0,"inputrec",ir,FALSE);
      }
      else {
	do_inputrec(fio, &dum_ir,bRead,file_version,
                    mtop ? &mtop->ffparams.fudgeQQ :NULL);
	if (bRead && debug) 
	  pr_inputrec(debug,0,"inputrec",&dum_ir,FALSE);
	done_inputrec(&dum_ir);
      }
      
    }
  }
  
  do_test(fio,tpx.bTop,mtop);
  do_section(fio,eitemTOP,bRead);
  if (tpx.bTop) {
    if (mtop) {
      do_mtop(fio,mtop,bRead, file_version);
    } else {
      do_mtop(fio,&dum_top,bRead,file_version);
      done_mtop(&dum_top,TRUE);
    }
  }
  do_test(fio,tpx.bX,state->x);  
  do_section(fio,eitemX,bRead);
  if (tpx.bX) {
    if (bRead) {
      state->flags |= (1<<estX);
    }
    gmx_fio_ndo_rvec(fio,state->x,state->natoms);
  }
  
  do_test(fio,tpx.bV,state->v);
  do_section(fio,eitemV,bRead);
  if (tpx.bV) {
    if (bRead) {
      state->flags |= (1<<estV);
    }
    gmx_fio_ndo_rvec(fio,state->v,state->natoms);
  }

  do_test(fio,tpx.bF,f);
  do_section(fio,eitemF,bRead);
  if (tpx.bF) gmx_fio_ndo_rvec(fio,f,state->natoms);

  /* Starting with tpx version 26, we have the inputrec
   * at the end of the file, so we can ignore it 
   * if the file is never than the software (but still the
   * same generation - see comments at the top of this file.
   *
   * 
   */
  ePBC = -1;
  bPeriodicMols = FALSE;
  if (file_version >= 26) {
    do_test(fio,tpx.bIr,ir);
    do_section(fio,eitemIR,bRead);
    if (tpx.bIr) {
      if (file_version >= 53) {
	/* Removed the pbc info from do_inputrec, since we always want it */
	if (!bRead) {
	  ePBC          = ir->ePBC;
	  bPeriodicMols = ir->bPeriodicMols;
	}
	gmx_fio_do_int(fio,ePBC);
	gmx_fio_do_gmx_bool(fio,bPeriodicMols);
      }
      if (file_generation <= tpx_generation && ir) {
	do_inputrec(fio, ir,bRead,file_version,mtop ? &mtop->ffparams.fudgeQQ : NULL);
	if (bRead && debug) 
	  pr_inputrec(debug,0,"inputrec",ir,FALSE);
	if (file_version < 51)
	  set_box_rel(ir,state);
	if (file_version < 53) {
	  ePBC          = ir->ePBC;
	  bPeriodicMols = ir->bPeriodicMols;
	}
      }
      if (bRead && ir && file_version >= 53) {
	/* We need to do this after do_inputrec, since that initializes ir */
	ir->ePBC          = ePBC;
	ir->bPeriodicMols = bPeriodicMols;
      }
    }
  }

    if (bRead)
    {
        if (tpx.bIr && ir)
        {
            if (state->ngtc == 0)
            {
                /* Reading old version without tcoupl state data: set it */
                init_gtc_state(state,ir->opts.ngtc,0,ir->opts.nhchainlength);
            }
            if (tpx.bTop && mtop)
            {
                if (file_version < 57)
                {
                    if (mtop->moltype[0].ilist[F_DISRES].nr > 0)
                    {
                        ir->eDisre = edrSimple;
                    }
                    else
                    {
                        ir->eDisre = edrNone;
                    }
                }
                set_disres_npair(mtop);
            }
        }

        if (tpx.bTop && mtop)
        {
            gmx_mtop_finalize(mtop);
        }

        if (file_version >= 57)
        {
            char *env;
            int  ienv;
            env = getenv("GMX_NOCHARGEGROUPS");
            if (env != NULL)
            {
                sscanf(env,"%d",&ienv);
                fprintf(stderr,"\nFound env.var. GMX_NOCHARGEGROUPS = %d\n",
                        ienv);
                if (ienv > 0)
                {
                    fprintf(stderr,
                            "Will make single atomic charge groups in non-solvent%s\n",
                            ienv > 1 ? " and solvent" : "");
                    gmx_mtop_make_atomic_charge_groups(mtop,ienv==1);
                }
                fprintf(stderr,"\n");
            }
        }
    }

    return ePBC;
}

/************************************************************
 *
 *  The following routines are the exported ones
 *
 ************************************************************/

t_fileio *open_tpx(const char *fn,const char *mode)
{
  return gmx_fio_open(fn,mode);
}    
 
void close_tpx(t_fileio *fio)
{
  gmx_fio_close(fio);
}

void read_tpxheader(const char *fn, t_tpxheader *tpx, gmx_bool TopOnlyOK,
                    int *file_version, int *file_generation)
{
  t_fileio *fio;

  fio = open_tpx(fn,"r");
  do_tpxheader(fio,TRUE,tpx,TopOnlyOK,file_version,file_generation);
  close_tpx(fio);
}

void write_tpx_state(const char *fn,
		     t_inputrec *ir,t_state *state,gmx_mtop_t *mtop)
{
  t_fileio *fio;

  fio = open_tpx(fn,"w");
  do_tpx(fio,FALSE,ir,state,NULL,mtop,FALSE);
  close_tpx(fio);
}

void read_tpx_state(const char *fn,
		    t_inputrec *ir,t_state *state,rvec *f,gmx_mtop_t *mtop)
{
  t_fileio *fio;
	
  fio = open_tpx(fn,"r");
  do_tpx(fio,TRUE,ir,state,f,mtop,FALSE);
  close_tpx(fio);
}

int read_tpx(const char *fn,
	     t_inputrec *ir, matrix box,int *natoms,
	     rvec *x,rvec *v,rvec *f,gmx_mtop_t *mtop)
{
  t_fileio *fio;
  t_state state;
  int ePBC;

  state.x = x;
  state.v = v;
  fio = open_tpx(fn,"r");
  ePBC = do_tpx(fio,TRUE,ir,&state,f,mtop,TRUE);
  close_tpx(fio);
  *natoms = state.natoms;
  if (box) 
    copy_mat(state.box,box);
  state.x = NULL;
  state.v = NULL;
  done_state(&state);

  return ePBC;
}

int read_tpx_top(const char *fn,
		 t_inputrec *ir, matrix box,int *natoms,
		 rvec *x,rvec *v,rvec *f,t_topology *top)
{
  gmx_mtop_t mtop;
  t_topology *ltop;
  int ePBC;

  ePBC = read_tpx(fn,ir,box,natoms,x,v,f,&mtop);
  
  *top = gmx_mtop_t_to_t_topology(&mtop);

  return ePBC;
}

gmx_bool fn2bTPX(const char *file)
{
  switch (fn2ftp(file)) {
  case efTPR:
  case efTPB:
  case efTPA:
    return TRUE;
  default:
    return FALSE;
  }
}

gmx_bool read_tps_conf(const char *infile,char *title,t_topology *top,int *ePBC,
		   rvec **x,rvec **v,matrix box,gmx_bool bMass)
{
  t_tpxheader  header;
  int          natoms,i,version,generation;
  gmx_bool         bTop,bXNULL=FALSE;
  gmx_mtop_t   *mtop;
  t_topology   *topconv;
  gmx_atomprop_t aps;
  
  bTop = fn2bTPX(infile);
  *ePBC = -1;
  if (bTop) {
    read_tpxheader(infile,&header,TRUE,&version,&generation);
    if (x)
      snew(*x,header.natoms);
    if (v)
      snew(*v,header.natoms);
    snew(mtop,1);
    *ePBC = read_tpx(infile,NULL,box,&natoms,
		     (x==NULL) ? NULL : *x,(v==NULL) ? NULL : *v,NULL,mtop);
    *top = gmx_mtop_t_to_t_topology(mtop);
    sfree(mtop);
    strcpy(title,*top->name);
    tpx_make_chain_identifiers(&top->atoms,&top->mols);
  }
  else {
    get_stx_coordnum(infile,&natoms);
    init_t_atoms(&top->atoms,natoms,(fn2ftp(infile) == efPDB));
    if (x == NULL)
    {
        snew(x,1);
        bXNULL = TRUE;
    }
    snew(*x,natoms);
    if (v)
      snew(*v,natoms);
    read_stx_conf(infile,title,&top->atoms,*x,(v==NULL) ? NULL : *v,ePBC,box);
    if (bXNULL)
    {
      sfree(*x);
      sfree(x);
    }
    if (bMass) {
      aps = gmx_atomprop_init();
      for(i=0; (i<natoms); i++)
	if (!gmx_atomprop_query(aps,epropMass,
				*top->atoms.resinfo[top->atoms.atom[i].resind].name,
				*top->atoms.atomname[i],
				&(top->atoms.atom[i].m))) {
	  if (debug) 
	    fprintf(debug,"Can not find mass for atom %s %d %s, setting to 1\n",
		    *top->atoms.resinfo[top->atoms.atom[i].resind].name,
		    top->atoms.resinfo[top->atoms.atom[i].resind].nr,
		    *top->atoms.atomname[i]);
	}
      gmx_atomprop_destroy(aps);
    }
    top->idef.ntypes=-1;
  }

  return bTop;
}<|MERGE_RESOLUTION|>--- conflicted
+++ resolved
@@ -73,11 +73,7 @@
 static const char *tpx_tag = "nbnxn-pre-release";
 
 /* This number should be increased whenever the file format changes! */
-<<<<<<< HEAD
 static const int tpx_version = 79;
-=======
-static const int tpx_version = 78;
->>>>>>> d0050783
 
 /* This number should only be increased when you edit the TOPOLOGY section
  * of the tpx format. This way we can maintain forward compatibility too
@@ -379,7 +375,7 @@
 	}
       }
     }
-    if (file_version >= 78)
+    if (file_version >= 79)
     {
         gmx_fio_do_int(fio,ir->cutoff_scheme);
     }
@@ -534,7 +530,7 @@
 	}
 
 	 
-    if (file_version >= 78)
+    if (file_version >= 79)
     {
         gmx_fio_do_real(fio,ir->fourier_spacing); 
     }
@@ -2171,6 +2167,11 @@
                           gmx_fio_getname(fio),fver,file_tag,
                           tpx_version,tpx_tag);
             }
+        }
+        else if (fver == 78)
+        {
+            /* TODO this check should be removed before merging into release-4.6! */
+            gmx_fatal(FARGS,"tpx version %d tag %s unsupported",fver,file_tag);
         }
     }
 
