--- conflicted
+++ resolved
@@ -166,11 +166,7 @@
     mp->currsize -= size;
     if (mp->buffer)
     {
-<<<<<<< HEAD
-      mp->freeptr = (char *)ptr;
-=======
         mp->freeptr = (char *)ptr;
->>>>>>> cc04d171
         mp->freesize += size;
     }
     else
