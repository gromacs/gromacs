/*  -*- mode: c; tab-width: 4; indent-tabs-mode: nil; c-basic-offset: 4; c-file-style: "stroustrup"; -*-
 *
 * 
 *                This source code is part of
 * 
 *                 G   R   O   M   A   C   S
 * 
 *          GROningen MAchine for Chemical Simulations
 * 
 *                        VERSION 3.2.03
 * Written by David van der Spoel, Erik Lindahl, Berk Hess, and others.
 * Copyright (c) 1991-2000, University of Groningen, The Netherlands.
 * Copyright (c) 2001-2004, The GROMACS development team,
 * check out http://www.gromacs.org for more information.

 * This program is free software; you can redistribute it and/or
 * modify it under the terms of the GNU General Public License
 * as published by the Free Software Foundation; either version 2
 * of the License, or (at your option) any later version.
 * 
 * If you want to redistribute modifications, please consider that
 * scientific software is very special. Version control is crucial -
 * bugs must be traceable. We will be happy to consider code for
 * inclusion in the official distribution, but derived work must not
 * be called official GROMACS. Details are found in the README & COPYING
 * files - if they are missing, get the official version at www.gromacs.org.
 * 
 * To help us fund GROMACS development, we humbly ask that you cite
 * the papers on the package - you can find them in the top README file.
 * 
 * For more info, check our website at http://www.gromacs.org
 * 
 * And Hey:
 * Gallium Rubidium Oxygen Manganese Argon Carbon Silicon
 */
#ifdef HAVE_CONFIG_H
#include <config.h>
#endif

#include <sys/types.h>
#include <math.h>
#include <string.h>
#include <errno.h>
#include <limits.h>

#include "sysstuff.h"
#include "smalloc.h"
#include "macros.h"
#include "string2.h"
#include "readir.h"
#include "toputil.h"
#include "topio.h"
#include "confio.h"
#include "copyrite.h"
#include "readir.h"
#include "symtab.h"
#include "names.h"
#include "grompp.h"
#include "random.h"
#include "vec.h"
#include "futil.h"
#include "statutil.h"
#include "splitter.h"
#include "sortwater.h"
#include "convparm.h"
#include "gmx_fatal.h"
#include "warninp.h"
#include "index.h"
#include "gmxfio.h"
#include "trnio.h"
#include "tpxio.h"
#include "vsite_parm.h"
#include "txtdump.h"
#include "calcgrid.h"
#include "add_par.h"
#include "enxio.h"
#include "perf_est.h"
#include "compute_io.h"
#include "gpp_atomtype.h"
#include "gpp_tomorse.h"
#include "mtop_util.h"
#include "genborn.h"

static int rm_interactions(int ifunc,int nrmols,t_molinfo mols[])
{
  int  i,n;
  
  n=0;
  /* For all the molecule types */
  for(i=0; i<nrmols; i++) {
    n += mols[i].plist[ifunc].nr;
    mols[i].plist[ifunc].nr=0;
  }
  return n;
}

static int check_atom_names(const char *fn1, const char *fn2, 
			    gmx_mtop_t *mtop, t_atoms *at)
{
  int mb,m,i,j,nmismatch;
  t_atoms *tat;
#define MAXMISMATCH 20

  if (mtop->natoms != at->nr)
    gmx_incons("comparing atom names");
  
  nmismatch=0;
  i = 0;
  for(mb=0; mb<mtop->nmolblock; mb++) {
    tat = &mtop->moltype[mtop->molblock[mb].type].atoms;
    for(m=0; m<mtop->molblock[mb].nmol; m++) {
      for(j=0; j < tat->nr; j++) {
	if (strcmp( *(tat->atomname[j]) , *(at->atomname[i]) ) != 0) {
	  if (nmismatch < MAXMISMATCH) {
	    fprintf(stderr,
		    "Warning: atom name %d in %s and %s does not match (%s - %s)\n",
		    i+1, fn1, fn2, *(tat->atomname[j]), *(at->atomname[i]));
	  } else if (nmismatch == MAXMISMATCH) {
	    fprintf(stderr,"(more than %d non-matching atom names)\n",MAXMISMATCH);
	  }
	  nmismatch++;
	}
	i++;
      }
    }
  }

  return nmismatch;
}

static void check_eg_vs_cg(gmx_mtop_t *mtop)
{
  int astart,mb,m,cg,j,firstj;
  unsigned char firsteg,eg;
  gmx_moltype_t *molt;
  
  /* Go through all the charge groups and make sure all their
   * atoms are in the same energy group.
   */
  
  astart = 0;
  for(mb=0; mb<mtop->nmolblock; mb++) {
    molt = &mtop->moltype[mtop->molblock[mb].type];
    for(m=0; m<mtop->molblock[mb].nmol; m++) {
      for(cg=0; cg<molt->cgs.nr;cg++) {
	/* Get the energy group of the first atom in this charge group */
	firstj = astart + molt->cgs.index[cg];
	firsteg = ggrpnr(&mtop->groups,egcENER,firstj);
	for(j=molt->cgs.index[cg]+1;j<molt->cgs.index[cg+1];j++) {
	  eg = ggrpnr(&mtop->groups,egcENER,astart+j);
	  if(eg != firsteg) {
	    gmx_fatal(FARGS,"atoms %d and %d in charge group %d of molecule type '%s' are in different energy groups",
		      firstj+1,astart+j+1,cg+1,*molt->name);
	  }
	}
      }
      astart += molt->atoms.nr;
    }
  }  
}

static void check_cg_sizes(const char *topfn,t_block *cgs,warninp_t wi)
{
    int  maxsize,cg;
    char warn_buf[STRLEN];

    maxsize = 0;
    for(cg=0; cg<cgs->nr; cg++)
    {
        maxsize = max(maxsize,cgs->index[cg+1]-cgs->index[cg]);
    }
 
    if (maxsize > 10)
    {
        set_warning_line(wi,topfn,-1);
        sprintf(warn_buf,
                "The largest charge group contains %d atoms.\n"
                "Since atoms only see each other when the centers of geometry of the charge groups they belong to are within the cut-off distance, too large charge groups can lead to serious cut-off artifacts.\n"
                "For efficiency and accuracy, charge group should consist of a few atoms.\n"
                "For all-atom force fields use: CH3, CH2, CH, NH2, NH, OH, CO2, CO, etc.",
                maxsize);
        warning_note(wi,warn_buf);
    }
}

static void check_vel(gmx_mtop_t *mtop,rvec v[])
{
  gmx_mtop_atomloop_all_t aloop;
  t_atom *atom;
  int a;

  aloop = gmx_mtop_atomloop_all_init(mtop);
  while (gmx_mtop_atomloop_all_next(aloop,&a,&atom)) {
    if (atom->ptype == eptShell ||
	atom->ptype == eptBond  ||
	atom->ptype == eptVSite) {
      clear_rvec(v[a]);
    }
  }
}

static bool nint_ftype(gmx_mtop_t *mtop,t_molinfo *mi,int ftype)
{
  int nint,mb;

  nint = 0;
  for(mb=0; mb<mtop->nmolblock; mb++) {
    nint += mtop->molblock[mb].nmol*mi[mtop->molblock[mb].type].plist[ftype].nr;
  }

  return nint;
}

/* This routine reorders the molecule type array
 * in the order of use in the molblocks,
 * unused molecule types are deleted.
 */
static void renumber_moltypes(gmx_mtop_t *sys,
			      int *nmolinfo,t_molinfo **molinfo)
{
  int *order,norder,i;
  int mb,mi;
  t_molinfo *minew;

  snew(order,*nmolinfo);
  norder = 0;
  for(mb=0; mb<sys->nmolblock; mb++) {
    for(i=0; i<norder; i++) {
      if (order[i] == sys->molblock[mb].type) {
	break;
      }
    }
    if (i == norder) {
      /* This type did not occur yet, add it */
      order[norder] = sys->molblock[mb].type;
      /* Renumber the moltype in the topology */
      norder++;
    }
    sys->molblock[mb].type = i;
  }
  
  /* We still need to reorder the molinfo structs */
  snew(minew,norder);
  for(mi=0; mi<*nmolinfo; mi++) {
    for(i=0; i<norder; i++) {
      if (order[i] == mi) {
	break;
      }
    }
    if (i == norder) {
      done_mi(&(*molinfo)[mi]);
    } else {
      minew[i] = (*molinfo)[mi];
    }
  }
  sfree(*molinfo);

  *nmolinfo = norder;
  *molinfo  = minew;
}

static void molinfo2mtop(int nmi,t_molinfo *mi,gmx_mtop_t *mtop)
{
  int m;
  gmx_moltype_t *molt;

  mtop->nmoltype = nmi;
  snew(mtop->moltype,nmi);
  for(m=0; m<nmi; m++) {
    molt = &mtop->moltype[m];
    molt->name  = mi[m].name;
    molt->atoms = mi[m].atoms;
    /* ilists are copied later */
    molt->cgs   = mi[m].cgs;
    molt->excls = mi[m].excls;
  }
}

static void
new_status(const char *topfile,const char *topppfile,const char *confin,
           t_gromppopts *opts,t_inputrec *ir,bool bZero,
           bool bGenVel,bool bVerbose,t_state *state,
           gpp_atomtype_t atype,gmx_mtop_t *sys,
           int *nmi,t_molinfo **mi,t_params plist[],
           int *comb,double *reppow,real *fudgeQQ,
           bool bMorse,
           warninp_t wi)
{
  t_molinfo   *molinfo=NULL;
  int         nmolblock;
  gmx_molblock_t *molblock,*molbs;
  t_atoms     *confat;
  int         mb,mbs,i,nrmols,nmismatch;
  char        buf[STRLEN];
  bool        bGB=FALSE;
  char        warn_buf[STRLEN];

  init_mtop(sys);

  /* Set boolean for GB */
  if(ir->implicit_solvent)
    bGB=TRUE;
  
  /* TOPOLOGY processing */
  sys->name = do_top(bVerbose,topfile,topppfile,opts,bZero,&(sys->symtab),
                     plist,comb,reppow,fudgeQQ,
                     atype,&nrmols,&molinfo,ir,
                     &nmolblock,&molblock,bGB,
                     wi);
  
  sys->nmolblock = 0;
  snew(sys->molblock,nmolblock);
  mbs;
  sys->natoms = 0;
  for(mb=0; mb<nmolblock; mb++) {
    if (sys->nmolblock > 0 &&
	molblock[mb].type == sys->molblock[sys->nmolblock-1].type) {
      /* Merge consecutive blocks with the same molecule type */
      sys->molblock[sys->nmolblock-1].nmol += molblock[mb].nmol;
      sys->natoms += molblock[mb].nmol*sys->molblock[sys->nmolblock-1].natoms_mol;
    } else if (molblock[mb].nmol > 0) {
      /* Add a new molblock to the topology */
      molbs = &sys->molblock[sys->nmolblock];
      *molbs = molblock[mb];
      molbs->natoms_mol = molinfo[molbs->type].atoms.nr;
      molbs->nposres_xA = 0;
      molbs->nposres_xB = 0;
      sys->natoms += molbs->nmol*molbs->natoms_mol;
      sys->nmolblock++;
    }
  }
  if (sys->nmolblock == 0) {
    gmx_fatal(FARGS,"No molecules were defined in the system");
  }

  renumber_moltypes(sys,&nrmols,&molinfo);

  if (bMorse)
    convert_harmonics(nrmols,molinfo,atype);

  if (ir->eDisre == edrNone) {
    i = rm_interactions(F_DISRES,nrmols,molinfo);
    if (i > 0) {
      set_warning_line(wi,"unknown",-1);
      sprintf(warn_buf,"disre = no, removed %d distance restraints",i);
      warning_note(wi,warn_buf);
    }
  }
  if (opts->bOrire == FALSE) {
    i = rm_interactions(F_ORIRES,nrmols,molinfo);
    if (i > 0) {
      set_warning_line(wi,"unknown",-1);
      sprintf(warn_buf,"orire = no, removed %d orientation restraints",i);
      warning_note(wi,warn_buf);
    }
  }
  if (opts->bDihre == FALSE) {
    i = rm_interactions(F_DIHRES,nrmols,molinfo);
    if (i > 0) {
      set_warning_line(wi,"unknown",-1);
      sprintf(warn_buf,"dihre = no, removed %d dihedral restraints",i);
      warning_note(wi,warn_buf);
    }
  }
  
  /* Copy structures from msys to sys */
  molinfo2mtop(nrmols,molinfo,sys);

  gmx_mtop_finalize(sys);
 
  /* COORDINATE file processing */
  if (bVerbose) 
    fprintf(stderr,"processing coordinates...\n");

  get_stx_coordnum(confin,&state->natoms);
  if (state->natoms != sys->natoms)
    gmx_fatal(FARGS,"number of coordinates in coordinate file (%s, %d)\n"
		"             does not match topology (%s, %d)",
	      confin,state->natoms,topfile,sys->natoms);
  else {
    /* make space for coordinates and velocities */
    char title[STRLEN];
    snew(confat,1);
    init_t_atoms(confat,state->natoms,FALSE);
    init_state(state,state->natoms,0,0,0);
    read_stx_conf(confin,title,confat,state->x,state->v,NULL,state->box);
    /* This call fixes the box shape for runs with pressure scaling */
    set_box_rel(ir,state);

    nmismatch = check_atom_names(topfile, confin, sys, confat);
    free_t_atoms(confat,TRUE);
    sfree(confat);
    
    if (nmismatch) {
      sprintf(buf,"%d non-matching atom name%s\n"
	      "atom names from %s will be used\n"
	      "atom names from %s will be ignored\n",
	      nmismatch,(nmismatch == 1) ? "" : "s",topfile,confin);
      warning(wi,buf);
    }    
    if (bVerbose) 
      fprintf(stderr,"double-checking input for internal consistency...\n");
    double_check(ir,state->box,nint_ftype(sys,molinfo,F_CONSTR),wi);
  }

  if (bGenVel) {
    real *mass;
    gmx_mtop_atomloop_all_t aloop;
    t_atom *atom;

    snew(mass,state->natoms);
    aloop = gmx_mtop_atomloop_all_init(sys);
    while (gmx_mtop_atomloop_all_next(aloop,&i,&atom)) {
      mass[i] = atom->m;
    }

    if (opts->seed == -1) {
      opts->seed = make_seed();
      fprintf(stderr,"Setting gen_seed to %d\n",opts->seed);
    }
    maxwell_speed(opts->tempi,opts->seed,sys,state->v);

    stop_cm(stdout,state->natoms,mass,state->x,state->v);
    sfree(mass);
  }

  *nmi = nrmols;
  *mi  = molinfo;
}

static void cont_status(const char *slog,const char *ener,
			bool bNeedVel,bool bGenVel, real fr_time,
			t_inputrec *ir,t_state *state,
			gmx_mtop_t *sys,
                        const output_env_t oenv)
     /* If fr_time == -1 read the last frame available which is complete */
{
  t_trxframe  fr;
  int         fp;

  fprintf(stderr,
	  "Reading Coordinates%s and Box size from old trajectory\n",
	  (!bNeedVel || bGenVel) ? "" : ", Velocities");
  if (fr_time == -1)
    fprintf(stderr,"Will read whole trajectory\n");
  else
    fprintf(stderr,"Will read till time %g\n",fr_time);
  if (!bNeedVel || bGenVel) {
    if (bGenVel)
      fprintf(stderr,"Velocities generated: "
	      "ignoring velocities in input trajectory\n");
    read_first_frame(oenv,&fp,slog,&fr,TRX_NEED_X);
  } else
    read_first_frame(oenv,&fp,slog,&fr,TRX_NEED_X | TRX_NEED_V);
  
  state->natoms = fr.natoms;

  if (sys->natoms != state->natoms)
    gmx_fatal(FARGS,"Number of atoms in Topology "
		"is not the same as in Trajectory");

  /* Find the appropriate frame */
  while ((fr_time == -1 || fr.time < fr_time) && read_next_frame(oenv,fp,&fr));
  
  close_trj(fp);

  if (fr.not_ok & FRAME_NOT_OK)
    gmx_fatal(FARGS,"Can not start from an incomplete frame");

  state->x = fr.x;
  if (bNeedVel && !bGenVel)
    state->v = fr.v;
  copy_mat(fr.box,state->box);
  /* Set the relative box lengths for preserving the box shape.
   * Note that this call can lead to differences in the last bit
   * with respect to using tpbconv to create a tpx file.
   */
  set_box_rel(ir,state);

  fprintf(stderr,"Using frame at t = %g ps\n",fr.time);
  fprintf(stderr,"Starting time for run is %g ps\n",ir->init_t); 
  
  if ((ir->epc != epcNO  || ir->etc ==etcNOSEHOOVER) && ener) {
    get_enx_state(ener,fr.time,&sys->groups,ir,state);
    preserve_box_shape(ir,state->box_rel,state->boxv);
  }
}

static void read_posres(gmx_mtop_t *mtop,t_molinfo *molinfo,bool bTopB,
                        char *fn,
                        int rc_scaling, int ePBC, 
                        rvec com,
                        warninp_t wi)
{
  bool   bFirst = TRUE;
  rvec   *x,*v,*xp;
  dvec   sum;
  double totmass;
  t_atoms dumat;
  matrix box,invbox;
  int    natoms,npbcdim=0;
  char   warn_buf[STRLEN],title[STRLEN];
  int    a,i,ai,j,k,mb,nat_molb;
  gmx_molblock_t *molb;
  t_params *pr;
  t_atom *atom;

  get_stx_coordnum(fn,&natoms);
  if (natoms != mtop->natoms) {
    sprintf(warn_buf,"The number of atoms in %s (%d) does not match the number of atoms in the topology (%d). Will assume that the first %d atoms in the topology and %s match.",fn,natoms,mtop->natoms,min(mtop->natoms,natoms),fn);
    warning(wi,warn_buf);
  }
  snew(x,natoms);
  snew(v,natoms);
  init_t_atoms(&dumat,natoms,FALSE);
  read_stx_conf(fn,title,&dumat,x,v,NULL,box);
  
  npbcdim = ePBC2npbcdim(ePBC);
  clear_rvec(com);
  if (rc_scaling != erscNO) {
    copy_mat(box,invbox);
    for(j=npbcdim; j<DIM; j++) {
      clear_rvec(invbox[j]);
      invbox[j][j] = 1;
    }
    m_inv_ur0(invbox,invbox);
  }

  /* Copy the reference coordinates to mtop */
  clear_dvec(sum);
  totmass = 0;
  a = 0;
  for(mb=0; mb<mtop->nmolblock; mb++) {
    molb = &mtop->molblock[mb];
    nat_molb = molb->nmol*mtop->moltype[molb->type].atoms.nr;
    pr = &(molinfo[molb->type].plist[F_POSRES]);
    if (pr->nr > 0) {
      atom = mtop->moltype[molb->type].atoms.atom;
      for(i=0; (i<pr->nr); i++) {
	ai=pr->param[i].AI;
	if (ai >= natoms) {
	  gmx_fatal(FARGS,"Position restraint atom index (%d) in moltype '%s' is larger than number of atoms in %s (%d).\n",
		    ai+1,*molinfo[molb->type].name,fn,natoms);
	}
	if (rc_scaling == erscCOM) {
	  /* Determine the center of mass of the posres reference coordinates */
	  for(j=0; j<npbcdim; j++) {
	    sum[j] += atom[ai].m*x[a+ai][j];
	  }
	  totmass  += atom[ai].m;
	}
      }
      if (!bTopB) {
	molb->nposres_xA = nat_molb;
	snew(molb->posres_xA,molb->nposres_xA);
	for(i=0; i<nat_molb; i++) {
	  copy_rvec(x[a+i],molb->posres_xA[i]);
	}
      } else {
	molb->nposres_xB = nat_molb;
	snew(molb->posres_xB,molb->nposres_xB);
	for(i=0; i<nat_molb; i++) {
	  copy_rvec(x[a+i],molb->posres_xB[i]);
	}
      }
    }
    a += nat_molb;
  }
  if (rc_scaling == erscCOM) {
    if (totmass == 0)
      gmx_fatal(FARGS,"The total mass of the position restraint atoms is 0");
    for(j=0; j<npbcdim; j++)
      com[j] = sum[j]/totmass;
    fprintf(stderr,"The center of mass of the position restraint coord's is %6.3f %6.3f %6.3f\n",com[XX],com[YY],com[ZZ]);
  }

  if (rc_scaling != erscNO) {
    for(mb=0; mb<mtop->nmolblock; mb++) {
      molb = &mtop->molblock[mb];
      nat_molb = molb->nmol*mtop->moltype[molb->type].atoms.nr;
      if (molb->nposres_xA > 0 || molb->nposres_xB > 0) {
	xp = (!bTopB ? molb->posres_xA : molb->posres_xB);
	for(i=0; i<nat_molb; i++) {
	  for(j=0; j<npbcdim; j++) {
	    if (rc_scaling == erscALL) {
	      /* Convert from Cartesian to crystal coordinates */
	      xp[i][j] *= invbox[j][j];
	      for(k=j+1; k<npbcdim; k++) {
		xp[i][j] += invbox[k][j]*xp[i][k];
	      }
	    } else if (rc_scaling == erscCOM) {
	      /* Subtract the center of mass */
	      xp[i][j] -= com[j];
	    }
	  }
	}
      }
    }

    if (rc_scaling == erscCOM) {
      /* Convert the COM from Cartesian to crystal coordinates */
      for(j=0; j<npbcdim; j++) {
	com[j] *= invbox[j][j];
	for(k=j+1; k<npbcdim; k++) {
	  com[j] += invbox[k][j]*com[k];
	}
      }
    }
  }
  
  free_t_atoms(&dumat,TRUE);
  sfree(x);
  sfree(v);
}

static void gen_posres(gmx_mtop_t *mtop,t_molinfo *mi,
                       char *fnA, char *fnB,
                       int rc_scaling, int ePBC,
                       rvec com, rvec comB,
                       warninp_t wi)
{
  int i,j;

  read_posres  (mtop,mi,FALSE,fnA,rc_scaling,ePBC,com,wi);
  if (strcmp(fnA,fnB) != 0) {
      read_posres(mtop,mi,TRUE ,fnB,rc_scaling,ePBC,comB,wi);
  }
}

static void set_wall_atomtype(gpp_atomtype_t at,t_gromppopts *opts,
			      t_inputrec *ir)
{
  int i;

  if (ir->nwall > 0)
    fprintf(stderr,"Searching the wall atom type(s)\n");
  for(i=0; i<ir->nwall; i++)
    ir->wall_atomtype[i] = get_atomtype_type(opts->wall_atomtype[i],at);
}

static int nrdf_internal(t_atoms *atoms)
{
  int i,nmass,nrdf;

  nmass = 0;
  for(i=0; i<atoms->nr; i++) {
    /* Vsite ptype might not be set here yet, so also check the mass */
    if ((atoms->atom[i].ptype == eptAtom ||
	 atoms->atom[i].ptype == eptNucleus)
	&& atoms->atom[i].m > 0) {
      nmass++;
    }
  }
  switch (nmass) {
  case 0:  nrdf = 0; break;
  case 1:  nrdf = 0; break;
  case 2:  nrdf = 1; break;
  default: nrdf = nmass*3 - 6; break;
  }
  
  return nrdf;
}

void
spline1d( double        dx,
		 double *      y,
		 int           n,
		 double *      u,
		 double *      y2 )
{
    int i;
    double p,q;
	
    y2[0] = 0.0;
    u[0]  = 0.0;
	
    for(i=1;i<n-1;i++)
    {
		p = 0.5*y2[i-1]+2.0;
        y2[i] = -0.5/p;
        q = (y[i+1]-2.0*y[i]+y[i-1])/dx;
		u[i] = (3.0*q/dx-0.5*u[i-1])/p;
    }
	
    y2[n-1] = 0.0;
	
    for(i=n-2;i>=0;i--)
    {
        y2[i] = y2[i]*y2[i+1]+u[i];
    }
}


void
interpolate1d( double     xmin,
			  double     dx,
			  double *   ya,
			  double *   y2a,
			  double     x,
			  double *   y,
			  double *   y1)
{
    int ix;
    double a,b;
	
    ix = (x-xmin)/dx;
	
    a = (xmin+(ix+1)*dx-x)/dx;
    b = (x-xmin-ix*dx)/dx;
	
    *y  = a*ya[ix]+b*ya[ix+1]+((a*a*a-a)*y2a[ix]+(b*b*b-b)*y2a[ix+1])*(dx*dx)/6.0;
    *y1 = (ya[ix+1]-ya[ix])/dx-(3.0*a*a-1.0)/6.0*dx*y2a[ix]+(3.0*b*b-1.0)/6.0*dx*y2a[ix+1];
}


void
setup_cmap (int              grid_spacing,
			int              nc,
			real *           grid ,
			gmx_cmap_t *     cmap_grid)
{
 	double *tmp_u,*tmp_u2,*tmp_yy,*tmp_y1,*tmp_t2,*tmp_grid;
	
    int    i,j,k,ii,jj,kk,idx;
	int    offset;
    double dx,xmin,v,v1,v2,v12;
    double phi,psi;
	
	snew(tmp_u,2*grid_spacing);
	snew(tmp_u2,2*grid_spacing);
	snew(tmp_yy,2*grid_spacing);
	snew(tmp_y1,2*grid_spacing);
	snew(tmp_t2,2*grid_spacing*2*grid_spacing);
	snew(tmp_grid,2*grid_spacing*2*grid_spacing);
	
    dx = 360.0/grid_spacing;
    xmin = -180.0-dx*grid_spacing/2;
	
	for(kk=0;kk<nc;kk++)
	{
		/* Compute an offset depending on which cmap we are using                                 
		 * Offset will be the map number multiplied with the grid_spacing * grid_spacing * 2      
		 */
		offset = kk * grid_spacing * grid_spacing * 2;
		
		for(i=0;i<2*grid_spacing;i++)
		{
			ii=(i+grid_spacing-grid_spacing/2)%grid_spacing;
			
			for(j=0;j<2*grid_spacing;j++)
			{
				jj=(j+grid_spacing-grid_spacing/2)%grid_spacing;
				tmp_grid[i*grid_spacing*2+j] = grid[offset+ii*grid_spacing+jj];
			}
		}
		
		for(i=0;i<2*grid_spacing;i++)
		{
			spline1d(dx,&(tmp_grid[2*grid_spacing*i]),2*grid_spacing,tmp_u,&(tmp_t2[2*grid_spacing*i]));
		}
		
		for(i=grid_spacing/2;i<grid_spacing+grid_spacing/2;i++)
		{
			ii = i-grid_spacing/2;
			phi = ii*dx-180.0;
			
			for(j=grid_spacing/2;j<grid_spacing+grid_spacing/2;j++)
			{
				jj = j-grid_spacing/2;
				psi = jj*dx-180.0;
				
				for(k=0;k<2*grid_spacing;k++)
				{
					interpolate1d(xmin,dx,&(tmp_grid[2*grid_spacing*k]),
								  &(tmp_t2[2*grid_spacing*k]),psi,&tmp_yy[k],&tmp_y1[k]);
				}
				
				spline1d(dx,tmp_yy,2*grid_spacing,tmp_u,tmp_u2);
				interpolate1d(xmin,dx,tmp_yy,tmp_u2,phi,&v,&v1);
				spline1d(dx,tmp_y1,2*grid_spacing,tmp_u,tmp_u2);
				interpolate1d(xmin,dx,tmp_y1,tmp_u2,phi,&v2,&v12);
				
				idx = ii*grid_spacing+jj;
				cmap_grid->cmapdata[kk].cmap[idx*4] = grid[offset+ii*grid_spacing+jj];
				cmap_grid->cmapdata[kk].cmap[idx*4+1] = v1;
				cmap_grid->cmapdata[kk].cmap[idx*4+2] = v2;
				cmap_grid->cmapdata[kk].cmap[idx*4+3] = v12;
			}
		}
	}
}				
				
void init_cmap_grid(gmx_cmap_t *cmap_grid, int ngrid, int grid_spacing)
{
	int i,k,nelem;
	
	cmap_grid->ngrid        = ngrid;
	cmap_grid->grid_spacing = grid_spacing;
	nelem                   = cmap_grid->grid_spacing*cmap_grid->grid_spacing;
	
	snew(cmap_grid->cmapdata,ngrid);
	
	for(i=0;i<cmap_grid->ngrid;i++)
	{
		snew(cmap_grid->cmapdata[i].cmap,4*nelem);
	}
}


static int count_constraints(gmx_mtop_t *mtop,t_molinfo *mi,warninp_t wi)
{
  int count,count_mol,i,mb;
  gmx_molblock_t *molb;
  t_params *plist;
  char buf[STRLEN];

  count = 0;
  for(mb=0; mb<mtop->nmolblock; mb++) {
    count_mol = 0;
    molb  = &mtop->molblock[mb];
    plist = mi[molb->type].plist;
      
    for(i=0; i<F_NRE; i++) {
      if (i == F_SETTLE)
	count_mol += 3*plist[i].nr;
      else if (interaction_function[i].flags & IF_CONSTRAINT)
	count_mol += plist[i].nr;
    }
      
    if (count_mol > nrdf_internal(&mi[molb->type].atoms)) {
      sprintf(buf,
	      "Molecule type '%s' has %d constraints.\n"
	      "For stability and efficiency there should not be more constraints than internal number of degrees of freedom: %d.\n",
	      *mi[molb->type].name,count_mol,
	      nrdf_internal(&mi[molb->type].atoms));
      warning(wi,buf);
    }
    count += molb->nmol*count_mol;
  }

  return count;
}

static void check_gbsa_params(t_inputrec *ir,gpp_atomtype_t atype)
{
    int  nmiss,i;

    /* If we are doing GBSA, check that we got the parameters we need
     * This checking is to see if there are GBSA paratmeters for all
     * atoms in the force field. To go around this for testing purposes
     * comment out the nerror++ counter temporarily
     */
    nmiss = 0;
    for(i=0;i<get_atomtype_ntypes(atype);i++)
    {
        if (get_atomtype_radius(i,atype)    < 0 ||
            get_atomtype_vol(i,atype)       < 0 ||
            get_atomtype_surftens(i,atype)  < 0 ||
            get_atomtype_gb_radius(i,atype) < 0 ||
            get_atomtype_S_hct(i,atype)     < 0)
        {
            fprintf(stderr,"GB parameter(s) missing or negative for atom type '%s'\n",
                    get_atomtype_name(i,atype));
            nmiss++;
        }
    }
    
    if (nmiss > 0)
    {
        gmx_fatal(FARGS,"Can't do GB electrostatics; the forcefield is missing %d values for\n"
                  "atomtype radii, or they might be negative\n.",nmiss);
    }
  
}

int main (int argc, char *argv[])
{
  static const char *desc[] = {
    "The gromacs preprocessor",
    "reads a molecular topology file, checks the validity of the",
    "file, expands the topology from a molecular description to an atomic",
    "description. The topology file contains information about",
    "molecule types and the number of molecules, the preprocessor",
    "copies each molecule as needed. ",
    "There is no limitation on the number of molecule types. ",
    "Bonds and bond-angles can be converted into constraints, separately",
    "for hydrogens and heavy atoms.",
    "Then a coordinate file is read and velocities can be generated",
    "from a Maxwellian distribution if requested.",
    "grompp also reads parameters for the mdrun ",
    "(eg. number of MD steps, time step, cut-off), and others such as",
    "NEMD parameters, which are corrected so that the net acceleration",
    "is zero.",
    "Eventually a binary file is produced that can serve as the sole input",
    "file for the MD program.[PAR]",
    
    "grompp uses the atom names from the topology file. The atom names",
    "in the coordinate file (option [TT]-c[tt]) are only read to generate",
    "warnings when they do not match the atom names in the topology.",
    "Note that the atom names are irrelevant for the simulation as",
    "only the atom types are used for generating interaction parameters.[PAR]",

    "grompp uses a built-in preprocessor to resolve includes, macros ",
    "etcetera. The preprocessor supports the following keywords:[BR]",
    "#ifdef VARIABLE[BR]",
    "#ifndef VARIABLE[BR]",
    "#else[BR]",
    "#endif[BR]",
    "#define VARIABLE[BR]",
    "#undef VARIABLE[BR]"
    "#include \"filename\"[BR]",
    "#include <filename>[BR]",
    "The functioning of these statements in your topology may be modulated by",
    "using the following two flags in your [TT]mdp[tt] file:[BR]",
    "define = -DVARIABLE1 -DVARIABLE2[BR]",
    "include = /home/john/doe[BR]",
    "For further information a C-programming textbook may help you out.",
    "Specifying the [TT]-pp[tt] flag will get the pre-processed",
    "topology file written out so that you can verify its contents.[PAR]",
    
    "If your system does not have a c-preprocessor, you can still",
    "use grompp, but you do not have access to the features ",
    "from the cpp. Command line options to the c-preprocessor can be given",
    "in the [TT].mdp[tt] file. See your local manual (man cpp).[PAR]",
    
    "When using position restraints a file with restraint coordinates",
    "can be supplied with [TT]-r[tt], otherwise restraining will be done",
    "with respect to the conformation from the [TT]-c[tt] option.",
    "For free energy calculation the the coordinates for the B topology",
    "can be supplied with [TT]-rb[tt], otherwise they will be equal to",
    "those of the A topology.[PAR]",
    
    "Starting coordinates can be read from trajectory with [TT]-t[tt].",
    "The last frame with coordinates and velocities will be read,",
    "unless the [TT]-time[tt] option is used.",
    "Note that these velocities will not be used when [TT]gen_vel = yes[tt]",
    "in your [TT].mdp[tt] file. An energy file can be supplied with",
    "[TT]-e[tt] to have exact restarts when using pressure and/or",
    "Nose-Hoover temperature coupling. For an exact restart do not forget",
    "to turn off velocity generation and turn on unconstrained starting",
    "when constraints are present in the system.",
    "If you want to continue a crashed run, it is",
    "easier to use [TT]tpbconv[tt].[PAR]",

    "Using the [TT]-morse[tt] option grompp can convert the harmonic bonds",
    "in your topology to morse potentials. This makes it possible to break",
    "bonds. For this option to work you need an extra file in your $GMXLIB",
    "with dissociation energy. Use the -debug option to get more information",
    "on the workings of this option (look for MORSE in the grompp.log file",
    "using less or something like that).[PAR]",
    
    "By default all bonded interactions which have constant energy due to",
    "virtual site constructions will be removed. If this constant energy is",
    "not zero, this will result in a shift in the total energy. All bonded",
    "interactions can be kept by turning off [TT]-rmvsbds[tt]. Additionally,",
    "all constraints for distances which will be constant anyway because",
    "of virtual site constructions will be removed. If any constraints remain",
    "which involve virtual sites, a fatal error will result.[PAR]"
    
    "To verify your run input file, please make notice of all warnings",
    "on the screen, and correct where necessary. Do also look at the contents",
    "of the [TT]mdout.mdp[tt] file, this contains comment lines, as well as",
    "the input that [TT]grompp[tt] has read. If in doubt you can start grompp",
    "with the [TT]-debug[tt] option which will give you more information",
    "in a file called grompp.log (along with real debug info). Finally, you",
    "can see the contents of the run input file with the [TT]gmxdump[tt]",
    "program."
  };
  t_gromppopts *opts;
  gmx_mtop_t   *sys;
  int          nmi;
  t_molinfo    *mi;
  gpp_atomtype_t atype;
  t_inputrec   *ir;
  int          natoms,nvsite,comb,mt;
  t_params     *plist;
  t_state      state;
  matrix       box;
  real         max_spacing,fudgeQQ;
  double       reppow;
  char         fn[STRLEN],fnB[STRLEN];
  const char   *mdparin;
  int          ntype;
  bool         bNeedVel,bGenVel;
  bool         have_atomnumber;
  int		   n12,n13,n14;
  t_params     *gb_plist = NULL;
  gmx_genborn_t *born = NULL;
  output_env_t oenv;
  bool         bVerbose;
  warninp_t    wi;
  char         warn_buf[STRLEN];

  t_filenm fnm[] = {
    { efMDP, NULL,  NULL,        ffOPTRD },
    { efMDP, "-po", "mdout",     ffWRITE },
    { efSTX, "-c",  NULL,        ffREAD  },
    { efSTX, "-r",  NULL,        ffOPTRD },
    { efSTX, "-rb", NULL,        ffOPTRD },
    { efNDX, NULL,  NULL,        ffOPTRD },
    { efTOP, NULL,  NULL,        ffREAD  },
    { efTOP, "-pp", "processed", ffOPTWR },
    { efTPX, "-o",  NULL,        ffWRITE },
    { efTRN, "-t",  NULL,        ffOPTRD },
    { efEDR, "-e",  NULL,        ffOPTRD }
  };
#define NFILE asize(fnm)

  /* Command line options */
  static bool bRenum=TRUE;
  static bool bRmVSBds=TRUE,bZero=FALSE;
  static int  i,maxwarn=0;
  static real fr_time=-1;
  t_pargs pa[] = {
    { "-time",    FALSE, etREAL, {&fr_time},
      "Take frame at or first after this time." },
    { "-rmvsbds",FALSE, etBOOL, {&bRmVSBds},
      "Remove constant bonded interactions with virtual sites" },
    { "-maxwarn", FALSE, etINT,  {&maxwarn},
      "Number of allowed warnings during input processing" },
    { "-zero",    FALSE, etBOOL, {&bZero},
      "Set parameters for bonded interactions without defaults to zero instead of generating an error" },
    { "-renum",   FALSE, etBOOL, {&bRenum},
      "Renumber atomtypes and minimize number of atomtypes" }
  };
  
  CopyRight(stdout,argv[0]);
  
  /* Initiate some variables */
  snew(ir,1);
  snew(opts,1);
  init_ir(ir,opts);
  
  /* Parse the command line */
  parse_common_args(&argc,argv,0,NFILE,fnm,asize(pa),pa,
                    asize(desc),desc,0,NULL,&oenv);
  bVerbose = (output_env_get_verbosity(oenv) > 0);
  
  wi = init_warning(TRUE,maxwarn);
  
  /* PARAMETER file processing */
  mdparin = opt2fn("-f",NFILE,fnm);
  set_warning_line(wi,mdparin,-1);    
  get_ir(mdparin,opt2fn("-po",NFILE,fnm),ir,opts,wi);
  
  if (bVerbose) 
    fprintf(stderr,"checking input for internal consistency...\n");
  check_ir(mdparin,ir,opts,wi);

  if (ir->ld_seed == -1) {
    ir->ld_seed = make_seed();
    fprintf(stderr,"Setting the LD random seed to %d\n",ir->ld_seed);
  }

  bNeedVel = EI_STATE_VELOCITY(ir->eI);
  bGenVel  = (bNeedVel && opts->bGenVel);

  snew(plist,F_NRE);
  init_plist(plist);
  snew(sys,1);
  atype = init_atomtype();
  if (debug)
    pr_symtab(debug,0,"Just opened",&sys->symtab);
    
  strcpy(fn,ftp2fn(efTOP,NFILE,fnm));
  if (!gmx_fexist(fn)) 
    gmx_fatal(FARGS,"%s does not exist",fn);
  new_status(fn,opt2fn_null("-pp",NFILE,fnm),opt2fn("-c",NFILE,fnm),
	     opts,ir,bZero,bGenVel,bVerbose,&state,
	     atype,sys,&nmi,&mi,plist,&comb,&reppow,&fudgeQQ,
	     opts->bMorse,
	     wi);
  
  if (debug)
    pr_symtab(debug,0,"After new_status",&sys->symtab);
  
  if (count_constraints(sys,mi,wi) && (ir->eConstrAlg == econtSHAKE)) {
    if (ir->eI == eiCG || ir->eI == eiLBFGS) {
        sprintf(warn_buf,"Can not do %s with %s, use %s",
                EI(ir->eI),econstr_names[econtSHAKE],econstr_names[econtLINCS]);
        warning_error(wi,warn_buf);
    }
    if (ir->bPeriodicMols) {
        sprintf(warn_buf,"Can not do periodic molecules with %s, use %s",
                econstr_names[econtSHAKE],econstr_names[econtLINCS]);
        warning_error(wi,warn_buf);
    }
  }

  /* If we are doing QM/MM, check that we got the atom numbers */
  have_atomnumber = TRUE;
  for (i=0; i<get_atomtype_ntypes(atype); i++) {
    have_atomnumber = have_atomnumber && (get_atomtype_atomnumber(i,atype) >= 0);
  }
  if (!have_atomnumber && ir->bQMMM)
  {
      warning_error(wi,
                    "\n"
                    "It appears as if you are trying to run a QM/MM calculation, but the force\n"
                    "field you are using does not contain atom numbers fields. This is an\n"
                    "optional field (introduced in Gromacs 3.3) for general runs, but mandatory\n"
                    "for QM/MM. The good news is that it is easy to add - put the atom number as\n"
                    "an integer just before the mass column in ffXXXnb.itp.\n"
                    "NB: United atoms have the same atom numbers as normal ones.\n\n"); 
  }

<<<<<<< HEAD
  if (ir->adress_type!=eAdressOff) {
     /*if (!(getenv("GMX_NBLISTCG") != 0)) {
      fprintf(stderr,
        "ERROR: AdResS needs CG neighbour lists, enable them it by exporting GMX_NBLISTCG");
      nerror++;
    }*/
    if ((ir->adress_type==eAdressConst) && ((ir->adress_const_wf>1) || (ir->adress_const_wf<0))) {
      fprintf(stderr,
        "ERROR: AdResS contant weighting function should be between 0 and 1");
      nerror++;
    }
    if (ir->badress_new_wf && ir->badress_chempot_dx){
	 fprintf(stderr,
        "ERROR: adress_chempot_dx and adress_new_wf are currently exclusive (not implemented) ");
      nerror++;
    }
    /** \TODO check size of ex+hy width against box size */
  }
 
  if (nerror) {
    print_warn_num(FALSE);
    
    gmx_fatal(FARGS,"There were %d error(s) processing your input",nerror);
  }
=======
  /* Check for errors in the input now, since they might cause problems
   * during processing further down.
   */
  check_warning_error(wi,FARGS);

>>>>>>> f643727a
  if (opt2bSet("-r",NFILE,fnm))
    sprintf(fn,"%s",opt2fn("-r",NFILE,fnm));
  else
    sprintf(fn,"%s",opt2fn("-c",NFILE,fnm));
  if (opt2bSet("-rb",NFILE,fnm))
    sprintf(fnB,"%s",opt2fn("-rb",NFILE,fnm));
  else
    strcpy(fnB,fn);

    if (nint_ftype(sys,mi,F_POSRES) > 0)
    {
        if (bVerbose)
        {
            fprintf(stderr,"Reading position restraint coords from %s",fn);
            if (strcmp(fn,fnB) == 0)
            {
                fprintf(stderr,"\n");
            }
            else
            {
                fprintf(stderr," and %s\n",fnB);
                if (ir->efep != efepNO && ir->n_flambda > 0)
                {
                    warning_error(wi,"Can not change the position restraint reference coordinates with lambda togther with foreign lambda calculation.");
                }
            }
        }
        gen_posres(sys,mi,fn,fnB,
                   ir->refcoord_scaling,ir->ePBC,
                   ir->posres_com,ir->posres_comB,
                   wi);
    }
		
  nvsite = 0;
  /* set parameters for virtual site construction (not for vsiten) */
  for(mt=0; mt<sys->nmoltype; mt++) {
    nvsite +=
      set_vsites(bVerbose, &sys->moltype[mt].atoms, atype, mi[mt].plist);
  }
  /* now throw away all obsolete bonds, angles and dihedrals: */
  /* note: constraints are ALWAYS removed */
  if (nvsite) {
    for(mt=0; mt<sys->nmoltype; mt++) {
      clean_vsite_bondeds(mi[mt].plist,sys->moltype[mt].atoms.nr,bRmVSBds);
    }
  }
  
	/* If we are using CMAP, setup the pre-interpolation grid */
	if(plist->ncmap>0)
	{
		init_cmap_grid(&sys->ffparams.cmap_grid, plist->nc, plist->grid_spacing);
		setup_cmap(plist->grid_spacing, plist->nc, plist->cmap,&sys->ffparams.cmap_grid);
	}
	
  set_wall_atomtype(atype,opts,ir);
  if (bRenum) {
    renum_atype(plist, sys, ir->wall_atomtype, atype, bVerbose);
    ntype = get_atomtype_ntypes(atype);
  }

    if (ir->implicit_solvent != eisNO)
    {
        /* Now we have renumbered the atom types, we can check the GBSA params */
        check_gbsa_params(ir,atype);
    }

	/* PELA: Copy the atomtype data to the topology atomtype list */
	copy_atomtype_atomtypes(atype,&(sys->atomtypes));

	if (debug)
    pr_symtab(debug,0,"After renum_atype",&sys->symtab);

  if (bVerbose) 
    fprintf(stderr,"converting bonded parameters...\n");
	
  ntype = get_atomtype_ntypes(atype);
  convert_params(ntype, plist, mi, comb, reppow, fudgeQQ, sys);
	
  if (debug)
    pr_symtab(debug,0,"After convert_params",&sys->symtab);

  /* set ptype to VSite for virtual sites */
  for(mt=0; mt<sys->nmoltype; mt++) {
    set_vsites_ptype(FALSE,&sys->moltype[mt]);
  }
  if (debug) {
    pr_symtab(debug,0,"After virtual sites",&sys->symtab);
  }
  /* Check velocity for virtual sites and shells */
  if (bGenVel) {
    check_vel(sys,state.v);
  }
    
  /* check masses */
  check_mol(sys,wi);
  
  for(i=0; i<sys->nmoltype; i++) {
      check_cg_sizes(ftp2fn(efTOP,NFILE,fnm),&sys->moltype[i].cgs,wi);
  }

  check_warning_error(wi,FARGS);
	
  if (bVerbose) 
    fprintf(stderr,"initialising group options...\n");
  do_index(mdparin,ftp2fn_null(efNDX,NFILE,fnm),
           sys,bVerbose,ir,
           bGenVel ? state.v : NULL,
           wi);
  
  /* Init the temperature coupling state */
  init_gtc_state(&state,ir->opts.ngtc,0,ir->opts.nhchainlength);

  if (bVerbose)
    fprintf(stderr,"Checking consistency between energy and charge groups...\n");
  check_eg_vs_cg(sys);
  
  if (debug)
    pr_symtab(debug,0,"After index",&sys->symtab);
  triple_check(mdparin,ir,sys,wi);
  close_symtab(&sys->symtab);
  if (debug)
    pr_symtab(debug,0,"After close",&sys->symtab);

  /* make exclusions between QM atoms */
  if (ir->bQMMM) {
    generate_qmexcl(sys,ir);
  }

  if (ftp2bSet(efTRN,NFILE,fnm)) {
    if (bVerbose)
      fprintf(stderr,"getting data from old trajectory ...\n");
    cont_status(ftp2fn(efTRN,NFILE,fnm),ftp2fn_null(efEDR,NFILE,fnm),
		bNeedVel,bGenVel,fr_time,ir,&state,sys,oenv);
  }

    if (ir->ePBC==epbcXY && ir->nwall!=2)
    {
        clear_rvec(state.box[ZZ]);
    }
  
    if (ir->rlist > 0)
    {
        set_warning_line(wi,mdparin,-1);
        check_chargegroup_radii(sys,ir,state.x,wi);
    }

  if (EEL_FULL(ir->coulombtype)) {
    /* Calculate the optimal grid dimensions */
    copy_mat(state.box,box);
    if (ir->ePBC==epbcXY && ir->nwall==2)
      svmul(ir->wall_ewald_zfac,box[ZZ],box[ZZ]);
    max_spacing = calc_grid(stdout,box,opts->fourierspacing,
			    &(ir->nkx),&(ir->nky),&(ir->nkz),1);
    if ((ir->coulombtype == eelPPPM) && (max_spacing > 0.1)) {
        set_warning_line(wi,mdparin,-1);
        warning_note(wi,"Grid spacing larger then 0.1 while using PPPM.");
    }
  }

  if (ir->ePull != epullNO)
    set_pull_init(ir,sys,state.x,state.box,oenv,opts->pull_start);

  /*  reset_multinr(sys); */
  
  if (EEL_PME(ir->coulombtype)) {
    float ratio = pme_load_estimate(sys,ir,state.box);
    fprintf(stderr,"Estimate for the relative computational load of the PME mesh part: %.2f\n",ratio);
    /* With free energy we might need to do PME both for the A and B state
     * charges. This will double the cost, but the optimal performance will
     * then probably be at a slightly larger cut-off and grid spacing.
     */
    if ((ir->efep == efepNO && ratio > 1.0/2.0) ||
        (ir->efep != efepNO && ratio > 2.0/3.0)) {
        warning_note(wi,
                     "The optimal PME mesh load for parallel simulations is below 0.5\n"
		   "and for highly parallel simulations between 0.25 and 0.33,\n"
		   "for higher performance, increase the cut-off and the PME grid spacing");
    }
  }

    {
        char warn_buf[STRLEN];
        double cio = compute_io(ir,sys->natoms,&sys->groups,F_NRE,1);
        sprintf(warn_buf,"This run will generate roughly %.0f Mb of data",cio);
        if (cio > 2000) {
            set_warning_line(wi,mdparin,-1);
            warning_note(wi,warn_buf);
        } else {
            printf("%s\n",warn_buf);
        }
    }
	
  if (bVerbose) 
    fprintf(stderr,"writing run input file...\n");

  done_warning(wi,FARGS);

  state.lambda = ir->init_lambda;
  write_tpx_state(ftp2fn(efTPX,NFILE,fnm),ir,&state,sys);
  
  thanx(stderr);
  
  return 0;
}<|MERGE_RESOLUTION|>--- conflicted
+++ resolved
@@ -1104,38 +1104,21 @@
                     "NB: United atoms have the same atom numbers as normal ones.\n\n"); 
   }
 
-<<<<<<< HEAD
   if (ir->adress_type!=eAdressOff) {
-     /*if (!(getenv("GMX_NBLISTCG") != 0)) {
-      fprintf(stderr,
-        "ERROR: AdResS needs CG neighbour lists, enable them it by exporting GMX_NBLISTCG");
-      nerror++;
-    }*/
-    if ((ir->adress_type==eAdressConst) && ((ir->adress_const_wf>1) || (ir->adress_const_wf<0))) {
-      fprintf(stderr,
-        "ERROR: AdResS contant weighting function should be between 0 and 1");
-      nerror++;
+    if ((ir->adress_const_wf>1) || (ir->adress_const_wf<0)) {
+      warning_error(wi,"AdResS contant weighting function should be between 0 and 1\n\n");
     }
     if (ir->badress_new_wf && ir->badress_chempot_dx){
-	 fprintf(stderr,
-        "ERROR: adress_chempot_dx and adress_new_wf are currently exclusive (not implemented) ");
-      nerror++;
+      warning_error(wi,"adress_chempot_dx and adress_new_wf are currently exclusive (not implemented)\n\n");
     }
     /** \TODO check size of ex+hy width against box size */
   }
  
-  if (nerror) {
-    print_warn_num(FALSE);
-    
-    gmx_fatal(FARGS,"There were %d error(s) processing your input",nerror);
-  }
-=======
   /* Check for errors in the input now, since they might cause problems
    * during processing further down.
    */
   check_warning_error(wi,FARGS);
 
->>>>>>> f643727a
   if (opt2bSet("-r",NFILE,fnm))
     sprintf(fn,"%s",opt2fn("-r",NFILE,fnm));
   else
