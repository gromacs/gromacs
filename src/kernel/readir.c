/* -*- mode: c; tab-width: 4; indent-tabs-mode: nil; c-basic-offset: 4; c-file-style: "stroustrup"; -*-
 *
 * 
 *                This source code is part of
 * 
 *                 G   R   O   M   A   C   S
 * 
 *          GROningen MAchine for Chemical Simulations
 * 
 *                        VERSION 3.2.0
 * Written by David van der Spoel, Erik Lindahl, Berk Hess, and others.
 * Copyright (c) 1991-2000, University of Groningen, The Netherlands.
 * Copyright (c) 2001-2004, The GROMACS development team,
 * check out http://www.gromacs.org for more information.

 * This program is free software; you can redistribute it and/or
 * modify it under the terms of the GNU General Public License
 * as published by the Free Software Foundation; either version 2
 * of the License, or (at your option) any later version.
 * 
 * If you want to redistribute modifications, please consider that
 * scientific software is very special. Version control is crucial -
 * bugs must be traceable. We will be happy to consider code for
 * inclusion in the official distribution, but derived work must not
 * be called official GROMACS. Details are found in the README & COPYING
 * files - if they are missing, get the official version at www.gromacs.org.
 * 
 * To help us fund GROMACS development, we humbly ask that you cite
 * the papers on the package - you can find them in the top README file.
 * 
 * For more info, check our website at http://www.gromacs.org
 * 
 * And Hey:
 * Gallium Rubidium Oxygen Manganese Argon Carbon Silicon
 */
#ifdef HAVE_CONFIG_H
#include <config.h>
#endif

#include <ctype.h>
#include <stdlib.h>
#include <limits.h>
#include "sysstuff.h"
#include "smalloc.h"
#include "typedefs.h"
#include "physics.h"
#include "names.h"
#include "gmx_fatal.h"
#include "macros.h"
#include "index.h"
#include "symtab.h"
#include "string2.h"
#include "readinp.h"
#include "warninp.h"
#include "readir.h" 
#include "toputil.h"
#include "index.h"
#include "network.h"
#include "vec.h"
#include "pbc.h"
#include "mtop_util.h"
#include "chargegroup.h"
#include "inputrec.h"

#define MAXPTR 254
#define NOGID  255

/* Resource parameters 
 * Do not change any of these until you read the instruction
 * in readinp.h. Some cpp's do not take spaces after the backslash
 * (like the c-shell), which will give you a very weird compiler
 * message.
 */

static char tcgrps[STRLEN],tau_t[STRLEN],ref_t[STRLEN],
  acc[STRLEN],accgrps[STRLEN],freeze[STRLEN],frdim[STRLEN],
  energy[STRLEN],user1[STRLEN],user2[STRLEN],vcm[STRLEN],xtc_grps[STRLEN],
  couple_moltype[STRLEN],orirefitgrp[STRLEN],egptable[STRLEN],egpexcl[STRLEN],
  wall_atomtype[STRLEN],wall_density[STRLEN],deform[STRLEN],QMMM[STRLEN];
static char foreign_lambda[STRLEN];
static char **pull_grp;
static char **rot_grp;
static char anneal[STRLEN],anneal_npoints[STRLEN],
  anneal_time[STRLEN],anneal_temp[STRLEN];
static char QMmethod[STRLEN],QMbasis[STRLEN],QMcharge[STRLEN],QMmult[STRLEN],
  bSH[STRLEN],CASorbitals[STRLEN], CASelectrons[STRLEN],SAon[STRLEN],
  SAoff[STRLEN],SAsteps[STRLEN],bTS[STRLEN],bOPT[STRLEN]; 
static char efield_x[STRLEN],efield_xt[STRLEN],efield_y[STRLEN],
  efield_yt[STRLEN],efield_z[STRLEN],efield_zt[STRLEN];

enum {
    egrptpALL,         /* All particles have to be a member of a group.     */
    egrptpALL_GENREST, /* A rest group with name is generated for particles *
                        * that are not part of any group.                   */
    egrptpPART,        /* As egrptpALL_GENREST, but no name is generated    *
                        * for the rest group.                               */
    egrptpONE          /* Merge all selected groups into one group,         *
                        * make a rest group for the remaining particles.    */
};


void init_ir(t_inputrec *ir, t_gromppopts *opts)
{
  snew(opts->include,STRLEN); 
  snew(opts->define,STRLEN);
}

static void _low_check(gmx_bool b,char *s,warninp_t wi)
{
    if (b)
    {
        warning_error(wi,s);
    }
}

static void check_nst(const char *desc_nst,int nst,
                      const char *desc_p,int *p,
                      warninp_t wi)
{
    char buf[STRLEN];

    if (*p > 0 && *p % nst != 0)
    {
        /* Round up to the next multiple of nst */
        *p = ((*p)/nst + 1)*nst;
        sprintf(buf,"%s should be a multiple of %s, changing %s to %d\n",
		desc_p,desc_nst,desc_p,*p);
        warning(wi,buf);
    }
}

static gmx_bool ir_NVE(const t_inputrec *ir)
{
    return ((ir->eI == eiMD || EI_VV(ir->eI)) && ir->etc == etcNO);
}

static int lcd(int n1,int n2)
{
    int d,i;
    
    d = 1;
    for(i=2; (i<=n1 && i<=n2); i++)
    {
        if (n1 % i == 0 && n2 % i == 0)
        {
            d = i;
        }
    }
    
  return d;
}

void check_ir(const char *mdparin,t_inputrec *ir, t_gromppopts *opts,
              warninp_t wi)
/* Check internal consistency */
{
    /* Strange macro: first one fills the err_buf, and then one can check 
     * the condition, which will print the message and increase the error
     * counter.
     */
#define CHECK(b) _low_check(b,err_buf,wi)
    char err_buf[256],warn_buf[STRLEN];
    int  ns_type=0;
    real dt_pcoupl;

  set_warning_line(wi,mdparin,-1);

    if (ir->cutoff_scheme == ecutsGROUP)
    {
        /* BASIC CUT-OFF STUFF */
        if (ir->rlist == 0 ||
            !((EEL_MIGHT_BE_ZERO_AT_CUTOFF(ir->coulombtype) && ir->rcoulomb > ir->rlist) ||
              (EVDW_MIGHT_BE_ZERO_AT_CUTOFF(ir->vdwtype)    && ir->rvdw     > ir->rlist))) {
            /* No switched potential and/or no twin-range:
             * we can set the long-range cut-off to the maximum of the other cut-offs.
             */
            ir->rlistlong = max_cutoff(ir->rlist,max_cutoff(ir->rvdw,ir->rcoulomb));
        }
        else if (ir->rlistlong < 0)
        {
            ir->rlistlong = max_cutoff(ir->rlist,max_cutoff(ir->rvdw,ir->rcoulomb));
            sprintf(warn_buf,"rlistlong was not set, setting it to %g (no buffer)",
                    ir->rlistlong);
            warning(wi,warn_buf);
        }
        if (ir->rlistlong == 0 && ir->ePBC != epbcNONE)
        {
            warning_error(wi,"Can not have an infinite cut-off with PBC");
        }
        if (ir->rlistlong > 0 && (ir->rlist == 0 || ir->rlistlong < ir->rlist))
        {
            warning_error(wi,"rlistlong can not be shorter than rlist");
        }
        if (IR_TWINRANGE(*ir) && ir->nstlist <= 0)
        {
            warning_error(wi,"Can not have nstlist<=0 with twin-range interactions");
        }
    }
    else
    {
        real rc_max;

        /* Normal Verlet type neighbor-list, currently only limited feature support */
        if (inputrec2nboundeddim(ir) < 3)
        {
            warning_error(wi,"With Verlet lists only full pbc or pbc=xy with walls is supported");
        }
        if (ir->rcoulomb != ir->rvdw)
        {
            warning_error(wi,"With Verlet lists rcoulomb!=rvdw is not supported");
        }
        if (ir->vdwtype != evdwCUT)
        {
            warning_error(wi,"With Verlet lists only cut-off LJ interactions are supported");
        }
        if (!(ir->coulombtype == eelCUT ||
              (EEL_RF(ir->coulombtype) && ir->coulombtype != eelRF_NEC) ||
              EEL_PME(ir->coulombtype) || ir->coulombtype == eelEWALD))
        {
            warning_error(wi,"With Verlet lists only cut-off, reaction-field, PME and EWALD electrostatics are supported");
        }

        if (ir->nstlist <= 0)
        {
             warning_error(wi,"With Verlet lists nstlist should be larger than 0");
        }

        if (ir->nstlist < 10)
        {
            warning_note(wi,"With Verlet lists the optimal nstlist is >= 10, with GPUs >= 20. Note that with the Verlet scheme nstlist has no effect on the accuracy of your simulation.");
        }

        rc_max = max(ir->rvdw,ir->rcoulomb);

        if (ir->verletbuf_drift <= 0)
        {
            if (ir->verletbuf_drift == 0)
            {
                warning_error(wi,"Can not have an energy drift of exactly 0");
            }

            if (ir->rlist < rc_max)
            {
                warning_error(wi,"With verlet lists rlist can not be smaller than rvdw or rcoulomb");
            }
            
            if (ir->rlist == rc_max)
            {
                warning_note(wi,"rlist is equal to rvdw and/or rcoulomb: there is no Verlet buffer");
            }
        }
        else
        {
            if (ir->rlist > rc_max)
            {
                warning_note(wi,"You have set rlist larger than the interaction cut-off, but you also have verlet-buffer-drift > 0. Will set rlist using verlet-buffer-drift.");
            }

            if (EI_DYNAMICS(ir->eI))
            {
                if (EI_MD(ir->eI) && ir->etc == etcNO)
                {
                   warning_error(wi,"Temperature coupling is required for calculating rlist using the energy drift. Set rlist and use verlet-buffer-drift=-1."); 
                }

                if (inputrec2nboundeddim(ir) < 3)
                {
                    warning_error(wi,"The box volume is required for calculating rlist from the energy drift and there are unbounded dimensions. Set rlist and use verlet-buffer-drift=-1.");
                }
                /* Set rlist temporarily so we can continue processing */
                ir->rlist = rc_max;
            }
            else
            {
                /* Set the buffer to 5% of the cut-off */
                ir->rlist = 1.05*rc_max;
            }
        }

        /* No twin-range calculations with Verlet lists */
        ir->rlistlong = ir->rlist;
    }

    /* GENERAL INTEGRATOR STUFF */
    if (!(ir->eI == eiMD || EI_VV(ir->eI)))
    {
        ir->etc = etcNO;
    }
    if (!EI_DYNAMICS(ir->eI))
    {
        ir->epc = epcNO;
    }
    if (EI_DYNAMICS(ir->eI))
    {
        if (ir->nstcalcenergy < 0)
        {
            ir->nstcalcenergy = ir_optimal_nstcalcenergy(ir);
            if (ir->nstenergy != 0 && ir->nstenergy < ir->nstcalcenergy)
            {
                /* nstcalcenergy larger than nstener does not make sense.
                 * We ideally want nstcalcenergy=nstener.
                 */
                if (ir->nstlist > 0)
                {
                    ir->nstcalcenergy = lcd(ir->nstenergy,ir->nstlist);
                }
                else
                {
                    ir->nstcalcenergy = ir->nstenergy;
                }
            }
        }
        if (ir->epc != epcNO)
        {
            if (ir->nstpcouple < 0)
            {
                ir->nstpcouple = ir_optimal_nstpcouple(ir);
            }
        }
        if (IR_TWINRANGE(*ir))
        {
            check_nst("nstlist",ir->nstlist,
                      "nstcalcenergy",&ir->nstcalcenergy,wi);
            if (ir->epc != epcNO)
            {
                check_nst("nstlist",ir->nstlist,
                          "nstpcouple",&ir->nstpcouple,wi); 
            }
        }

        if (ir->nstcalcenergy > 1)
        {
            /* for storing exact averages nstenergy should be
             * a multiple of nstcalcenergy
             */
            check_nst("nstcalcenergy",ir->nstcalcenergy,
                      "nstenergy",&ir->nstenergy,wi);
            if (ir->efep != efepNO)
            {
                /* nstdhdl should be a multiple of nstcalcenergy */
                check_nst("nstcalcenergy",ir->nstcalcenergy,
                          "nstdhdl",&ir->nstdhdl,wi);
            }
        }
    }

  /* LD STUFF */
  if ((EI_SD(ir->eI) || ir->eI == eiBD) &&
      ir->bContinuation && ir->ld_seed != -1) {
      warning_note(wi,"You are doing a continuation with SD or BD, make sure that ld_seed is different from the previous run (using ld_seed=-1 will ensure this)");
  }

  /* TPI STUFF */
  if (EI_TPI(ir->eI)) {
    sprintf(err_buf,"TPI only works with pbc = %s",epbc_names[epbcXYZ]);
    CHECK(ir->ePBC != epbcXYZ);
    sprintf(err_buf,"TPI only works with ns = %s",ens_names[ensGRID]);
    CHECK(ir->ns_type != ensGRID);
    sprintf(err_buf,"with TPI nstlist should be larger than zero");
    CHECK(ir->nstlist <= 0);
    sprintf(err_buf,"TPI does not work with full electrostatics other than PME");
    CHECK(EEL_FULL(ir->coulombtype) && !EEL_PME(ir->coulombtype));
  }

  /* SHAKE / LINCS */
  if ( (opts->nshake > 0) && (opts->bMorse) ) {
    sprintf(warn_buf,
	    "Using morse bond-potentials while constraining bonds is useless");
    warning(wi,warn_buf);
  }
  
  sprintf(err_buf,"shake_tol must be > 0 instead of %g while using shake",
	  ir->shake_tol);
  CHECK(((ir->shake_tol <= 0.0) && (opts->nshake>0) && 
	 (ir->eConstrAlg == econtSHAKE)));
     
  /* PBC/WALLS */
  sprintf(err_buf,"walls only work with pbc=%s",epbc_names[epbcXY]);
  CHECK(ir->nwall && ir->ePBC!=epbcXY);

  /* VACUUM STUFF */
  if (ir->ePBC != epbcXYZ && ir->nwall != 2) {
    if (ir->ePBC == epbcNONE) {
      if (ir->epc != epcNO) {
          warning(wi,"Turning off pressure coupling for vacuum system");
          ir->epc = epcNO;
      }
    } else {
      sprintf(err_buf,"Can not have pressure coupling with pbc=%s",
	      epbc_names[ir->ePBC]);
      CHECK(ir->epc != epcNO);
    }
    sprintf(err_buf,"Can not have Ewald with pbc=%s",epbc_names[ir->ePBC]);
    CHECK(EEL_FULL(ir->coulombtype));
    
    sprintf(err_buf,"Can not have dispersion correction with pbc=%s",
	    epbc_names[ir->ePBC]);
    CHECK(ir->eDispCorr != edispcNO);
  }

  if (ir->rlist == 0.0) {
    sprintf(err_buf,"can only have neighborlist cut-off zero (=infinite)\n"
	    "with coulombtype = %s or coulombtype = %s\n"
	    "without periodic boundary conditions (pbc = %s) and\n"
	    "rcoulomb and rvdw set to zero",
	    eel_names[eelCUT],eel_names[eelUSER],epbc_names[epbcNONE]);
    CHECK(((ir->coulombtype != eelCUT) && (ir->coulombtype != eelUSER)) ||
	  (ir->ePBC     != epbcNONE) || 
	  (ir->rcoulomb != 0.0)      || (ir->rvdw != 0.0));

    if (ir->nstlist < 0) {
        warning_error(wi,"Can not have heuristic neighborlist updates without cut-off");
    }
    if (ir->nstlist > 0) {
        warning_note(wi,"Simulating without cut-offs is usually (slightly) faster with nstlist=0, nstype=simple and particle decomposition");
    }
  }

  /* COMM STUFF */
  if (ir->nstcomm == 0) {
    ir->comm_mode = ecmNO;
  }
  if (ir->comm_mode != ecmNO) {
    if (ir->nstcomm < 0) {
        warning(wi,"If you want to remove the rotation around the center of mass, you should set comm_mode = Angular instead of setting nstcomm < 0. nstcomm is modified to its absolute value");
      ir->nstcomm = abs(ir->nstcomm);
    }
    
    if (ir->nstcalcenergy > 0 && ir->nstcomm < ir->nstcalcenergy) {
        warning_note(wi,"nstcomm < nstcalcenergy defeats the purpose of nstcalcenergy, setting nstcomm to nstcalcenergy");
      ir->nstcomm = ir->nstcalcenergy;
    }

    if (ir->comm_mode == ecmANGULAR) {
      sprintf(err_buf,"Can not remove the rotation around the center of mass with periodic molecules");
      CHECK(ir->bPeriodicMols);
      if (ir->ePBC != epbcNONE)
          warning(wi,"Removing the rotation around the center of mass in a periodic system (this is not a problem when you have only one molecule).");
    }
  }
    
  if (EI_STATE_VELOCITY(ir->eI) && ir->ePBC == epbcNONE && ir->comm_mode != ecmANGULAR) {
      warning_note(wi,"Tumbling and or flying ice-cubes: We are not removing rotation around center of mass in a non-periodic system. You should probably set comm_mode = ANGULAR.");
  }
  
  sprintf(err_buf,"Free-energy not implemented for Ewald");
  CHECK((ir->coulombtype==eelEWALD) && (ir->efep!=efepNO));
  
  sprintf(err_buf,"Twin-range neighbour searching (NS) with simple NS"
	  " algorithm not implemented");
  CHECK(((ir->rcoulomb > ir->rlist) || (ir->rvdw > ir->rlist)) 
	&& (ir->ns_type == ensSIMPLE));
  
    /* TEMPERATURE COUPLING */
    if (ir->etc == etcYES)
    {
        ir->etc = etcBERENDSEN;
        warning_note(wi,"Old option for temperature coupling given: "
                     "changing \"yes\" to \"Berendsen\"\n");
    }
  
    if (ir->etc == etcNOSEHOOVER)
    {
        if (ir->opts.nhchainlength < 1) 
        {
            sprintf(warn_buf,"number of Nose-Hoover chains (currently %d) cannot be less than 1,reset to 1\n",ir->opts.nhchainlength);
            ir->opts.nhchainlength =1;
            warning(wi,warn_buf);
        }
        
        if (ir->etc==etcNOSEHOOVER && !EI_VV(ir->eI) && ir->opts.nhchainlength > 1)
        {
            warning_note(wi,"leapfrog does not yet support Nose-Hoover chains, nhchainlength reset to 1");
            ir->opts.nhchainlength = 1;
        }
    }
    else
    {
        ir->opts.nhchainlength = 0;
    }

    if (ir->etc == etcBERENDSEN)
    {
        sprintf(warn_buf,"The %s thermostat does not generate the correct kinetic energy distribution. You might want to consider using the %s thermostat.",
                ETCOUPLTYPE(ir->etc),ETCOUPLTYPE(etcVRESCALE));
        warning_note(wi,warn_buf);
    }

    if ((ir->etc==etcNOSEHOOVER || ir->etc==etcANDERSEN || ir->etc==etcANDERSENINTERVAL) 
        && ir->epc==epcBERENDSEN)
    {
        sprintf(warn_buf,"Using Berendsen pressure coupling invalidates the "
                "true ensemble for the thermostat");
        warning(wi,warn_buf);
    }

    /* PRESSURE COUPLING */
    if (ir->epc == epcISOTROPIC)
    {
        ir->epc = epcBERENDSEN;
        warning_note(wi,"Old option for pressure coupling given: "
                     "changing \"Isotropic\" to \"Berendsen\"\n"); 
    }

    if (ir->epc != epcNO)
    {
        dt_pcoupl = ir->nstpcouple*ir->delta_t;

        sprintf(err_buf,"tau-p must be > 0 instead of %g\n",ir->tau_p);
        CHECK(ir->tau_p <= 0);
        
        if (ir->tau_p/dt_pcoupl < pcouple_min_integration_steps(ir->epc))
        {
            sprintf(warn_buf,"For proper integration of the %s barostat, tau-p (%g) should be at least %d times larger than nstpcouple*dt (%g)",
                    EPCOUPLTYPE(ir->epc),ir->tau_p,pcouple_min_integration_steps(ir->epc),dt_pcoupl);
            warning(wi,warn_buf);
        }	
        
        sprintf(err_buf,"compressibility must be > 0 when using pressure" 
                " coupling %s\n",EPCOUPLTYPE(ir->epc));
        CHECK(ir->compress[XX][XX] < 0 || ir->compress[YY][YY] < 0 || 
              ir->compress[ZZ][ZZ] < 0 || 
              (trace(ir->compress) == 0 && ir->compress[YY][XX] <= 0 &&
               ir->compress[ZZ][XX] <= 0 && ir->compress[ZZ][YY] <= 0));
        
        if (epcPARRINELLORAHMAN == ir->epct && opts->bGenVel)
        {
            sprintf(warn_buf,
                    "You are generating velocities so I am assuming you "
                    "are equilibrating a system. You are using "
                    "Parrinello-Rahman pressure coupling, but this can be "
                    "unstable for equilibration. If your system crashes, try "
                    "equilibrating first with Berendsen pressure coupling. If "
                    "you are not equilibrating the system, you can probably "
                    "ignore this warning.");
            warning(wi,warn_buf);
        }
    }
    
    if (EI_VV(ir->eI))
    {
        if (ir->epc > epcNO)
        {
            if (ir->epc!=epcMTTK)
            {
                warning_error(wi,"NPT only defined for vv using Martyna-Tuckerman-Tobias-Klein equations");	      
            }
        }
    }

  /* ELECTROSTATICS */
  /* More checks are in triple check (grompp.c) */

  if (ir->coulombtype == eelSWITCH) {
    sprintf(warn_buf,"coulombtype = %s is only for testing purposes and can lead to serious artifacts, advice: use coulombtype = %s",
	    eel_names[ir->coulombtype],
	    eel_names[eelRF_ZERO]);
    warning(wi,warn_buf);
  }

  if (ir->epsilon_r!=1 && ir->implicit_solvent==eisGBSA) {
    sprintf(warn_buf,"epsilon-r = %g with GB implicit solvent, will use this value for inner dielectric",ir->epsilon_r);
    warning_note(wi,warn_buf);
  }

  if (EEL_RF(ir->coulombtype) && ir->epsilon_rf==1 && ir->epsilon_r!=1) {
    sprintf(warn_buf,"epsilon-r = %g and epsilon-rf = 1 with reaction field, assuming old format and exchanging epsilon-r and epsilon-rf",ir->epsilon_r);
    warning(wi,warn_buf);
    ir->epsilon_rf = ir->epsilon_r;
    ir->epsilon_r  = 1.0;
  }

  if (getenv("GALACTIC_DYNAMICS") == NULL) {  
    sprintf(err_buf,"epsilon-r must be >= 0 instead of %g\n",ir->epsilon_r);
    CHECK(ir->epsilon_r < 0);
  }
  
  if (EEL_RF(ir->coulombtype)) {
    /* reaction field (at the cut-off) */
    
    if (ir->coulombtype == eelRF_ZERO) {
       sprintf(err_buf,"With coulombtype = %s, epsilon-rf must be 0",
	       eel_names[ir->coulombtype]);
      CHECK(ir->epsilon_rf != 0);
    }

    sprintf(err_buf,"epsilon-rf must be >= epsilon-r");
    CHECK((ir->epsilon_rf < ir->epsilon_r && ir->epsilon_rf != 0) ||
	  (ir->epsilon_r == 0));
    if (ir->epsilon_rf == ir->epsilon_r) {
      sprintf(warn_buf,"Using epsilon-rf = epsilon-r with %s does not make sense",
	      eel_names[ir->coulombtype]);
      warning(wi,warn_buf);
    }
  }
  /* Allow rlist>rcoulomb for tabulated long range stuff. This just
   * means the interaction is zero outside rcoulomb, but it helps to
   * provide accurate energy conservation.
   */
  if (EEL_MIGHT_BE_ZERO_AT_CUTOFF(ir->coulombtype)) {
    if (EEL_SWITCHED(ir->coulombtype)) {
      sprintf(err_buf,
	      "With coulombtype = %s rcoulomb_switch must be < rcoulomb",
	      eel_names[ir->coulombtype]);
      CHECK(ir->rcoulomb_switch >= ir->rcoulomb);
    }
  } else if (ir->coulombtype == eelCUT || EEL_RF(ir->coulombtype)) {
      if (ir->cutoff_scheme == ecutsGROUP) {
          sprintf(err_buf,"With coulombtype = %s, rcoulomb must be >= rlist",
                  eel_names[ir->coulombtype]);
          CHECK(ir->rlist > ir->rcoulomb);
      }
  }

  if (EEL_FULL(ir->coulombtype)) {
    if (ir->coulombtype==eelPMESWITCH || ir->coulombtype==eelPMEUSER ||
        ir->coulombtype==eelPMEUSERSWITCH) {
      sprintf(err_buf,"With coulombtype = %s, rcoulomb must be <= rlist",
	      eel_names[ir->coulombtype]);
      CHECK(ir->rcoulomb > ir->rlist);
<<<<<<< HEAD
    } else if (ir->cutoff_scheme == ecutsGROUP) {
      if (ir->coulombtype == eelPME) {
=======
    } else {
      if (ir->coulombtype == eelPME || ir->coulombtype == eelP3M_AD) {
>>>>>>> ba83dea5
	sprintf(err_buf,
		"With coulombtype = %s, rcoulomb must be equal to rlist\n"
		"If you want optimal energy conservation or exact integration use %s",
		eel_names[ir->coulombtype],eel_names[eelPMESWITCH]);
      } else { 
	sprintf(err_buf,
		"With coulombtype = %s, rcoulomb must be equal to rlist",
		eel_names[ir->coulombtype]);
      }
      CHECK(ir->rcoulomb != ir->rlist);
    }
  }

  if (EEL_PME(ir->coulombtype)) {
    if (ir->pme_order < 3) {
        warning_error(wi,"pme-order can not be smaller than 3");
    }
  }

  if (ir->nwall==2 && EEL_FULL(ir->coulombtype)) {
    if (ir->ewald_geometry == eewg3D) {
      sprintf(warn_buf,"With pbc=%s you should use ewald-geometry=%s",
	      epbc_names[ir->ePBC],eewg_names[eewg3DC]);
      warning(wi,warn_buf);
    }
    /* This check avoids extra pbc coding for exclusion corrections */
    sprintf(err_buf,"wall-ewald-zfac should be >= 2");
    CHECK(ir->wall_ewald_zfac < 2);
  }

  if (EVDW_SWITCHED(ir->vdwtype)) {
    sprintf(err_buf,"With vdwtype = %s rvdw-switch must be < rvdw",
	    evdw_names[ir->vdwtype]);
    CHECK(ir->rvdw_switch >= ir->rvdw);
  } else if (ir->vdwtype == evdwCUT) {
      if (ir->cutoff_scheme == ecutsGROUP) {
          sprintf(err_buf,"With vdwtype = %s, rvdw must be >= rlist",evdw_names[ir->vdwtype]);
          CHECK(ir->rlist > ir->rvdw);
      }
  }
    if (ir->cutoff_scheme == ecutsGROUP)
    {
        if (EEL_IS_ZERO_AT_CUTOFF(ir->coulombtype)
            && (ir->rlistlong <= ir->rcoulomb))
        {
            sprintf(warn_buf,"For energy conservation with switch/shift potentials, %s should be 0.1 to 0.3 nm larger than rcoulomb.",
                    IR_TWINRANGE(*ir) ? "rlistlong" : "rlist");
            warning_note(wi,warn_buf);
        }
        if (EVDW_SWITCHED(ir->vdwtype) && (ir->rlistlong <= ir->rvdw))
        {
            sprintf(warn_buf,"For energy conservation with switch/shift potentials, %s should be 0.1 to 0.3 nm larger than rvdw.",
                    IR_TWINRANGE(*ir) ? "rlistlong" : "rlist");
            warning_note(wi,warn_buf);
        }
    }

  if (ir->vdwtype == evdwUSER && ir->eDispCorr != edispcNO) {
      warning_note(wi,"You have selected user tables with dispersion correction, the dispersion will be corrected to -C6/r^6 beyond rvdw_switch (the tabulated interaction between rvdw_switch and rvdw will not be double counted). Make sure that you really want dispersion correction to -C6/r^6.");
  }

  if (ir->nstlist == -1) {
    sprintf(err_buf,
	    "nstlist=-1 only works with switched or shifted potentials,\n"
	    "suggestion: use vdw-type=%s and coulomb-type=%s",
	    evdw_names[evdwSHIFT],eel_names[eelPMESWITCH]);
    CHECK(!(EEL_MIGHT_BE_ZERO_AT_CUTOFF(ir->coulombtype) &&
            EVDW_MIGHT_BE_ZERO_AT_CUTOFF(ir->vdwtype)));

    sprintf(err_buf,"With nstlist=-1 rvdw and rcoulomb should be smaller than rlist to account for diffusion and possibly charge-group radii");
    CHECK(ir->rvdw >= ir->rlist || ir->rcoulomb >= ir->rlist);
  }
  sprintf(err_buf,"nstlist can not be smaller than -1");
  CHECK(ir->nstlist < -1);

  if (ir->eI == eiLBFGS && (ir->coulombtype==eelCUT || ir->vdwtype==evdwCUT)
     && ir->rvdw != 0) {
    warning(wi,"For efficient BFGS minimization, use switch/shift/pme instead of cut-off.");
  }

  if (ir->eI == eiLBFGS && ir->nbfgscorr <= 0) {
    warning(wi,"Using L-BFGS with nbfgscorr<=0 just gets you steepest descent.");
  }

  /* FREE ENERGY */
  if (ir->efep != efepNO) {
    sprintf(err_buf,"The soft-core power is %d and can only be 1 or 2",
	    ir->sc_power);
    CHECK(ir->sc_alpha!=0 && ir->sc_power!=1 && ir->sc_power!=2);
  }

    /* ENERGY CONSERVATION */
    if (ir_NVE(ir) && ir->cutoff_scheme == ecutsGROUP)
    {
        if (!EVDW_MIGHT_BE_ZERO_AT_CUTOFF(ir->vdwtype) && ir->rvdw > 0)
        {
            sprintf(warn_buf,"You are using a cut-off for VdW interactions with NVE, for good energy conservation use vdwtype = %s (possibly with DispCorr)",
                    evdw_names[evdwSHIFT]);
            warning_note(wi,warn_buf);
        }
        if (!EEL_MIGHT_BE_ZERO_AT_CUTOFF(ir->coulombtype) && ir->rcoulomb > 0)
        {
            sprintf(warn_buf,"You are using a cut-off for electrostatics with NVE, for good energy conservation use coulombtype = %s or %s",
                    eel_names[eelPMESWITCH],eel_names[eelRF_ZERO]);
            warning_note(wi,warn_buf);
        }
    }
  
  /* IMPLICIT SOLVENT */
  if(ir->coulombtype==eelGB_NOTUSED)
  {
    ir->coulombtype=eelCUT;
    ir->implicit_solvent=eisGBSA;
    fprintf(stderr,"Note: Old option for generalized born electrostatics given:\n"
	    "Changing coulombtype from \"generalized-born\" to \"cut-off\" and instead\n"
            "setting implicit-solvent value to \"GBSA\" in input section.\n");
  }

  if(ir->sa_algorithm==esaSTILL)
  {
    sprintf(err_buf,"Still SA algorithm not available yet, use %s or %s instead\n",esa_names[esaAPPROX],esa_names[esaNO]);
    CHECK(ir->sa_algorithm == esaSTILL);
  }
  
  if(ir->implicit_solvent==eisGBSA)
  {
    sprintf(err_buf,"With GBSA implicit solvent, rgbradii must be equal to rlist.");
    CHECK(ir->rgbradii != ir->rlist);
	  
    if(ir->coulombtype!=eelCUT)
	  {
		  sprintf(err_buf,"With GBSA, coulombtype must be equal to %s\n",eel_names[eelCUT]);
		  CHECK(ir->coulombtype!=eelCUT);
	  }
	  if(ir->vdwtype!=evdwCUT)
	  {
		  sprintf(err_buf,"With GBSA, vdw-type must be equal to %s\n",evdw_names[evdwCUT]);
		  CHECK(ir->vdwtype!=evdwCUT);
	  }
    if(ir->nstgbradii<1)
    {
      sprintf(warn_buf,"Using GBSA with nstgbradii<1, setting nstgbradii=1");
      warning_note(wi,warn_buf);
      ir->nstgbradii=1;
    }
    if(ir->sa_algorithm==esaNO)
    {
      sprintf(warn_buf,"No SA (non-polar) calculation requested together with GB. Are you sure this is what you want?\n");
      warning_note(wi,warn_buf);
    }
    if(ir->sa_surface_tension<0 && ir->sa_algorithm!=esaNO)
    {
      sprintf(warn_buf,"Value of sa_surface_tension is < 0. Changing it to 2.05016 or 2.25936 kJ/nm^2/mol for Still and HCT/OBC respectively\n");
      warning_note(wi,warn_buf);
      
      if(ir->gb_algorithm==egbSTILL)
      {
        ir->sa_surface_tension = 0.0049 * CAL2JOULE * 100;
      }
      else
      {
        ir->sa_surface_tension = 0.0054 * CAL2JOULE * 100;
      }
    }
    if(ir->sa_surface_tension==0 && ir->sa_algorithm!=esaNO)
    {
      sprintf(err_buf, "Surface tension set to 0 while SA-calculation requested\n");
      CHECK(ir->sa_surface_tension==0 && ir->sa_algorithm!=esaNO);
    }
    
  }

    if (ir->bAdress)
    {
        if (ir->cutoff_scheme != ecutsGROUP)
        {
            warning_error(wi,"AdresS simulation supports only cutoff-scheme=group");
        }
        if (!EI_SD(ir->eI))
        {
            warning_error(wi,"AdresS simulation supports only stochastic dynamics");
        }
        if (ir->epc != epcNO)
        {
            warning_error(wi,"AdresS simulation does not support pressure coupling");
        }
        if (EEL_PME(ir->coulombtype))
        {
            warning_error(wi,"AdresS simulation does not support long-range electrostatics");
        }
    }
}

int str_nelem(const char *str,int maxptr,char *ptr[])
{
  int  np=0;
  char *copy0,*copy;
  
  copy0=strdup(str); 
  copy=copy0;
  ltrim(copy);
  while (*copy != '\0') {
    if (np >= maxptr)
      gmx_fatal(FARGS,"Too many groups on line: '%s' (max is %d)",
		  str,maxptr);
    if (ptr) 
      ptr[np]=copy;
    np++;
    while ((*copy != '\0') && !isspace(*copy))
      copy++;
    if (*copy != '\0') {
      *copy='\0';
      copy++;
    }
    ltrim(copy);
  }
  if (ptr == NULL)
    sfree(copy0);

  return np;
}

static void parse_n_double(char *str,int *n,double **r)
{
  char *ptr[MAXPTR];
  int  i;

  *n = str_nelem(str,MAXPTR,ptr);

  snew(*r,*n);
  for(i=0; i<*n; i++) {
    (*r)[i] = strtod(ptr[i],NULL);
  }
}

static void do_wall_params(t_inputrec *ir,
                           char *wall_atomtype, char *wall_density,
                           t_gromppopts *opts)
{
    int  nstr,i;
    char *names[MAXPTR];
    double dbl;

    opts->wall_atomtype[0] = NULL;
    opts->wall_atomtype[1] = NULL;

    ir->wall_atomtype[0] = -1;
    ir->wall_atomtype[1] = -1;
    ir->wall_density[0] = 0;
    ir->wall_density[1] = 0;
  
    if (ir->nwall > 0)
    {
        nstr = str_nelem(wall_atomtype,MAXPTR,names);
        if (nstr != ir->nwall)
        {
            gmx_fatal(FARGS,"Expected %d elements for wall_atomtype, found %d",
                      ir->nwall,nstr);
        }
        for(i=0; i<ir->nwall; i++)
        {
            opts->wall_atomtype[i] = strdup(names[i]);
        }
    
        if (ir->wall_type == ewt93 || ir->wall_type == ewt104) {
            nstr = str_nelem(wall_density,MAXPTR,names);
            if (nstr != ir->nwall)
            {
                gmx_fatal(FARGS,"Expected %d elements for wall-density, found %d",ir->nwall,nstr);
            }
            for(i=0; i<ir->nwall; i++)
            {
                sscanf(names[i],"%lf",&dbl);
                if (dbl <= 0)
                {
                    gmx_fatal(FARGS,"wall-density[%d] = %f\n",i,dbl);
                }
                ir->wall_density[i] = dbl;
            }
        }
    }
}

static void add_wall_energrps(gmx_groups_t *groups,int nwall,t_symtab *symtab)
{
  int  i;
  t_grps *grps;
  char str[STRLEN];
  
  if (nwall > 0) {
    srenew(groups->grpname,groups->ngrpname+nwall);
    grps = &(groups->grps[egcENER]);
    srenew(grps->nm_ind,grps->nr+nwall);
    for(i=0; i<nwall; i++) {
      sprintf(str,"wall%d",i);
      groups->grpname[groups->ngrpname] = put_symtab(symtab,str);
      grps->nm_ind[grps->nr++] = groups->ngrpname++;
    }
  }
}

void get_ir(const char *mdparin,const char *mdparout,
            t_inputrec *ir,t_gromppopts *opts,
            warninp_t wi)
{
  char      *dumstr[2];
  double    dumdub[2][6];
  t_inpfile *inp;
  const char *tmp;
  int       i,j,m,ninp;
  char      warn_buf[STRLEN];
  
  inp = read_inpfile(mdparin, &ninp, NULL, wi);

  snew(dumstr[0],STRLEN);
  snew(dumstr[1],STRLEN);

  REM_TYPE("title");
  REM_TYPE("cpp");
  REM_TYPE("domain-decomposition");
  REPL_TYPE("unconstrained-start","continuation");
  REM_TYPE("dihre-tau");
  REM_TYPE("nstdihreout");
  REM_TYPE("nstcheckpoint");

  CCTYPE ("VARIOUS PREPROCESSING OPTIONS");
  CTYPE ("Preprocessor information: use cpp syntax.");
  CTYPE ("e.g.: -I/home/joe/doe -I/home/mary/roe");
  STYPE ("include",	opts->include,	NULL);
  CTYPE ("e.g.: -DPOSRES -DFLEXIBLE (note these variable names are case sensitive)");
  STYPE ("define",	opts->define,	NULL);
    
  CCTYPE ("RUN CONTROL PARAMETERS");
  EETYPE("integrator",  ir->eI,         ei_names);
  CTYPE ("Start time and timestep in ps");
  RTYPE ("tinit",	ir->init_t,	0.0);
  RTYPE ("dt",		ir->delta_t,	0.001);
  STEPTYPE ("nsteps",   ir->nsteps,     0);
  CTYPE ("For exact run continuation or redoing part of a run");
  STEPTYPE ("init-step",ir->init_step,  0);
  CTYPE ("Part index is updated automatically on checkpointing (keeps files separate)");
  ITYPE ("simulation-part", ir->simulation_part, 1);
  CTYPE ("mode for center of mass motion removal");
  EETYPE("comm-mode",   ir->comm_mode,  ecm_names);
  CTYPE ("number of steps for center of mass motion removal");
  ITYPE ("nstcomm",	ir->nstcomm,	100);
  CTYPE ("group(s) for center of mass motion removal");
  STYPE ("comm-grps",   vcm,            NULL);
  
  CCTYPE ("LANGEVIN DYNAMICS OPTIONS");
  CTYPE ("Friction coefficient (amu/ps) and random seed");
  RTYPE ("bd-fric",     ir->bd_fric,    0.0);
  ITYPE ("ld-seed",     ir->ld_seed,    1993);
  
  /* Em stuff */
  CCTYPE ("ENERGY MINIMIZATION OPTIONS");
  CTYPE ("Force tolerance and initial step-size");
  RTYPE ("emtol",       ir->em_tol,     10.0);
  RTYPE ("emstep",      ir->em_stepsize,0.01);
  CTYPE ("Max number of iterations in relax-shells");
  ITYPE ("niter",       ir->niter,      20);
  CTYPE ("Step size (ps^2) for minimization of flexible constraints");
  RTYPE ("fcstep",      ir->fc_stepsize, 0);
  CTYPE ("Frequency of steepest descents steps when doing CG");
  ITYPE ("nstcgsteep",	ir->nstcgsteep,	1000);
  ITYPE ("nbfgscorr",   ir->nbfgscorr,  10); 

  CCTYPE ("TEST PARTICLE INSERTION OPTIONS");
  RTYPE ("rtpi",	ir->rtpi,	0.05);

  /* Output options */
  CCTYPE ("OUTPUT CONTROL OPTIONS");
  CTYPE ("Output frequency for coords (x), velocities (v) and forces (f)");
  ITYPE ("nstxout",	ir->nstxout,	0);
  ITYPE ("nstvout",	ir->nstvout,	0);
  ITYPE ("nstfout",	ir->nstfout,	0);
  ir->nstcheckpoint = 1000;
  CTYPE ("Output frequency for energies to log file and energy file");
<<<<<<< HEAD
  ITYPE ("nstlog",	ir->nstlog,	100);
  ITYPE ("nstcalcenergy",ir->nstcalcenergy,	100);
  ITYPE ("nstenergy",   ir->nstenergy,  1000);
=======
  ITYPE ("nstlog",	ir->nstlog,	1000);
  ITYPE ("nstcalcenergy",ir->nstcalcenergy,	-1);
  ITYPE ("nstenergy",   ir->nstenergy,  100);
>>>>>>> ba83dea5
  CTYPE ("Output frequency and precision for .xtc file");
  ITYPE ("nstxtcout",   ir->nstxtcout,  0);
  RTYPE ("xtc-precision",ir->xtcprec,   1000.0);
  CTYPE ("This selects the subset of atoms for the .xtc file. You can");
  CTYPE ("select multiple groups. By default all atoms will be written.");
  STYPE ("xtc-grps",    xtc_grps,       NULL);
  CTYPE ("Selection of energy groups");
  STYPE ("energygrps",  energy,         NULL);

  /* Neighbor searching */  
  CCTYPE ("NEIGHBORSEARCHING PARAMETERS");
  CTYPE ("cut-off scheme (group: using charge groups, Verlet: particle based cut-off's)");
  EETYPE("cutoff-scheme",     ir->cutoff_scheme,    ecutscheme_names);
  CTYPE ("nblist update frequency");
  ITYPE ("nstlist",	ir->nstlist,	10);
  CTYPE ("ns algorithm (simple or grid)");
  EETYPE("ns-type",     ir->ns_type,    ens_names);
  /* set ndelta to the optimal value of 2 */
  ir->ndelta = 2;
  CTYPE ("Periodic boundary conditions: xyz, no, xy");
  EETYPE("pbc",         ir->ePBC,       epbc_names);
  EETYPE("periodic-molecules", ir->bPeriodicMols, yesno_names);
  CTYPE ("Allowed energy drift due to the verlet buffer in kJ/mol/ps per atom,");
  CTYPE ("a value of -1 means: use rlist");
  RTYPE("verlet-buffer-drift", ir->verletbuf_drift,    0.005);
  CTYPE ("nblist cut-off");
  RTYPE ("rlist",	ir->rlist,	1.0);
  CTYPE ("long-range cut-off for switched potentials");
  RTYPE ("rlistlong",	ir->rlistlong,	-1);

  /* Electrostatics */
  CCTYPE ("OPTIONS FOR ELECTROSTATICS AND VDW");
  CTYPE ("Method for doing electrostatics");
  EETYPE("coulombtype",	ir->coulombtype,    eel_names);
  CTYPE ("cut-off lengths");
  RTYPE ("rcoulomb-switch",	ir->rcoulomb_switch,	0.0);
  RTYPE ("rcoulomb",	ir->rcoulomb,	1.0);
  CTYPE ("Relative dielectric constant for the medium and the reaction field");
  RTYPE ("epsilon-r",   ir->epsilon_r,  1.0);
  RTYPE ("epsilon-rf",  ir->epsilon_rf, 0.0);
  CTYPE ("Method for doing Van der Waals");
  EETYPE("vdw-type",	ir->vdwtype,    evdw_names);
  CTYPE ("cut-off lengths");
  RTYPE ("rvdw-switch",	ir->rvdw_switch,	0.0);
  RTYPE ("rvdw",	ir->rvdw,	1.0);
  CTYPE ("Apply long range dispersion corrections for Energy and Pressure");
  EETYPE("DispCorr",    ir->eDispCorr,  edispc_names);
  CTYPE ("Extension of the potential lookup tables beyond the cut-off");
  RTYPE ("table-extension", ir->tabext, 1.0);
  CTYPE ("Seperate tables between energy group pairs");
  STYPE ("energygrp-table", egptable,   NULL);
  CTYPE ("Spacing for the PME/PPPM FFT grid");
  RTYPE ("fourierspacing", ir->fourier_spacing,0.12);
  CTYPE ("FFT grid size, when a value is 0 fourierspacing will be used");
  ITYPE ("fourier-nx",  ir->nkx,         0);
  ITYPE ("fourier-ny",  ir->nky,         0);
  ITYPE ("fourier-nz",  ir->nkz,         0);
  CTYPE ("EWALD/PME/PPPM parameters");
  ITYPE ("pme-order",   ir->pme_order,   4);
  RTYPE ("ewald-rtol",  ir->ewald_rtol, 0.00001);
  EETYPE("ewald-geometry", ir->ewald_geometry, eewg_names);
  RTYPE ("epsilon-surface", ir->epsilon_surface, 0.0);
  EETYPE("optimize-fft",ir->bOptFFT,  yesno_names);

  CCTYPE("IMPLICIT SOLVENT ALGORITHM");
  EETYPE("implicit-solvent", ir->implicit_solvent, eis_names);
	
  CCTYPE ("GENERALIZED BORN ELECTROSTATICS"); 
  CTYPE ("Algorithm for calculating Born radii");
  EETYPE("gb-algorithm", ir->gb_algorithm, egb_names);
  CTYPE ("Frequency of calculating the Born radii inside rlist");
  ITYPE ("nstgbradii", ir->nstgbradii, 1);
  CTYPE ("Cutoff for Born radii calculation; the contribution from atoms");
  CTYPE ("between rlist and rgbradii is updated every nstlist steps");
  RTYPE ("rgbradii",  ir->rgbradii, 1.0);
  CTYPE ("Dielectric coefficient of the implicit solvent");
  RTYPE ("gb-epsilon-solvent",ir->gb_epsilon_solvent, 80.0);
  CTYPE ("Salt concentration in M for Generalized Born models");
  RTYPE ("gb-saltconc",  ir->gb_saltconc, 0.0);
  CTYPE ("Scaling factors used in the OBC GB model. Default values are OBC(II)");
  RTYPE ("gb-obc-alpha", ir->gb_obc_alpha, 1.0);
  RTYPE ("gb-obc-beta", ir->gb_obc_beta, 0.8);
  RTYPE ("gb-obc-gamma", ir->gb_obc_gamma, 4.85);
  RTYPE ("gb-dielectric-offset", ir->gb_dielectric_offset, 0.009);
  EETYPE("sa-algorithm", ir->sa_algorithm, esa_names);
  CTYPE ("Surface tension (kJ/mol/nm^2) for the SA (nonpolar surface) part of GBSA");
  CTYPE ("The value -1 will set default value for Still/HCT/OBC GB-models.");
  RTYPE ("sa-surface-tension", ir->sa_surface_tension, -1);
		 
  /* Coupling stuff */
  CCTYPE ("OPTIONS FOR WEAK COUPLING ALGORITHMS");
  CTYPE ("Temperature coupling");
  EETYPE("tcoupl",	ir->etc,        etcoupl_names);
  ITYPE ("nsttcouple", ir->nsttcouple,  -1);
  ITYPE("nh-chain-length",     ir->opts.nhchainlength, NHCHAINLENGTH);
  CTYPE ("Groups to couple separately");
  STYPE ("tc-grps",     tcgrps,         NULL);
  CTYPE ("Time constant (ps) and reference temperature (K)");
  STYPE ("tau-t",	tau_t,		NULL);
  STYPE ("ref-t",	ref_t,		NULL);
  CTYPE ("pressure coupling");
  EETYPE("pcoupl",	ir->epc,        epcoupl_names);
  EETYPE("pcoupltype",	ir->epct,       epcoupltype_names);
  ITYPE ("nstpcouple", ir->nstpcouple,  -1);
  CTYPE ("Time constant (ps), compressibility (1/bar) and reference P (bar)");
  RTYPE ("tau-p",	ir->tau_p,	1.0);
  STYPE ("compressibility",	dumstr[0],	NULL);
  STYPE ("ref-p",       dumstr[1],      NULL);
  CTYPE ("Scaling of reference coordinates, No, All or COM");
  EETYPE ("refcoord-scaling",ir->refcoord_scaling,erefscaling_names);

  CTYPE ("Random seed for Andersen thermostat");
  ITYPE ("andersen-seed", ir->andersen_seed, 815131);

  /* QMMM */
  CCTYPE ("OPTIONS FOR QMMM calculations");
  EETYPE("QMMM", ir->bQMMM, yesno_names);
  CTYPE ("Groups treated Quantum Mechanically");
  STYPE ("QMMM-grps",  QMMM,          NULL);
  CTYPE ("QM method");
  STYPE("QMmethod",     QMmethod, NULL);
  CTYPE ("QMMM scheme");
  EETYPE("QMMMscheme",  ir->QMMMscheme,    eQMMMscheme_names);
  CTYPE ("QM basisset");
  STYPE("QMbasis",      QMbasis, NULL);
  CTYPE ("QM charge");
  STYPE ("QMcharge",    QMcharge,NULL);
  CTYPE ("QM multiplicity");
  STYPE ("QMmult",      QMmult,NULL);
  CTYPE ("Surface Hopping");
  STYPE ("SH",          bSH, NULL);
  CTYPE ("CAS space options");
  STYPE ("CASorbitals",      CASorbitals,   NULL);
  STYPE ("CASelectrons",     CASelectrons,  NULL);
  STYPE ("SAon", SAon, NULL);
  STYPE ("SAoff",SAoff,NULL);
  STYPE ("SAsteps",  SAsteps, NULL);
  CTYPE ("Scale factor for MM charges");
  RTYPE ("MMChargeScaleFactor", ir->scalefactor, 1.0);
  CTYPE ("Optimization of QM subsystem");
  STYPE ("bOPT",          bOPT, NULL);
  STYPE ("bTS",          bTS, NULL);

  /* Simulated annealing */
  CCTYPE("SIMULATED ANNEALING");
  CTYPE ("Type of annealing for each temperature group (no/single/periodic)");
  STYPE ("annealing",   anneal,      NULL);
  CTYPE ("Number of time points to use for specifying annealing in each group");
  STYPE ("annealing-npoints", anneal_npoints, NULL);
  CTYPE ("List of times at the annealing points for each group");
  STYPE ("annealing-time",       anneal_time,       NULL);
  CTYPE ("Temp. at each annealing point, for each group.");
  STYPE ("annealing-temp",  anneal_temp,  NULL);
  
  /* Startup run */
  CCTYPE ("GENERATE VELOCITIES FOR STARTUP RUN");
  EETYPE("gen-vel",     opts->bGenVel,  yesno_names);
  RTYPE ("gen-temp",    opts->tempi,    300.0);
  ITYPE ("gen-seed",    opts->seed,     173529);
  
  /* Shake stuff */
  CCTYPE ("OPTIONS FOR BONDS");
  EETYPE("constraints",	opts->nshake,	constraints);
  CTYPE ("Type of constraint algorithm");
  EETYPE("constraint-algorithm",  ir->eConstrAlg, econstr_names);
  CTYPE ("Do not constrain the start configuration");
  EETYPE("continuation", ir->bContinuation, yesno_names);
  CTYPE ("Use successive overrelaxation to reduce the number of shake iterations");
  EETYPE("Shake-SOR", ir->bShakeSOR, yesno_names);
  CTYPE ("Relative tolerance of shake");
  RTYPE ("shake-tol", ir->shake_tol, 0.0001);
  CTYPE ("Highest order in the expansion of the constraint coupling matrix");
  ITYPE ("lincs-order", ir->nProjOrder, 4);
  CTYPE ("Number of iterations in the final step of LINCS. 1 is fine for");
  CTYPE ("normal simulations, but use 2 to conserve energy in NVE runs.");
  CTYPE ("For energy minimization with constraints it should be 4 to 8.");
  ITYPE ("lincs-iter", ir->nLincsIter, 1);
  CTYPE ("Lincs will write a warning to the stderr if in one step a bond"); 
  CTYPE ("rotates over more degrees than");
  RTYPE ("lincs-warnangle", ir->LincsWarnAngle, 30.0);
  CTYPE ("Convert harmonic bonds to morse potentials");
  EETYPE("morse",       opts->bMorse,yesno_names);

  /* Energy group exclusions */
  CCTYPE ("ENERGY GROUP EXCLUSIONS");
  CTYPE ("Pairs of energy groups for which all non-bonded interactions are excluded");
  STYPE ("energygrp-excl", egpexcl,     NULL);
  
  /* Walls */
  CCTYPE ("WALLS");
  CTYPE ("Number of walls, type, atom types, densities and box-z scale factor for Ewald");
  ITYPE ("nwall", ir->nwall, 0);
  EETYPE("wall-type",     ir->wall_type,   ewt_names);
  RTYPE ("wall-r-linpot", ir->wall_r_linpot, -1);
  STYPE ("wall-atomtype", wall_atomtype, NULL);
  STYPE ("wall-density",  wall_density,  NULL);
  RTYPE ("wall-ewald-zfac", ir->wall_ewald_zfac, 3);
  
  /* COM pulling */
  CCTYPE("COM PULLING");
  CTYPE("Pull type: no, umbrella, constraint or constant-force");
  EETYPE("pull",          ir->ePull, epull_names);
  if (ir->ePull != epullNO) {
    snew(ir->pull,1);
    pull_grp = read_pullparams(&ninp,&inp,ir->pull,&opts->pull_start,wi);
  }
  
  /* Enforced rotation */
  CCTYPE("ENFORCED ROTATION");
  CTYPE("Enforced rotation: No or Yes");
  EETYPE("rotation",       ir->bRot, yesno_names);
  if (ir->bRot) {
    snew(ir->rot,1);
    rot_grp = read_rotparams(&ninp,&inp,ir->rot,wi);
  }

  /* Refinement */
  CCTYPE("NMR refinement stuff");
  CTYPE ("Distance restraints type: No, Simple or Ensemble");
  EETYPE("disre",       ir->eDisre,     edisre_names);
  CTYPE ("Force weighting of pairs in one distance restraint: Conservative or Equal");
  EETYPE("disre-weighting", ir->eDisreWeighting, edisreweighting_names);
  CTYPE ("Use sqrt of the time averaged times the instantaneous violation");
  EETYPE("disre-mixed", ir->bDisreMixed, yesno_names);
  RTYPE ("disre-fc",	ir->dr_fc,	1000.0);
  RTYPE ("disre-tau",	ir->dr_tau,	0.0);
  CTYPE ("Output frequency for pair distances to energy file");
  ITYPE ("nstdisreout", ir->nstdisreout, 100);
  CTYPE ("Orientation restraints: No or Yes");
  EETYPE("orire",       opts->bOrire,   yesno_names);
  CTYPE ("Orientation restraints force constant and tau for time averaging");
  RTYPE ("orire-fc",	ir->orires_fc,	0.0);
  RTYPE ("orire-tau",	ir->orires_tau,	0.0);
  STYPE ("orire-fitgrp",orirefitgrp,    NULL);
  CTYPE ("Output frequency for trace(SD) and S to energy file");
  ITYPE ("nstorireout", ir->nstorireout, 100);
  CTYPE ("Dihedral angle restraints: No or Yes");
  EETYPE("dihre",       opts->bDihre,   yesno_names);
  RTYPE ("dihre-fc",	ir->dihre_fc,	1000.0);

  /* Free energy stuff */
  CCTYPE ("Free energy control stuff");
  EETYPE("free-energy",	ir->efep, efep_names);
  RTYPE ("init-lambda",	ir->init_lambda,0.0);
  RTYPE ("delta-lambda",ir->delta_lambda,0.0);
  STYPE ("foreign-lambda", foreign_lambda, NULL);
  RTYPE ("sc-alpha",ir->sc_alpha,0.0);
  ITYPE ("sc-power",ir->sc_power,0);
  RTYPE ("sc-sigma",ir->sc_sigma,0.3);
  ITYPE ("nstdhdl",     ir->nstdhdl, 10);
  EETYPE("separate-dhdl-file", ir->separate_dhdl_file, 
                               separate_dhdl_file_names);
  EETYPE("dhdl-derivatives", ir->dhdl_derivatives, dhdl_derivatives_names);
  ITYPE ("dh-hist-size", ir->dh_hist_size, 0);
  RTYPE ("dh-hist-spacing", ir->dh_hist_spacing, 0.1);
  STYPE ("couple-moltype",  couple_moltype,  NULL);
  EETYPE("couple-lambda0", opts->couple_lam0, couple_lam);
  EETYPE("couple-lambda1", opts->couple_lam1, couple_lam);
  EETYPE("couple-intramol", opts->bCoupleIntra, yesno_names);

  /* Non-equilibrium MD stuff */  
  CCTYPE("Non-equilibrium MD stuff");
  STYPE ("acc-grps",    accgrps,        NULL);
  STYPE ("accelerate",  acc,            NULL);
  STYPE ("freezegrps",  freeze,         NULL);
  STYPE ("freezedim",   frdim,          NULL);
  RTYPE ("cos-acceleration", ir->cos_accel, 0);
  STYPE ("deform",      deform,         NULL);

  /* Electric fields */
  CCTYPE("Electric fields");
  CTYPE ("Format is number of terms (int) and for all terms an amplitude (real)");
  CTYPE ("and a phase angle (real)");
  STYPE ("E-x",   	efield_x,	NULL);
  STYPE ("E-xt",	efield_xt,	NULL);
  STYPE ("E-y",   	efield_y,	NULL);
  STYPE ("E-yt",	efield_yt,	NULL);
  STYPE ("E-z",   	efield_z,	NULL);
  STYPE ("E-zt",	efield_zt,	NULL);
  
  /* AdResS defined thingies */
  CCTYPE ("AdResS parameters");
  EETYPE("adress",       ir->bAdress, yesno_names);
  if (ir->bAdress) {
    snew(ir->adress,1);
    read_adressparams(&ninp,&inp,ir->adress,wi);
  }

  /* User defined thingies */
  CCTYPE ("User defined thingies");
  STYPE ("user1-grps",  user1,          NULL);
  STYPE ("user2-grps",  user2,          NULL);
  ITYPE ("userint1",    ir->userint1,   0);
  ITYPE ("userint2",    ir->userint2,   0);
  ITYPE ("userint3",    ir->userint3,   0);
  ITYPE ("userint4",    ir->userint4,   0);
  RTYPE ("userreal1",   ir->userreal1,  0);
  RTYPE ("userreal2",   ir->userreal2,  0);
  RTYPE ("userreal3",   ir->userreal3,  0);
  RTYPE ("userreal4",   ir->userreal4,  0);
#undef CTYPE

  write_inpfile(mdparout,ninp,inp,FALSE,wi);
  for (i=0; (i<ninp); i++) {
    sfree(inp[i].name);
    sfree(inp[i].value);
  }
  sfree(inp);

  /* Process options if necessary */
  for(m=0; m<2; m++) {
    for(i=0; i<2*DIM; i++)
      dumdub[m][i]=0.0;
    if(ir->epc) {
      switch (ir->epct) {
      case epctISOTROPIC:
	if (sscanf(dumstr[m],"%lf",&(dumdub[m][XX]))!=1) {
        warning_error(wi,"Pressure coupling not enough values (I need 1)");
	}
	dumdub[m][YY]=dumdub[m][ZZ]=dumdub[m][XX];
	break;
      case epctSEMIISOTROPIC:
      case epctSURFACETENSION:
	if (sscanf(dumstr[m],"%lf%lf",
		   &(dumdub[m][XX]),&(dumdub[m][ZZ]))!=2) {
        warning_error(wi,"Pressure coupling not enough values (I need 2)");
	}
	dumdub[m][YY]=dumdub[m][XX];
	break;
      case epctANISOTROPIC:
	if (sscanf(dumstr[m],"%lf%lf%lf%lf%lf%lf",
		   &(dumdub[m][XX]),&(dumdub[m][YY]),&(dumdub[m][ZZ]),
		   &(dumdub[m][3]),&(dumdub[m][4]),&(dumdub[m][5]))!=6) {
        warning_error(wi,"Pressure coupling not enough values (I need 6)");
	}
	break;
      default:
	gmx_fatal(FARGS,"Pressure coupling type %s not implemented yet",
		    epcoupltype_names[ir->epct]);
      }
    }
  }
  clear_mat(ir->ref_p);
  clear_mat(ir->compress);
  for(i=0; i<DIM; i++) {
    ir->ref_p[i][i]    = dumdub[1][i];
    ir->compress[i][i] = dumdub[0][i];
  }
  if (ir->epct == epctANISOTROPIC) {
    ir->ref_p[XX][YY] = dumdub[1][3];
    ir->ref_p[XX][ZZ] = dumdub[1][4];
    ir->ref_p[YY][ZZ] = dumdub[1][5];
    if (ir->ref_p[XX][YY]!=0 && ir->ref_p[XX][ZZ]!=0 && ir->ref_p[YY][ZZ]!=0) {
      warning(wi,"All off-diagonal reference pressures are non-zero. Are you sure you want to apply a threefold shear stress?\n");
    }
    ir->compress[XX][YY] = dumdub[0][3];
    ir->compress[XX][ZZ] = dumdub[0][4];
    ir->compress[YY][ZZ] = dumdub[0][5];
    for(i=0; i<DIM; i++) {
      for(m=0; m<i; m++) {
	ir->ref_p[i][m] = ir->ref_p[m][i];
	ir->compress[i][m] = ir->compress[m][i];
      }
    }
  } 
  
  if (ir->comm_mode == ecmNO)
    ir->nstcomm = 0;

  opts->couple_moltype = NULL;
  if (strlen(couple_moltype) > 0) {
    if (ir->efep != efepNO) {
      opts->couple_moltype = strdup(couple_moltype);
      if (opts->couple_lam0 == opts->couple_lam1)
	warning(wi,"The lambda=0 and lambda=1 states for coupling are identical");
      if (ir->eI == eiMD && (opts->couple_lam0 == ecouplamNONE ||
			     opts->couple_lam1 == ecouplamNONE)) {
	warning(wi,"For proper sampling of the (nearly) decoupled state, stochastic dynamics should be used");
      }
    } else {
      warning(wi,"Can not couple a molecule with free-energy = no");
    }
  }

  do_wall_params(ir,wall_atomtype,wall_density,opts);
  
  if (opts->bOrire && str_nelem(orirefitgrp,MAXPTR,NULL)!=1) {
      warning_error(wi,"ERROR: Need one orientation restraint fit group\n");
  }

  clear_mat(ir->deform);
  for(i=0; i<6; i++)
    dumdub[0][i] = 0;
  m = sscanf(deform,"%lf %lf %lf %lf %lf %lf",
	     &(dumdub[0][0]),&(dumdub[0][1]),&(dumdub[0][2]),
	     &(dumdub[0][3]),&(dumdub[0][4]),&(dumdub[0][5]));
  for(i=0; i<3; i++)
    ir->deform[i][i] = dumdub[0][i];
  ir->deform[YY][XX] = dumdub[0][3];
  ir->deform[ZZ][XX] = dumdub[0][4];
  ir->deform[ZZ][YY] = dumdub[0][5];
  if (ir->epc != epcNO) {
    for(i=0; i<3; i++)
      for(j=0; j<=i; j++)
	if (ir->deform[i][j]!=0 && ir->compress[i][j]!=0) {
        warning_error(wi,"A box element has deform set and compressibility > 0");
	}
    for(i=0; i<3; i++)
      for(j=0; j<i; j++)
	if (ir->deform[i][j]!=0) {
	  for(m=j; m<DIM; m++)
	    if (ir->compress[m][j]!=0) {
	      sprintf(warn_buf,"An off-diagonal box element has deform set while compressibility > 0 for the same component of another box vector, this might lead to spurious periodicity effects.");
	      warning(wi,warn_buf);
	    }
	}
  }

  if (ir->efep != efepNO) {
    parse_n_double(foreign_lambda,&ir->n_flambda,&ir->flambda);
    if (ir->n_flambda > 0 && ir->rlist < max(ir->rvdw,ir->rcoulomb)) {
      warning_note(wi,"For foreign lambda free energy differences it is assumed that the soft-core interactions have no effect beyond the neighborlist cut-off");
    }
  } else {
    ir->n_flambda = 0;
  }

  sfree(dumstr[0]);
  sfree(dumstr[1]);
}

static int search_QMstring(char *s,int ng,const char *gn[])
{
  /* same as normal search_string, but this one searches QM strings */
  int i;

  for(i=0; (i<ng); i++)
    if (gmx_strcasecmp(s,gn[i]) == 0)
      return i;

  gmx_fatal(FARGS,"this QM method or basisset (%s) is not implemented\n!",s);

  return -1;

} /* search_QMstring */


int search_string(char *s,int ng,char *gn[])
{
  int i;
  
  for(i=0; (i<ng); i++)
  {
    if (gmx_strcasecmp(s,gn[i]) == 0)
    {
      return i;
    }
  }
    
  gmx_fatal(FARGS,
            "Group %s referenced in the .mdp file was not found in the index file.\n"
            "Group names must match either [moleculetype] names or custom index group\n"
            "names, in which case you must supply an index file to the '-n' option\n"
            "of grompp.",
            s);
  
  return -1;
}

static gmx_bool do_numbering(int natoms,gmx_groups_t *groups,int ng,char *ptrs[],
                         t_blocka *block,char *gnames[],
                         int gtype,int restnm,
                         int grptp,gmx_bool bVerbose,
                         warninp_t wi)
{
    unsigned short *cbuf;
    t_grps *grps=&(groups->grps[gtype]);
    int    i,j,gid,aj,ognr,ntot=0;
    const char *title;
    gmx_bool   bRest;
    char   warn_buf[STRLEN];

    if (debug)
    {
        fprintf(debug,"Starting numbering %d groups of type %d\n",ng,gtype);
    }
  
    title = gtypes[gtype];
    
    snew(cbuf,natoms);
    /* Mark all id's as not set */
    for(i=0; (i<natoms); i++)
    {
        cbuf[i] = NOGID;
    }
  
    snew(grps->nm_ind,ng+1); /* +1 for possible rest group */
    for(i=0; (i<ng); i++)
    {
        /* Lookup the group name in the block structure */
        gid = search_string(ptrs[i],block->nr,gnames);
        if ((grptp != egrptpONE) || (i == 0))
        {
            grps->nm_ind[grps->nr++]=gid;
        }
        if (debug) 
        {
            fprintf(debug,"Found gid %d for group %s\n",gid,ptrs[i]);
        }
    
        /* Now go over the atoms in the group */
        for(j=block->index[gid]; (j<block->index[gid+1]); j++)
        {

            aj=block->a[j];
      
            /* Range checking */
            if ((aj < 0) || (aj >= natoms)) 
            {
                gmx_fatal(FARGS,"Invalid atom number %d in indexfile",aj);
            }
            /* Lookup up the old group number */
            ognr = cbuf[aj];
            if (ognr != NOGID)
            {
                gmx_fatal(FARGS,"Atom %d in multiple %s groups (%d and %d)",
                          aj+1,title,ognr+1,i+1);
            }
            else
            {
                /* Store the group number in buffer */
                if (grptp == egrptpONE)
                {
                    cbuf[aj] = 0;
                }
                else
                {
                    cbuf[aj] = i;
                }
                ntot++;
            }
        }
    }
    
    /* Now check whether we have done all atoms */
    bRest = FALSE;
    if (ntot != natoms)
    {
        if (grptp == egrptpALL)
        {
            gmx_fatal(FARGS,"%d atoms are not part of any of the %s groups",
                      natoms-ntot,title);
        }
        else if (grptp == egrptpPART)
        {
            sprintf(warn_buf,"%d atoms are not part of any of the %s groups",
                    natoms-ntot,title);
            warning_note(wi,warn_buf);
        }
        /* Assign all atoms currently unassigned to a rest group */
        for(j=0; (j<natoms); j++)
        {
            if (cbuf[j] == NOGID)
            {
                cbuf[j] = grps->nr;
                bRest = TRUE;
            }
        }
        if (grptp != egrptpPART)
        {
            if (bVerbose)
            {
                fprintf(stderr,
                        "Making dummy/rest group for %s containing %d elements\n",
                        title,natoms-ntot);
            }
            /* Add group name "rest" */ 
            grps->nm_ind[grps->nr] = restnm;
            
            /* Assign the rest name to all atoms not currently assigned to a group */
            for(j=0; (j<natoms); j++)
            {
                if (cbuf[j] == NOGID)
                {
                    cbuf[j] = grps->nr;
                }
            }
            grps->nr++;
        }
    }
    
    if (grps->nr == 1 && (ntot == 0 || ntot == natoms))
    {
        /* All atoms are part of one (or no) group, no index required */
        groups->ngrpnr[gtype] = 0;
        groups->grpnr[gtype]  = NULL;
    }
    else
    {
        groups->ngrpnr[gtype] = natoms;
        snew(groups->grpnr[gtype],natoms);
        for(j=0; (j<natoms); j++)
        {
            groups->grpnr[gtype][j] = cbuf[j];
        }
    }
    
    sfree(cbuf);

    return (bRest && grptp == egrptpPART);
}

static void calc_nrdf(gmx_mtop_t *mtop,t_inputrec *ir,char **gnames)
{
  t_grpopts *opts;
  gmx_groups_t *groups;
  t_pull  *pull;
  int     natoms,ai,aj,i,j,d,g,imin,jmin,nc;
  t_iatom *ia;
  int     *nrdf2,*na_vcm,na_tot;
  double  *nrdf_tc,*nrdf_vcm,nrdf_uc,n_sub=0;
  gmx_mtop_atomloop_all_t aloop;
  t_atom  *atom;
  int     mb,mol,ftype,as;
  gmx_molblock_t *molb;
  gmx_moltype_t *molt;

  /* Calculate nrdf. 
   * First calc 3xnr-atoms for each group
   * then subtract half a degree of freedom for each constraint
   *
   * Only atoms and nuclei contribute to the degrees of freedom...
   */

  opts = &ir->opts;
  
  groups = &mtop->groups;
  natoms = mtop->natoms;

  /* Allocate one more for a possible rest group */
  /* We need to sum degrees of freedom into doubles,
   * since floats give too low nrdf's above 3 million atoms.
   */
  snew(nrdf_tc,groups->grps[egcTC].nr+1);
  snew(nrdf_vcm,groups->grps[egcVCM].nr+1);
  snew(na_vcm,groups->grps[egcVCM].nr+1);
  
  for(i=0; i<groups->grps[egcTC].nr; i++)
    nrdf_tc[i] = 0;
  for(i=0; i<groups->grps[egcVCM].nr+1; i++)
    nrdf_vcm[i] = 0;

  snew(nrdf2,natoms);
  aloop = gmx_mtop_atomloop_all_init(mtop);
  while (gmx_mtop_atomloop_all_next(aloop,&i,&atom)) {
    nrdf2[i] = 0;
    if (atom->ptype == eptAtom || atom->ptype == eptNucleus) {
      g = ggrpnr(groups,egcFREEZE,i);
      /* Double count nrdf for particle i */
      for(d=0; d<DIM; d++) {
	if (opts->nFreeze[g][d] == 0) {
	  nrdf2[i] += 2;
	}
      }
      nrdf_tc [ggrpnr(groups,egcTC ,i)] += 0.5*nrdf2[i];
      nrdf_vcm[ggrpnr(groups,egcVCM,i)] += 0.5*nrdf2[i];
    }
  }

  as = 0;
  for(mb=0; mb<mtop->nmolblock; mb++) {
    molb = &mtop->molblock[mb];
    molt = &mtop->moltype[molb->type];
    atom = molt->atoms.atom;
    for(mol=0; mol<molb->nmol; mol++) {
      for (ftype=F_CONSTR; ftype<=F_CONSTRNC; ftype++) {
	ia = molt->ilist[ftype].iatoms;
	for(i=0; i<molt->ilist[ftype].nr; ) {
	  /* Subtract degrees of freedom for the constraints,
	   * if the particles still have degrees of freedom left.
	   * If one of the particles is a vsite or a shell, then all
	   * constraint motion will go there, but since they do not
	   * contribute to the constraints the degrees of freedom do not
	   * change.
	   */
	  ai = as + ia[1];
	  aj = as + ia[2];
	  if (((atom[ia[1]].ptype == eptNucleus) ||
	       (atom[ia[1]].ptype == eptAtom)) &&
	      ((atom[ia[2]].ptype == eptNucleus) ||
	       (atom[ia[2]].ptype == eptAtom))) {
	    if (nrdf2[ai] > 0) 
	      jmin = 1;
	    else
	      jmin = 2;
	    if (nrdf2[aj] > 0)
	      imin = 1;
	    else
	      imin = 2;
	    imin = min(imin,nrdf2[ai]);
	    jmin = min(jmin,nrdf2[aj]);
	    nrdf2[ai] -= imin;
	    nrdf2[aj] -= jmin;
	    nrdf_tc [ggrpnr(groups,egcTC ,ai)] -= 0.5*imin;
	    nrdf_tc [ggrpnr(groups,egcTC ,aj)] -= 0.5*jmin;
	    nrdf_vcm[ggrpnr(groups,egcVCM,ai)] -= 0.5*imin;
	    nrdf_vcm[ggrpnr(groups,egcVCM,aj)] -= 0.5*jmin;
	  }
	  ia += interaction_function[ftype].nratoms+1;
	  i  += interaction_function[ftype].nratoms+1;
	}
      }
      ia = molt->ilist[F_SETTLE].iatoms;
      for(i=0; i<molt->ilist[F_SETTLE].nr; ) {
	/* Subtract 1 dof from every atom in the SETTLE */
	for(j=0; j<3; j++) {
      ai = as + ia[1+j];
	  imin = min(2,nrdf2[ai]);
	  nrdf2[ai] -= imin;
	  nrdf_tc [ggrpnr(groups,egcTC ,ai)] -= 0.5*imin;
	  nrdf_vcm[ggrpnr(groups,egcVCM,ai)] -= 0.5*imin;
	}
	ia += 4;
	i  += 4;
      }
      as += molt->atoms.nr;
    }
  }

  if (ir->ePull == epullCONSTRAINT) {
    /* Correct nrdf for the COM constraints.
     * We correct using the TC and VCM group of the first atom
     * in the reference and pull group. If atoms in one pull group
     * belong to different TC or VCM groups it is anyhow difficult
     * to determine the optimal nrdf assignment.
     */
    pull = ir->pull;
    if (pull->eGeom == epullgPOS) {
      nc = 0;
      for(i=0; i<DIM; i++) {
	if (pull->dim[i])
	  nc++;
      }
    } else {
      nc = 1;
    }
    for(i=0; i<pull->ngrp; i++) {
      imin = 2*nc;
      if (pull->grp[0].nat > 0) {
	/* Subtract 1/2 dof from the reference group */
	ai = pull->grp[0].ind[0];
	if (nrdf_tc[ggrpnr(groups,egcTC,ai)] > 1) {
	  nrdf_tc [ggrpnr(groups,egcTC ,ai)] -= 0.5;
	  nrdf_vcm[ggrpnr(groups,egcVCM,ai)] -= 0.5;
	  imin--;
	}
      }
      /* Subtract 1/2 dof from the pulled group */
      ai = pull->grp[1+i].ind[0];
      nrdf_tc [ggrpnr(groups,egcTC ,ai)] -= 0.5*imin;
      nrdf_vcm[ggrpnr(groups,egcVCM,ai)] -= 0.5*imin;
      if (nrdf_tc[ggrpnr(groups,egcTC,ai)] < 0)
	gmx_fatal(FARGS,"Center of mass pulling constraints caused the number of degrees of freedom for temperature coupling group %s to be negative",gnames[groups->grps[egcTC].nm_ind[ggrpnr(groups,egcTC,ai)]]);
    }
  }
  
  if (ir->nstcomm != 0) {
    /* Subtract 3 from the number of degrees of freedom in each vcm group
     * when com translation is removed and 6 when rotation is removed
     * as well.
     */
    switch (ir->comm_mode) {
    case ecmLINEAR:
      n_sub = ndof_com(ir);
      break;
    case ecmANGULAR:
      n_sub = 6;
      break;
    default:
      n_sub = 0;
      gmx_incons("Checking comm_mode");
    }
    
    for(i=0; i<groups->grps[egcTC].nr; i++) {
      /* Count the number of atoms of TC group i for every VCM group */
      for(j=0; j<groups->grps[egcVCM].nr+1; j++)
	na_vcm[j] = 0;
      na_tot = 0;
      for(ai=0; ai<natoms; ai++)
	if (ggrpnr(groups,egcTC,ai) == i) {
	  na_vcm[ggrpnr(groups,egcVCM,ai)]++;
	  na_tot++;
	}
      /* Correct for VCM removal according to the fraction of each VCM
       * group present in this TC group.
       */
      nrdf_uc = nrdf_tc[i];
      if (debug) {
	fprintf(debug,"T-group[%d] nrdf_uc = %g, n_sub = %g\n",
		i,nrdf_uc,n_sub);
      }
      nrdf_tc[i] = 0;
      for(j=0; j<groups->grps[egcVCM].nr+1; j++) {
	if (nrdf_vcm[j] > n_sub) {
	  nrdf_tc[i] += nrdf_uc*((double)na_vcm[j]/(double)na_tot)*
	    (nrdf_vcm[j] - n_sub)/nrdf_vcm[j];
	}
	if (debug) {
	  fprintf(debug,"  nrdf_vcm[%d] = %g, nrdf = %g\n",
		  j,nrdf_vcm[j],nrdf_tc[i]);
	}
      }
    }
  }
  for(i=0; (i<groups->grps[egcTC].nr); i++) {
    opts->nrdf[i] = nrdf_tc[i];
    if (opts->nrdf[i] < 0)
      opts->nrdf[i] = 0;
    fprintf(stderr,
	    "Number of degrees of freedom in T-Coupling group %s is %.2f\n",
	    gnames[groups->grps[egcTC].nm_ind[i]],opts->nrdf[i]);
  }
  
  sfree(nrdf2);
  sfree(nrdf_tc);
  sfree(nrdf_vcm);
  sfree(na_vcm);
}

static void decode_cos(char *s,t_cosines *cosine,gmx_bool bTime)
{
  char   *t;
  char   format[STRLEN],f1[STRLEN];
  double a,phi;
  int    i;
  
  t=strdup(s);
  trim(t);
  
  cosine->n=0;
  cosine->a=NULL;
  cosine->phi=NULL;
  if (strlen(t)) {
    sscanf(t,"%d",&(cosine->n));
    if (cosine->n <= 0) {
      cosine->n=0;
    } else {
      snew(cosine->a,cosine->n);
      snew(cosine->phi,cosine->n);
      
      sprintf(format,"%%*d");
      for(i=0; (i<cosine->n); i++) {
	strcpy(f1,format);
	strcat(f1,"%lf%lf");
	if (sscanf(t,f1,&a,&phi) < 2)
	  gmx_fatal(FARGS,"Invalid input for electric field shift: '%s'",t);
	cosine->a[i]=a;
	cosine->phi[i]=phi;
	strcat(format,"%*lf%*lf");
      }
    }
  }
  sfree(t);
}

static gmx_bool do_egp_flag(t_inputrec *ir,gmx_groups_t *groups,
			const char *option,const char *val,int flag)
{
  /* The maximum number of energy group pairs would be MAXPTR*(MAXPTR+1)/2.
   * But since this is much larger than STRLEN, such a line can not be parsed.
   * The real maximum is the number of names that fit in a string: STRLEN/2.
   */
#define EGP_MAX (STRLEN/2)
  int  nelem,i,j,k,nr;
  char *names[EGP_MAX];
  char ***gnames;
  gmx_bool bSet;

  gnames = groups->grpname;

  nelem = str_nelem(val,EGP_MAX,names);
  if (nelem % 2 != 0)
    gmx_fatal(FARGS,"The number of groups for %s is odd",option);
  nr = groups->grps[egcENER].nr;
  bSet = FALSE;
  for(i=0; i<nelem/2; i++) {
    j = 0;
    while ((j < nr) &&
	   gmx_strcasecmp(names[2*i],*(gnames[groups->grps[egcENER].nm_ind[j]])))
      j++;
    if (j == nr)
      gmx_fatal(FARGS,"%s in %s is not an energy group\n",
		  names[2*i],option);
    k = 0;
    while ((k < nr) &&
	   gmx_strcasecmp(names[2*i+1],*(gnames[groups->grps[egcENER].nm_ind[k]])))
      k++;
    if (k==nr)
      gmx_fatal(FARGS,"%s in %s is not an energy group\n",
	      names[2*i+1],option);
    if ((j < nr) && (k < nr)) {
      ir->opts.egp_flags[nr*j+k] |= flag;
      ir->opts.egp_flags[nr*k+j] |= flag;
      bSet = TRUE;
    }
  }

  return bSet;
}

void do_index(const char* mdparin, const char *ndx,
              gmx_mtop_t *mtop,
              gmx_bool bVerbose,
              t_inputrec *ir,rvec *v,
              warninp_t wi)
{
  t_blocka *grps;
  gmx_groups_t *groups;
  int     natoms;
  t_symtab *symtab;
  t_atoms atoms_all;
  char    warnbuf[STRLEN],**gnames;
  int     nr,ntcg,ntau_t,nref_t,nacc,nofg,nSA,nSA_points,nSA_time,nSA_temp;
  real    tau_min;
  int     nstcmin;
  int     nacg,nfreeze,nfrdim,nenergy,nvcm,nuser;
  char    *ptr1[MAXPTR],*ptr2[MAXPTR],*ptr3[MAXPTR];
  int     i,j,k,restnm;
  real    SAtime;
  gmx_bool    bExcl,bTable,bSetTCpar,bAnneal,bRest;
  int     nQMmethod,nQMbasis,nQMcharge,nQMmult,nbSH,nCASorb,nCASelec,
    nSAon,nSAoff,nSAsteps,nQMg,nbOPT,nbTS;
  char    warn_buf[STRLEN];

  if (bVerbose)
    fprintf(stderr,"processing index file...\n");
  debug_gmx();
  if (ndx == NULL) {
    snew(grps,1);
    snew(grps->index,1);
    snew(gnames,1);
    atoms_all = gmx_mtop_global_atoms(mtop);
    analyse(&atoms_all,grps,&gnames,FALSE,TRUE);
    free_t_atoms(&atoms_all,FALSE);
  } else {
    grps = init_index(ndx,&gnames);
  }

  groups = &mtop->groups;
  natoms = mtop->natoms;
  symtab = &mtop->symtab;

  snew(groups->grpname,grps->nr+1);
  
  for(i=0; (i<grps->nr); i++) {
    groups->grpname[i] = put_symtab(symtab,gnames[i]);
  }
  groups->grpname[i] = put_symtab(symtab,"rest");
  restnm=i;
  srenew(gnames,grps->nr+1);
  gnames[restnm] = *(groups->grpname[i]);
  groups->ngrpname = grps->nr+1;

  set_warning_line(wi,mdparin,-1);

  ntau_t = str_nelem(tau_t,MAXPTR,ptr1);
  nref_t = str_nelem(ref_t,MAXPTR,ptr2);
  ntcg   = str_nelem(tcgrps,MAXPTR,ptr3);
  if ((ntau_t != ntcg) || (nref_t != ntcg)) {
    gmx_fatal(FARGS,"Invalid T coupling input: %d groups, %d ref-t values and "
                "%d tau-t values",ntcg,nref_t,ntau_t);
  }

  bSetTCpar = (ir->etc || EI_SD(ir->eI) || ir->eI==eiBD || EI_TPI(ir->eI));
  do_numbering(natoms,groups,ntcg,ptr3,grps,gnames,egcTC,
               restnm,bSetTCpar ? egrptpALL : egrptpALL_GENREST,bVerbose,wi);
  nr = groups->grps[egcTC].nr;
  ir->opts.ngtc = nr;
  snew(ir->opts.nrdf,nr);
  snew(ir->opts.tau_t,nr);
  snew(ir->opts.ref_t,nr);
  if (ir->eI==eiBD && ir->bd_fric==0) {
    fprintf(stderr,"bd-fric=0, so tau-t will be used as the inverse friction constant(s)\n");
  }

  if (bSetTCpar)
  {
      if (nr != nref_t)
      {
          gmx_fatal(FARGS,"Not enough ref-t and tau-t values!");
      }
      
      tau_min = 1e20;
      for(i=0; (i<nr); i++)
      {
          ir->opts.tau_t[i] = strtod(ptr1[i],NULL);
          if ((ir->eI == eiBD || ir->eI == eiSD2) && ir->opts.tau_t[i] <= 0)
          {
              sprintf(warn_buf,"With integrator %s tau-t should be larger than 0",ei_names[ir->eI]);
              warning_error(wi,warn_buf);
          }

          if (ir->etc != etcVRESCALE && ir->opts.tau_t[i] == 0)
          {
              warning_note(wi,"Changing old tau_t=0 value for not temperature coupling groups to -1");
              ir->opts.tau_t[i] = -1;
          }

          if (ir->opts.tau_t[i] >= 0)
          {
              tau_min = min(tau_min,ir->opts.tau_t[i]);
          }
      }
      if (ir->etc != etcNO && ir->nsttcouple == -1)
      {
            ir->nsttcouple = ir_optimal_nsttcouple(ir);
      }
      if (EI_VV(ir->eI)) 
      {
          if ((ir->epc==epcMTTK) && (ir->etc>etcNO))
          {
              int mincouple;
              mincouple = ir->nsttcouple;
              if (ir->nstpcouple < mincouple)
              {
                  mincouple = ir->nstpcouple;
              }
              ir->nstpcouple = mincouple;
              ir->nsttcouple = mincouple;
              warning_note(wi,"for current Trotter decomposition methods with vv, nsttcouple and nstpcouple must be equal.  Both have been reset to min(nsttcouple,nstpcouple)");
          }
      }
      nstcmin = tcouple_min_integration_steps(ir->etc);
      if (nstcmin > 1)
      {
          if (tau_min/(ir->delta_t*ir->nsttcouple) < nstcmin)
          {
              sprintf(warn_buf,"For proper integration of the %s thermostat, tau-t (%g) should be at least %d times larger than nsttcouple*dt (%g)",
                      ETCOUPLTYPE(ir->etc),
                      tau_min,nstcmin,
                      ir->nsttcouple*ir->delta_t);
              warning(wi,warn_buf);
          }
      }
      for(i=0; (i<nr); i++)
      {
          ir->opts.ref_t[i] = strtod(ptr2[i],NULL);
          if (ir->opts.ref_t[i] < 0)
          {
              gmx_fatal(FARGS,"ref-t for group %d negative",i);
          }
      }
  }
    
  /* Simulated annealing for each group. There are nr groups */
  nSA = str_nelem(anneal,MAXPTR,ptr1);
  if (nSA == 1 && (ptr1[0][0]=='n' || ptr1[0][0]=='N'))
     nSA = 0;
  if(nSA>0 && nSA != nr) 
    gmx_fatal(FARGS,"Not enough annealing values: %d (for %d groups)\n",nSA,nr);
  else {
    snew(ir->opts.annealing,nr);
    snew(ir->opts.anneal_npoints,nr);
    snew(ir->opts.anneal_time,nr);
    snew(ir->opts.anneal_temp,nr);
    for(i=0;i<nr;i++) {
      ir->opts.annealing[i]=eannNO;
      ir->opts.anneal_npoints[i]=0;
      ir->opts.anneal_time[i]=NULL;
      ir->opts.anneal_temp[i]=NULL;
    }
    if (nSA > 0) {
      bAnneal=FALSE;
      for(i=0;i<nr;i++) { 
	if(ptr1[i][0]=='n' || ptr1[i][0]=='N') {
	  ir->opts.annealing[i]=eannNO;
	} else if(ptr1[i][0]=='s'|| ptr1[i][0]=='S') {
	  ir->opts.annealing[i]=eannSINGLE;
	  bAnneal=TRUE;
	} else if(ptr1[i][0]=='p'|| ptr1[i][0]=='P') {
	  ir->opts.annealing[i]=eannPERIODIC;
	  bAnneal=TRUE;
	} 
      } 
      if(bAnneal) {
	/* Read the other fields too */
	nSA_points = str_nelem(anneal_npoints,MAXPTR,ptr1);
	if(nSA_points!=nSA) 
          gmx_fatal(FARGS,"Found %d annealing-npoints values for %d groups\n",nSA_points,nSA);
	for(k=0,i=0;i<nr;i++) {
	  ir->opts.anneal_npoints[i]=strtol(ptr1[i],NULL,10);
	  if(ir->opts.anneal_npoints[i]==1)
	    gmx_fatal(FARGS,"Please specify at least a start and an end point for annealing\n");
	  snew(ir->opts.anneal_time[i],ir->opts.anneal_npoints[i]);
	  snew(ir->opts.anneal_temp[i],ir->opts.anneal_npoints[i]);
	  k += ir->opts.anneal_npoints[i];
	}

	nSA_time = str_nelem(anneal_time,MAXPTR,ptr1);
	if(nSA_time!=k) 
          gmx_fatal(FARGS,"Found %d annealing-time values, wanter %d\n",nSA_time,k);
	nSA_temp = str_nelem(anneal_temp,MAXPTR,ptr2);
	if(nSA_temp!=k) 
          gmx_fatal(FARGS,"Found %d annealing-temp values, wanted %d\n",nSA_temp,k);

	for(i=0,k=0;i<nr;i++) {
	  
	  for(j=0;j<ir->opts.anneal_npoints[i];j++) {
	    ir->opts.anneal_time[i][j]=strtod(ptr1[k],NULL);
	    ir->opts.anneal_temp[i][j]=strtod(ptr2[k],NULL);
	    if(j==0) {
	      if(ir->opts.anneal_time[i][0] > (ir->init_t+GMX_REAL_EPS))
		gmx_fatal(FARGS,"First time point for annealing > init_t.\n");      
	    } else { 
	      /* j>0 */
	      if(ir->opts.anneal_time[i][j]<ir->opts.anneal_time[i][j-1])
		gmx_fatal(FARGS,"Annealing timepoints out of order: t=%f comes after t=%f\n",
			    ir->opts.anneal_time[i][j],ir->opts.anneal_time[i][j-1]);
	    }
	    if(ir->opts.anneal_temp[i][j]<0) 
	      gmx_fatal(FARGS,"Found negative temperature in annealing: %f\n",ir->opts.anneal_temp[i][j]);    
	    k++;
	  }
	}
	/* Print out some summary information, to make sure we got it right */
	for(i=0,k=0;i<nr;i++) {
	  if(ir->opts.annealing[i]!=eannNO) {
	    j = groups->grps[egcTC].nm_ind[i];
	    fprintf(stderr,"Simulated annealing for group %s: %s, %d timepoints\n",
		    *(groups->grpname[j]),eann_names[ir->opts.annealing[i]],
		    ir->opts.anneal_npoints[i]);
	    fprintf(stderr,"Time (ps)   Temperature (K)\n");
	    /* All terms except the last one */
	    for(j=0;j<(ir->opts.anneal_npoints[i]-1);j++) 
		fprintf(stderr,"%9.1f      %5.1f\n",ir->opts.anneal_time[i][j],ir->opts.anneal_temp[i][j]);
	    
	    /* Finally the last one */
	    j = ir->opts.anneal_npoints[i]-1;
	    if(ir->opts.annealing[i]==eannSINGLE)
	      fprintf(stderr,"%9.1f-     %5.1f\n",ir->opts.anneal_time[i][j],ir->opts.anneal_temp[i][j]);
	    else {
	      fprintf(stderr,"%9.1f      %5.1f\n",ir->opts.anneal_time[i][j],ir->opts.anneal_temp[i][j]);
	      if(fabs(ir->opts.anneal_temp[i][j]-ir->opts.anneal_temp[i][0])>GMX_REAL_EPS)
		warning_note(wi,"There is a temperature jump when your annealing loops back.\n");
	    }
	  }
	} 
      }
    }
  }	

  if (ir->ePull != epullNO) {
    make_pull_groups(ir->pull,pull_grp,grps,gnames);
  }
  
  if (ir->bRot) {
    make_rotation_groups(ir->rot,rot_grp,grps,gnames);
  }

  nacc = str_nelem(acc,MAXPTR,ptr1);
  nacg = str_nelem(accgrps,MAXPTR,ptr2);
  if (nacg*DIM != nacc)
    gmx_fatal(FARGS,"Invalid Acceleration input: %d groups and %d acc. values",
		nacg,nacc);
  do_numbering(natoms,groups,nacg,ptr2,grps,gnames,egcACC,
               restnm,egrptpALL_GENREST,bVerbose,wi);
  nr = groups->grps[egcACC].nr;
  snew(ir->opts.acc,nr);
  ir->opts.ngacc=nr;
  
  for(i=k=0; (i<nacg); i++)
    for(j=0; (j<DIM); j++,k++)
      ir->opts.acc[i][j]=strtod(ptr1[k],NULL);
  for( ;(i<nr); i++)
    for(j=0; (j<DIM); j++)
      ir->opts.acc[i][j]=0;
  
  nfrdim  = str_nelem(frdim,MAXPTR,ptr1);
  nfreeze = str_nelem(freeze,MAXPTR,ptr2);
  if (nfrdim != DIM*nfreeze)
    gmx_fatal(FARGS,"Invalid Freezing input: %d groups and %d freeze values",
		nfreeze,nfrdim);
  do_numbering(natoms,groups,nfreeze,ptr2,grps,gnames,egcFREEZE,
               restnm,egrptpALL_GENREST,bVerbose,wi);
  nr = groups->grps[egcFREEZE].nr;
  ir->opts.ngfrz=nr;
  snew(ir->opts.nFreeze,nr);
  for(i=k=0; (i<nfreeze); i++)
    for(j=0; (j<DIM); j++,k++) {
      ir->opts.nFreeze[i][j]=(gmx_strncasecmp(ptr1[k],"Y",1)==0);
      if (!ir->opts.nFreeze[i][j]) {
	if (gmx_strncasecmp(ptr1[k],"N",1) != 0) {
	  sprintf(warnbuf,"Please use Y(ES) or N(O) for freezedim only "
		  "(not %s)", ptr1[k]);
	  warning(wi,warn_buf);
	}
      }
    }
  for( ; (i<nr); i++)
    for(j=0; (j<DIM); j++)
      ir->opts.nFreeze[i][j]=0;
  
  nenergy=str_nelem(energy,MAXPTR,ptr1);
  do_numbering(natoms,groups,nenergy,ptr1,grps,gnames,egcENER,
               restnm,egrptpALL_GENREST,bVerbose,wi);
  add_wall_energrps(groups,ir->nwall,symtab);
  ir->opts.ngener = groups->grps[egcENER].nr;
  nvcm=str_nelem(vcm,MAXPTR,ptr1);
  bRest =
    do_numbering(natoms,groups,nvcm,ptr1,grps,gnames,egcVCM,
                 restnm,nvcm==0 ? egrptpALL_GENREST : egrptpPART,bVerbose,wi);
  if (bRest) {
    warning(wi,"Some atoms are not part of any center of mass motion removal group.\n"
	    "This may lead to artifacts.\n"
	    "In most cases one should use one group for the whole system.");
  }

  /* Now we have filled the freeze struct, so we can calculate NRDF */ 
  calc_nrdf(mtop,ir,gnames);

  if (v && NULL) {
    real fac,ntot=0;
    
    /* Must check per group! */
    for(i=0; (i<ir->opts.ngtc); i++) 
      ntot += ir->opts.nrdf[i];
    if (ntot != (DIM*natoms)) {
      fac = sqrt(ntot/(DIM*natoms));
      if (bVerbose)
	fprintf(stderr,"Scaling velocities by a factor of %.3f to account for constraints\n"
		"and removal of center of mass motion\n",fac);
      for(i=0; (i<natoms); i++)
	svmul(fac,v[i],v[i]);
    }
  }
  
  nuser=str_nelem(user1,MAXPTR,ptr1);
  do_numbering(natoms,groups,nuser,ptr1,grps,gnames,egcUser1,
               restnm,egrptpALL_GENREST,bVerbose,wi);
  nuser=str_nelem(user2,MAXPTR,ptr1);
  do_numbering(natoms,groups,nuser,ptr1,grps,gnames,egcUser2,
               restnm,egrptpALL_GENREST,bVerbose,wi);
  nuser=str_nelem(xtc_grps,MAXPTR,ptr1);
  do_numbering(natoms,groups,nuser,ptr1,grps,gnames,egcXTC,
               restnm,egrptpONE,bVerbose,wi);
  nofg = str_nelem(orirefitgrp,MAXPTR,ptr1);
  do_numbering(natoms,groups,nofg,ptr1,grps,gnames,egcORFIT,
               restnm,egrptpALL_GENREST,bVerbose,wi);

  /* QMMM input processing */
  nQMg          = str_nelem(QMMM,MAXPTR,ptr1);
  nQMmethod     = str_nelem(QMmethod,MAXPTR,ptr2);
  nQMbasis      = str_nelem(QMbasis,MAXPTR,ptr3);
  if((nQMmethod != nQMg)||(nQMbasis != nQMg)){
    gmx_fatal(FARGS,"Invalid QMMM input: %d groups %d basissets"
	      " and %d methods\n",nQMg,nQMbasis,nQMmethod);
  }
  /* group rest, if any, is always MM! */
  do_numbering(natoms,groups,nQMg,ptr1,grps,gnames,egcQMMM,
               restnm,egrptpALL_GENREST,bVerbose,wi);
  nr = nQMg; /*atoms->grps[egcQMMM].nr;*/
  ir->opts.ngQM = nQMg;
  snew(ir->opts.QMmethod,nr);
  snew(ir->opts.QMbasis,nr);
  for(i=0;i<nr;i++){
    /* input consists of strings: RHF CASSCF PM3 .. These need to be
     * converted to the corresponding enum in names.c
     */
    ir->opts.QMmethod[i] = search_QMstring(ptr2[i],eQMmethodNR,
                                           eQMmethod_names);
    ir->opts.QMbasis[i]  = search_QMstring(ptr3[i],eQMbasisNR,
                                           eQMbasis_names);

  }
  nQMmult   = str_nelem(QMmult,MAXPTR,ptr1);
  nQMcharge = str_nelem(QMcharge,MAXPTR,ptr2);
  nbSH      = str_nelem(bSH,MAXPTR,ptr3);
  snew(ir->opts.QMmult,nr);
  snew(ir->opts.QMcharge,nr);
  snew(ir->opts.bSH,nr);

  for(i=0;i<nr;i++){
    ir->opts.QMmult[i]   = strtol(ptr1[i],NULL,10);
    ir->opts.QMcharge[i] = strtol(ptr2[i],NULL,10);
    ir->opts.bSH[i]      = (gmx_strncasecmp(ptr3[i],"Y",1)==0);
  }

  nCASelec  = str_nelem(CASelectrons,MAXPTR,ptr1);
  nCASorb   = str_nelem(CASorbitals,MAXPTR,ptr2);
  snew(ir->opts.CASelectrons,nr);
  snew(ir->opts.CASorbitals,nr);
  for(i=0;i<nr;i++){
    ir->opts.CASelectrons[i]= strtol(ptr1[i],NULL,10);
    ir->opts.CASorbitals[i] = strtol(ptr2[i],NULL,10);
  }
  /* special optimization options */

  nbOPT = str_nelem(bOPT,MAXPTR,ptr1);
  nbTS = str_nelem(bTS,MAXPTR,ptr2);
  snew(ir->opts.bOPT,nr);
  snew(ir->opts.bTS,nr);
  for(i=0;i<nr;i++){
    ir->opts.bOPT[i] = (gmx_strncasecmp(ptr1[i],"Y",1)==0);
    ir->opts.bTS[i]  = (gmx_strncasecmp(ptr2[i],"Y",1)==0);
  }
  nSAon     = str_nelem(SAon,MAXPTR,ptr1);
  nSAoff    = str_nelem(SAoff,MAXPTR,ptr2);
  nSAsteps  = str_nelem(SAsteps,MAXPTR,ptr3);
  snew(ir->opts.SAon,nr);
  snew(ir->opts.SAoff,nr);
  snew(ir->opts.SAsteps,nr);

  for(i=0;i<nr;i++){
    ir->opts.SAon[i]    = strtod(ptr1[i],NULL);
    ir->opts.SAoff[i]   = strtod(ptr2[i],NULL);
    ir->opts.SAsteps[i] = strtol(ptr3[i],NULL,10);
  }
  /* end of QMMM input */

  if (bVerbose)
    for(i=0; (i<egcNR); i++) {
      fprintf(stderr,"%-16s has %d element(s):",gtypes[i],groups->grps[i].nr); 
      for(j=0; (j<groups->grps[i].nr); j++)
	fprintf(stderr," %s",*(groups->grpname[groups->grps[i].nm_ind[j]]));
      fprintf(stderr,"\n");
    }

  nr = groups->grps[egcENER].nr;
  snew(ir->opts.egp_flags,nr*nr);

  bExcl = do_egp_flag(ir,groups,"energygrp-excl",egpexcl,EGP_EXCL);
    if (bExcl && ir->cutoff_scheme == ecutsVERLET) 
    {
        warning_error(wi,"Energy groups exclusions are not (yet) implemented for the Verlet scheme");
    } 
  if (bExcl && EEL_FULL(ir->coulombtype))
    warning(wi,"Can not exclude the lattice Coulomb energy between energy groups");

  bTable = do_egp_flag(ir,groups,"energygrp-table",egptable,EGP_TABLE);
  if (bTable && !(ir->vdwtype == evdwUSER) && 
      !(ir->coulombtype == eelUSER) && !(ir->coulombtype == eelPMEUSER) &&
      !(ir->coulombtype == eelPMEUSERSWITCH))
    gmx_fatal(FARGS,"Can only have energy group pair tables in combination with user tables for VdW and/or Coulomb");

  decode_cos(efield_x,&(ir->ex[XX]),FALSE);
  decode_cos(efield_xt,&(ir->et[XX]),TRUE);
  decode_cos(efield_y,&(ir->ex[YY]),FALSE);
  decode_cos(efield_yt,&(ir->et[YY]),TRUE);
  decode_cos(efield_z,&(ir->ex[ZZ]),FALSE);
  decode_cos(efield_zt,&(ir->et[ZZ]),TRUE);

  if (ir->bAdress)
    do_adress_index(ir->adress,groups,gnames,&(ir->opts),wi);

  for(i=0; (i<grps->nr); i++)
    sfree(gnames[i]);
  sfree(gnames);
  done_blocka(grps);
  sfree(grps);

}



static void check_disre(gmx_mtop_t *mtop)
{
  gmx_ffparams_t *ffparams;
  t_functype *functype;
  t_iparams  *ip;
  int i,ndouble,ftype;
  int label,old_label;
  
  if (gmx_mtop_ftype_count(mtop,F_DISRES) > 0) {
    ffparams  = &mtop->ffparams;
    functype  = ffparams->functype;
    ip        = ffparams->iparams;
    ndouble   = 0;
    old_label = -1;
    for(i=0; i<ffparams->ntypes; i++) {
      ftype = functype[i];
      if (ftype == F_DISRES) {
	label = ip[i].disres.label;
	if (label == old_label) {
	  fprintf(stderr,"Distance restraint index %d occurs twice\n",label);
	  ndouble++;
	}
	old_label = label;
      }
    }
    if (ndouble>0)
      gmx_fatal(FARGS,"Found %d double distance restraint indices,\n"
		"probably the parameters for multiple pairs in one restraint "
		"are not identical\n",ndouble);
  }
}

static gmx_bool absolute_reference(t_inputrec *ir,gmx_mtop_t *sys,
                                   gmx_bool posres_only,
                                   ivec AbsRef)
{
    int d,g,i;
    gmx_mtop_ilistloop_t iloop;
    t_ilist *ilist;
    int nmol;
    t_iparams *pr;

    clear_ivec(AbsRef);

    if (!posres_only)
    {
        /* Check the COM */
        for(d=0; d<DIM; d++)
        {
            AbsRef[d] = (d < ndof_com(ir) ? 0 : 1);
        }
        /* Check for freeze groups */
        for(g=0; g<ir->opts.ngfrz; g++)
        {
            for(d=0; d<DIM; d++)
            {
                if (ir->opts.nFreeze[g][d] != 0)
                {
                    AbsRef[d] = 1;
                }
            }
        }
    }

    /* Check for position restraints */
    iloop = gmx_mtop_ilistloop_init(sys);
    while (gmx_mtop_ilistloop_next(iloop,&ilist,&nmol))
    {
        if (nmol > 0 &&
            (AbsRef[XX] == 0 || AbsRef[YY] == 0 || AbsRef[ZZ] == 0))
        {
            for(i=0; i<ilist[F_POSRES].nr; i+=2)
            {
                pr = &sys->ffparams.iparams[ilist[F_POSRES].iatoms[i]];
                for(d=0; d<DIM; d++)
                {
                    if (pr->posres.fcA[d] != 0)
                    {
                        AbsRef[d] = 1;
                    }
                }
            }
        }
    }

    return (AbsRef[XX] != 0 && AbsRef[YY] != 0 && AbsRef[ZZ] != 0);
}

void triple_check(const char *mdparin,t_inputrec *ir,gmx_mtop_t *sys,
                  warninp_t wi)
{
  char err_buf[256];
  int  i,m,g,nmol,npct;
  gmx_bool bCharge,bAcc;
  real gdt_max,*mgrp,mt;
  rvec acc;
  gmx_mtop_atomloop_block_t aloopb;
  gmx_mtop_atomloop_all_t aloop;
  t_atom *atom;
  ivec AbsRef;
  char warn_buf[STRLEN];

  set_warning_line(wi,mdparin,-1);

  if (EI_DYNAMICS(ir->eI) && !EI_SD(ir->eI) && ir->eI != eiBD &&
      ir->comm_mode == ecmNO &&
      !(absolute_reference(ir,sys,FALSE,AbsRef) || ir->nsteps <= 10)) {
    warning(wi,"You are not using center of mass motion removal (mdp option comm-mode), numerical rounding errors can lead to build up of kinetic energy of the center of mass");
  }

    /* Check for pressure coupling with absolute position restraints */
    if (ir->epc != epcNO && ir->refcoord_scaling == erscNO)
    {
        absolute_reference(ir,sys,TRUE,AbsRef);
        {
            for(m=0; m<DIM; m++)
            {
                if (AbsRef[m] && norm2(ir->compress[m]) > 0)
                {
                    warning(wi,"You are using pressure coupling with absolute position restraints, this will give artifacts. Use the refcoord_scaling option.");
                    break;
                }
            }
        }
    }

  bCharge = FALSE;
  aloopb = gmx_mtop_atomloop_block_init(sys);
  while (gmx_mtop_atomloop_block_next(aloopb,&atom,&nmol)) {
    if (atom->q != 0 || atom->qB != 0) {
      bCharge = TRUE;
    }
  }
  
  if (!bCharge) {
    if (EEL_FULL(ir->coulombtype)) {
      sprintf(err_buf,
	      "You are using full electrostatics treatment %s for a system without charges.\n"
	      "This costs a lot of performance for just processing zeros, consider using %s instead.\n",
	      EELTYPE(ir->coulombtype),EELTYPE(eelCUT));
      warning(wi,err_buf);
    }
  } else {
    if (ir->coulombtype == eelCUT && ir->rcoulomb > 0 && !ir->implicit_solvent) {
      sprintf(err_buf,
	      "You are using a plain Coulomb cut-off, which might produce artifacts.\n"
	      "You might want to consider using %s electrostatics.\n",
	      EELTYPE(eelPME));
      warning_note(wi,err_buf);
    }
  }

  /* Generalized reaction field */  
  if (ir->opts.ngtc == 0) {
    sprintf(err_buf,"No temperature coupling while using coulombtype %s",
	    eel_names[eelGRF]);
    CHECK(ir->coulombtype == eelGRF);
  }
  else {
    sprintf(err_buf,"When using coulombtype = %s"
	    " ref_t for temperature coupling should be > 0",
	    eel_names[eelGRF]);
    CHECK((ir->coulombtype == eelGRF) && (ir->opts.ref_t[0] <= 0));
  }

    if (ir->eI == eiSD1 &&
        (gmx_mtop_ftype_count(sys,F_CONSTR) > 0 ||
         gmx_mtop_ftype_count(sys,F_SETTLE) > 0))
    {
        sprintf(warn_buf,"With constraints integrator %s is less accurate, consider using %s instead",ei_names[ir->eI],ei_names[eiSD2]);
        warning_note(wi,warn_buf);
    }
    
  bAcc = FALSE;
  for(i=0; (i<sys->groups.grps[egcACC].nr); i++) {
    for(m=0; (m<DIM); m++) {
      if (fabs(ir->opts.acc[i][m]) > 1e-6) {
	bAcc = TRUE;
      }
    }
  }
  if (bAcc) {
    clear_rvec(acc);
    snew(mgrp,sys->groups.grps[egcACC].nr);
    aloop = gmx_mtop_atomloop_all_init(sys);
    while (gmx_mtop_atomloop_all_next(aloop,&i,&atom)) {
      mgrp[ggrpnr(&sys->groups,egcACC,i)] += atom->m;
    }
    mt = 0.0;
    for(i=0; (i<sys->groups.grps[egcACC].nr); i++) {
      for(m=0; (m<DIM); m++)
	acc[m] += ir->opts.acc[i][m]*mgrp[i];
      mt += mgrp[i];
    }
    for(m=0; (m<DIM); m++) {
      if (fabs(acc[m]) > 1e-6) {
	const char *dim[DIM] = { "X", "Y", "Z" };
	fprintf(stderr,
		"Net Acceleration in %s direction, will %s be corrected\n",
		dim[m],ir->nstcomm != 0 ? "" : "not");
	if (ir->nstcomm != 0 && m < ndof_com(ir)) {
	  acc[m] /= mt;
	  for (i=0; (i<sys->groups.grps[egcACC].nr); i++)
	    ir->opts.acc[i][m] -= acc[m];
	}
      }
    }
    sfree(mgrp);
  }

  if (ir->efep != efepNO && ir->sc_alpha != 0 &&
      !gmx_within_tol(sys->ffparams.reppow,12.0,10*GMX_DOUBLE_EPS)) {
    gmx_fatal(FARGS,"Soft-core interactions are only supported with VdW repulsion power 12");
  }

  if (ir->ePull != epullNO) {
    if (ir->pull->grp[0].nat == 0) {
        absolute_reference(ir,sys,FALSE,AbsRef);
      for(m=0; m<DIM; m++) {
	if (ir->pull->dim[m] && !AbsRef[m]) {
	  warning(wi,"You are using an absolute reference for pulling, but the rest of the system does not have an absolute reference. This will lead to artifacts.");
	  break;
	}
      }
    }

    if (ir->pull->eGeom == epullgDIRPBC) {
      for(i=0; i<3; i++) {
	for(m=0; m<=i; m++) {
	  if ((ir->epc != epcNO && ir->compress[i][m] != 0) ||
	      ir->deform[i][m] != 0) {
	    for(g=1; g<ir->pull->ngrp; g++) {
	      if (ir->pull->grp[g].vec[m] != 0) {
		gmx_fatal(FARGS,"Can not have dynamic box while using pull geometry '%s' (dim %c)",EPULLGEOM(ir->pull->eGeom),'x'+m);
	      }
	    }
	  }
	}
      }
    }
  }

  check_disre(sys);
}

void double_check(t_inputrec *ir,matrix box,gmx_bool bConstr,warninp_t wi)
{
  real min_size;
  gmx_bool bTWIN;
  char warn_buf[STRLEN];
  const char *ptr;
  
  ptr = check_box(ir->ePBC,box);
  if (ptr) {
      warning_error(wi,ptr);
  }  

  if (bConstr && ir->eConstrAlg == econtSHAKE) {
    if (ir->shake_tol <= 0.0) {
      sprintf(warn_buf,"ERROR: shake-tol must be > 0 instead of %g\n",
              ir->shake_tol);
      warning_error(wi,warn_buf);
    }

    if (IR_TWINRANGE(*ir) && ir->nstlist > 1) {
      sprintf(warn_buf,"With twin-range cut-off's and SHAKE the virial and the pressure are incorrect.");
      if (ir->epc == epcNO) {
	warning(wi,warn_buf);
      } else {
          warning_error(wi,warn_buf);
      }
    }
  }

  if( (ir->eConstrAlg == econtLINCS) && bConstr) {
    /* If we have Lincs constraints: */
    if(ir->eI==eiMD && ir->etc==etcNO &&
       ir->eConstrAlg==econtLINCS && ir->nLincsIter==1) {
      sprintf(warn_buf,"For energy conservation with LINCS, lincs_iter should be 2 or larger.\n");
      warning_note(wi,warn_buf);
    }
    
    if ((ir->eI == eiCG || ir->eI == eiLBFGS) && (ir->nProjOrder<8)) {
      sprintf(warn_buf,"For accurate %s with LINCS constraints, lincs-order should be 8 or more.",ei_names[ir->eI]);
      warning_note(wi,warn_buf);
    }
    if (ir->epc==epcMTTK) {
        warning_error(wi,"MTTK not compatible with lincs -- use shake instead.");
    }
  }

  if (ir->LincsWarnAngle > 90.0) {
    sprintf(warn_buf,"lincs-warnangle can not be larger than 90 degrees, setting it to 90.\n");
    warning(wi,warn_buf);
    ir->LincsWarnAngle = 90.0;
  }

  if (ir->ePBC != epbcNONE) {
    if (ir->nstlist == 0) {
      warning(wi,"With nstlist=0 atoms are only put into the box at step 0, therefore drifting atoms might cause the simulation to crash.");
    }
    bTWIN = (ir->rlistlong > ir->rlist);
    if (ir->ns_type == ensGRID) {
      if (sqr(ir->rlistlong) >= max_cutoff2(ir->ePBC,box)) {
          sprintf(warn_buf,"ERROR: The cut-off length is longer than half the shortest box vector or longer than the smallest box diagonal element. Increase the box size or decrease %s.\n",
		bTWIN ? (ir->rcoulomb==ir->rlistlong ? "rcoulomb" : "rvdw"):"rlist");
          warning_error(wi,warn_buf);
      }
    } else {
      min_size = min(box[XX][XX],min(box[YY][YY],box[ZZ][ZZ]));
      if (2*ir->rlistlong >= min_size) {
          sprintf(warn_buf,"ERROR: One of the box lengths is smaller than twice the cut-off length. Increase the box size or decrease rlist.");
          warning_error(wi,warn_buf);
	if (TRICLINIC(box))
	  fprintf(stderr,"Grid search might allow larger cut-off's than simple search with triclinic boxes.");
      }
    }
  }
}

void check_chargegroup_radii(const gmx_mtop_t *mtop,const t_inputrec *ir,
                             rvec *x,
                             warninp_t wi)
{
    real rvdw1,rvdw2,rcoul1,rcoul2;
    char warn_buf[STRLEN];

    calc_chargegroup_radii(mtop,x,&rvdw1,&rvdw2,&rcoul1,&rcoul2);

    if (rvdw1 > 0)
    {
        printf("Largest charge group radii for Van der Waals: %5.3f, %5.3f nm\n",
               rvdw1,rvdw2);
    }
    if (rcoul1 > 0)
    {
        printf("Largest charge group radii for Coulomb:       %5.3f, %5.3f nm\n",
               rcoul1,rcoul2);
    }

    if (ir->rlist > 0)
    {
        if (rvdw1  + rvdw2  > ir->rlist ||
            rcoul1 + rcoul2 > ir->rlist)
        {
            sprintf(warn_buf,"The sum of the two largest charge group radii (%f) is larger than rlist (%f)\n",max(rvdw1+rvdw2,rcoul1+rcoul2),ir->rlist);
            warning(wi,warn_buf);
        }
        else
        {
            /* Here we do not use the zero at cut-off macro,
             * since user defined interactions might purposely
             * not be zero at the cut-off.
             */
            if (EVDW_IS_ZERO_AT_CUTOFF(ir->vdwtype) &&
                rvdw1 + rvdw2 > ir->rlist - ir->rvdw)
            {
                sprintf(warn_buf,"The sum of the two largest charge group radii (%f) is larger than rlist (%f) - rvdw (%f)\n",
                        rvdw1+rvdw2,
                        ir->rlist,ir->rvdw);
                if (ir_NVE(ir))
                {
                    warning(wi,warn_buf);
                }
                else
                {
                    warning_note(wi,warn_buf);
                }
            }
            if (EEL_IS_ZERO_AT_CUTOFF(ir->coulombtype) &&
                rcoul1 + rcoul2 > ir->rlistlong - ir->rcoulomb)
            {
                sprintf(warn_buf,"The sum of the two largest charge group radii (%f) is larger than %s (%f) - rcoulomb (%f)\n",
                        rcoul1+rcoul2,
                        ir->rlistlong > ir->rlist ? "rlistlong" : "rlist",
                        ir->rlistlong,ir->rcoulomb);
                if (ir_NVE(ir))
                {
                    warning(wi,warn_buf);
                }
                else
                {
                    warning_note(wi,warn_buf);
                }
            }
        }
    }
}<|MERGE_RESOLUTION|>--- conflicted
+++ resolved
@@ -618,13 +618,8 @@
       sprintf(err_buf,"With coulombtype = %s, rcoulomb must be <= rlist",
 	      eel_names[ir->coulombtype]);
       CHECK(ir->rcoulomb > ir->rlist);
-<<<<<<< HEAD
     } else if (ir->cutoff_scheme == ecutsGROUP) {
-      if (ir->coulombtype == eelPME) {
-=======
-    } else {
       if (ir->coulombtype == eelPME || ir->coulombtype == eelP3M_AD) {
->>>>>>> ba83dea5
 	sprintf(err_buf,
 		"With coulombtype = %s, rcoulomb must be equal to rlist\n"
 		"If you want optimal energy conservation or exact integration use %s",
@@ -1003,15 +998,9 @@
   ITYPE ("nstfout",	ir->nstfout,	0);
   ir->nstcheckpoint = 1000;
   CTYPE ("Output frequency for energies to log file and energy file");
-<<<<<<< HEAD
-  ITYPE ("nstlog",	ir->nstlog,	100);
+  ITYPE ("nstlog",	ir->nstlog,	1000);
   ITYPE ("nstcalcenergy",ir->nstcalcenergy,	100);
   ITYPE ("nstenergy",   ir->nstenergy,  1000);
-=======
-  ITYPE ("nstlog",	ir->nstlog,	1000);
-  ITYPE ("nstcalcenergy",ir->nstcalcenergy,	-1);
-  ITYPE ("nstenergy",   ir->nstenergy,  100);
->>>>>>> ba83dea5
   CTYPE ("Output frequency and precision for .xtc file");
   ITYPE ("nstxtcout",   ir->nstxtcout,  0);
   RTYPE ("xtc-precision",ir->xtcprec,   1000.0);
