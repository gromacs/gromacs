/* -*- mode: c; tab-width: 4; indent-tabs-mode: nil; c-basic-offset: 4; c-file-style: "stroustrup"; -*-
 *
 * 
 *                This source code is part of
 * 
 *                 G   R   O   M   A   C   S
 * 
 *          GROningen MAchine for Chemical Simulations
 * 
 *                        VERSION 3.2.0
 * Written by David van der Spoel, Erik Lindahl, Berk Hess, and others.
 * Copyright (c) 1991-2000, University of Groningen, The Netherlands.
 * Copyright (c) 2001-2004, The GROMACS development team,
 * check out http://www.gromacs.org for more information.

 * This program is free software; you can redistribute it and/or
 * modify it under the terms of the GNU General Public License
 * as published by the Free Software Foundation; either version 2
 * of the License, or (at your option) any later version.
 * 
 * If you want to redistribute modifications, please consider that
 * scientific software is very special. Version control is crucial -
 * bugs must be traceable. We will be happy to consider code for
 * inclusion in the official distribution, but derived work must not
 * be called official GROMACS. Details are found in the README & COPYING
 * files - if they are missing, get the official version at www.gromacs.org.
 * 
 * To help us fund GROMACS development, we humbly ask that you cite
 * the papers on the package - you can find them in the top README file.
 * 
 * For more info, check our website at http://www.gromacs.org
 * 
 * And Hey:
 * Gallium Rubidium Oxygen Manganese Argon Carbon Silicon
 */
#ifdef HAVE_CONFIG_H
#include <config.h>
#endif

#include <ctype.h>
#include <stdlib.h>
#include <limits.h>
#include "sysstuff.h"
#include "smalloc.h"
#include "typedefs.h"
#include "physics.h"
#include "names.h"
#include "gmx_fatal.h"
#include "macros.h"
#include "index.h"
#include "symtab.h"
#include "string2.h"
#include "readinp.h"
#include "warninp.h"
#include "readir.h" 
#include "toputil.h"
#include "index.h"
#include "network.h"
#include "vec.h"
#include "pbc.h"
#include "mtop_util.h"
#include "chargegroup.h"
#include "inputrec.h"

#define MAXPTR 254
#define NOGID  255
#define MAXLAMBDAS 1024

/* Resource parameters 
 * Do not change any of these until you read the instruction
 * in readinp.h. Some cpp's do not take spaces after the backslash
 * (like the c-shell), which will give you a very weird compiler
 * message.
 */

static char tcgrps[STRLEN],tau_t[STRLEN],ref_t[STRLEN],
  acc[STRLEN],accgrps[STRLEN],freeze[STRLEN],frdim[STRLEN],
  energy[STRLEN],user1[STRLEN],user2[STRLEN],vcm[STRLEN],xtc_grps[STRLEN],
  couple_moltype[STRLEN],orirefitgrp[STRLEN],egptable[STRLEN],egpexcl[STRLEN],
  wall_atomtype[STRLEN],wall_density[STRLEN],deform[STRLEN],QMMM[STRLEN];
static char fep_lambda[efptNR][STRLEN];
static char lambda_weights[STRLEN];
static char **pull_grp;
static char **rot_grp;
static char anneal[STRLEN],anneal_npoints[STRLEN],
  anneal_time[STRLEN],anneal_temp[STRLEN];
static char QMmethod[STRLEN],QMbasis[STRLEN],QMcharge[STRLEN],QMmult[STRLEN],
  bSH[STRLEN],CASorbitals[STRLEN], CASelectrons[STRLEN],SAon[STRLEN],
  SAoff[STRLEN],SAsteps[STRLEN],bTS[STRLEN],bOPT[STRLEN]; 
static char efield_x[STRLEN],efield_xt[STRLEN],efield_y[STRLEN],
  efield_yt[STRLEN],efield_z[STRLEN],efield_zt[STRLEN];

enum {
    egrptpALL,         /* All particles have to be a member of a group.     */
    egrptpALL_GENREST, /* A rest group with name is generated for particles *
                        * that are not part of any group.                   */
    egrptpPART,        /* As egrptpALL_GENREST, but no name is generated    *
                        * for the rest group.                               */
    egrptpONE          /* Merge all selected groups into one group,         *
                        * make a rest group for the remaining particles.    */
};


void init_ir(t_inputrec *ir, t_gromppopts *opts)
{
  snew(opts->include,STRLEN); 
  snew(opts->define,STRLEN);
  snew(ir->fepvals,1);
  snew(ir->expandedvals,1);
  snew(ir->simtempvals,1);
}

static void GetSimTemps(int ntemps, t_simtemp *simtemp, double *temperature_lambdas)
{

    int i;

    for (i=0;i<ntemps;i++)
    {
        /* simple linear scaling -- allows more control */
        if (simtemp->eSimTempScale == esimtempLINEAR)
        {
            simtemp->temperatures[i] = simtemp->simtemp_low + (simtemp->simtemp_high-simtemp->simtemp_low)*temperature_lambdas[i];
        }
        else if (simtemp->eSimTempScale == esimtempGEOMETRIC)  /* should give roughly equal acceptance for constant heat capacity . . . */
        {
            simtemp->temperatures[i] = simtemp->simtemp_low * pow(simtemp->simtemp_high/simtemp->simtemp_low,(1.0*i)/(ntemps-1));
        }
        else if (simtemp->eSimTempScale == esimtempEXPONENTIAL)
        {
            simtemp->temperatures[i] = simtemp->simtemp_low + (simtemp->simtemp_high-simtemp->simtemp_low)*((exp(temperature_lambdas[i])-1)/(exp(1.0)-1));
        }
        else
        {
            char errorstr[128];
            sprintf(errorstr,"eSimTempScale=%d not defined",simtemp->eSimTempScale);
            gmx_fatal(FARGS,errorstr);
        }
    }
}



static void _low_check(gmx_bool b,char *s,warninp_t wi)
{
    if (b)
    {
        warning_error(wi,s);
    }
}

static void check_nst(const char *desc_nst,int nst,
                      const char *desc_p,int *p,
                      warninp_t wi)
{
    char buf[STRLEN];

    if (*p > 0 && *p % nst != 0)
    {
        /* Round up to the next multiple of nst */
        *p = ((*p)/nst + 1)*nst;
        sprintf(buf,"%s should be a multiple of %s, changing %s to %d\n",
		desc_p,desc_nst,desc_p,*p);
        warning(wi,buf);
    }
}

static gmx_bool ir_NVE(const t_inputrec *ir)
{
    return ((ir->eI == eiMD || EI_VV(ir->eI)) && ir->etc == etcNO);
}

static int lcd(int n1,int n2)
{
    int d,i;
    
    d = 1;
    for(i=2; (i<=n1 && i<=n2); i++)
    {
        if (n1 % i == 0 && n2 % i == 0)
        {
            d = i;
        }
    }
    
  return d;
}

void check_ir(const char *mdparin,t_inputrec *ir, t_gromppopts *opts,
              warninp_t wi)
/* Check internal consistency */
{
    /* Strange macro: first one fills the err_buf, and then one can check 
     * the condition, which will print the message and increase the error
     * counter.
     */
#define CHECK(b) _low_check(b,err_buf,wi)
    char err_buf[256],warn_buf[STRLEN];
    int i,j;
    int  ns_type=0;
    real dt_coupl=0;
    real dt_pcoupl;
    int  nstcmin;
    t_lambda *fep = ir->fepvals;
    t_expanded *expand = ir->expandedvals;

  set_warning_line(wi,mdparin,-1);

    if (ir->cutoff_scheme == ecutsGROUP)
    {
        /* BASIC CUT-OFF STUFF */
        if (ir->rlist == 0 ||
            !((EEL_MIGHT_BE_ZERO_AT_CUTOFF(ir->coulombtype) && ir->rcoulomb > ir->rlist) ||
              (EVDW_MIGHT_BE_ZERO_AT_CUTOFF(ir->vdwtype)    && ir->rvdw     > ir->rlist))) {
            /* No switched potential and/or no twin-range:
             * we can set the long-range cut-off to the maximum of the other cut-offs.
             */
            ir->rlistlong = max_cutoff(ir->rlist,max_cutoff(ir->rvdw,ir->rcoulomb));
        }
        else if (ir->rlistlong < 0)
        {
            ir->rlistlong = max_cutoff(ir->rlist,max_cutoff(ir->rvdw,ir->rcoulomb));
            sprintf(warn_buf,"rlistlong was not set, setting it to %g (no buffer)",
                    ir->rlistlong);
            warning(wi,warn_buf);
        }
        if (ir->rlistlong == 0 && ir->ePBC != epbcNONE)
        {
            warning_error(wi,"Can not have an infinite cut-off with PBC");
        }
        if (ir->rlistlong > 0 && (ir->rlist == 0 || ir->rlistlong < ir->rlist))
        {
            warning_error(wi,"rlistlong can not be shorter than rlist");
        }
        if (IR_TWINRANGE(*ir) && ir->nstlist <= 0)
        {
            warning_error(wi,"Can not have nstlist<=0 with twin-range interactions");
        }
    }
    else
    {
        real rc_max;

        /* Normal Verlet type neighbor-list, currently only limited feature support */
        if (inputrec2nboundeddim(ir) < 3)
        {
            warning_error(wi,"With Verlet lists only full pbc or pbc=xy with walls is supported");
        }
        if (ir->rcoulomb != ir->rvdw)
        {
            warning_error(wi,"With Verlet lists rcoulomb!=rvdw is not supported");
        }
        if (ir->vdwtype != evdwCUT)
        {
            warning_error(wi,"With Verlet lists only cut-off LJ interactions are supported");
        }
        if (!(ir->coulombtype == eelCUT ||
              (EEL_RF(ir->coulombtype) && ir->coulombtype != eelRF_NEC) ||
              EEL_PME(ir->coulombtype) || ir->coulombtype == eelEWALD))
        {
            warning_error(wi,"With Verlet lists only cut-off, reaction-field, PME and EWALD electrostatics are supported");
        }

        if (ir->nstlist <= 0)
        {
             warning_error(wi,"With Verlet lists nstlist should be larger than 0");
        }

        if (ir->nstlist < 10)
        {
            warning_note(wi,"With Verlet lists the optimal nstlist is >= 10, with GPUs >= 20. Note that with the Verlet scheme nstlist has no effect on the accuracy of your simulation.");
        }

        rc_max = max(ir->rvdw,ir->rcoulomb);

        if (ir->verletbuf_drift <= 0)
        {
            if (ir->verletbuf_drift == 0)
            {
                warning_error(wi,"Can not have an energy drift of exactly 0");
            }

            if (ir->rlist < rc_max)
            {
                warning_error(wi,"With verlet lists rlist can not be smaller than rvdw or rcoulomb");
            }
            
            if (ir->rlist == rc_max)
            {
                warning_note(wi,"rlist is equal to rvdw and/or rcoulomb: there is no Verlet buffer");
            }
        }
        else
        {
            if (ir->rlist > rc_max)
            {
                warning_note(wi,"You have set rlist larger than the interaction cut-off, but you also have verlet-buffer-drift > 0. Will set rlist using verlet-buffer-drift.");
            }

            if (EI_DYNAMICS(ir->eI))
            {
                if (EI_MD(ir->eI) && ir->etc == etcNO)
                {
                   warning_error(wi,"Temperature coupling is required for calculating rlist using the energy drift. Set rlist and use verlet-buffer-drift=-1."); 
                }

                if (inputrec2nboundeddim(ir) < 3)
                {
                    warning_error(wi,"The box volume is required for calculating rlist from the energy drift and there are unbounded dimensions. Set rlist and use verlet-buffer-drift=-1.");
                }
                /* Set rlist temporarily so we can continue processing */
                ir->rlist = rc_max;
            }
            else
            {
                /* Set the buffer to 5% of the cut-off */
                ir->rlist = 1.05*rc_max;
            }
        }

        /* No twin-range calculations with Verlet lists */
        ir->rlistlong = ir->rlist;
    }

    /* GENERAL INTEGRATOR STUFF */
    if (!(ir->eI == eiMD || EI_VV(ir->eI)))
    {
        ir->etc = etcNO;
    }
    if (ir->eI == eiVVAK) {
        sprintf(warn_buf,"Integrator method %s is implemented primarily for validation purposes; for molecular dynamics, you should probably be using %s or %s",ei_names[eiVVAK],ei_names[eiMD],ei_names[eiVV]);
        warning_note(wi,warn_buf);
    }
    if (!EI_DYNAMICS(ir->eI))
    {
        ir->epc = epcNO;
    }
    if (EI_DYNAMICS(ir->eI))
    {
        if (ir->nstcalcenergy < 0)
        {
            ir->nstcalcenergy = ir_optimal_nstcalcenergy(ir);
            if (ir->nstenergy != 0 && ir->nstenergy < ir->nstcalcenergy)
            {
                /* nstcalcenergy larger than nstener does not make sense.
                 * We ideally want nstcalcenergy=nstener.
                 */
                if (ir->nstlist > 0)
                {
                    ir->nstcalcenergy = lcd(ir->nstenergy,ir->nstlist);
                }
                else
                {
                    ir->nstcalcenergy = ir->nstenergy;
                }
            }
        }
        if (ir->epc != epcNO)
        {
            if (ir->nstpcouple < 0)
            {
                ir->nstpcouple = ir_optimal_nstpcouple(ir);
            }
        }
        if (IR_TWINRANGE(*ir))
        {
            check_nst("nstlist",ir->nstlist,
                      "nstcalcenergy",&ir->nstcalcenergy,wi);
            if (ir->epc != epcNO)
            {
                check_nst("nstlist",ir->nstlist,
                          "nstpcouple",&ir->nstpcouple,wi); 
            }
        }

        if (ir->nstcalcenergy > 1)
        {
            /* for storing exact averages nstenergy should be
             * a multiple of nstcalcenergy
             */
            check_nst("nstcalcenergy",ir->nstcalcenergy,
                      "nstenergy",&ir->nstenergy,wi);
            if (ir->efep != efepNO)
            {
                /* nstdhdl should be a multiple of nstcalcenergy */
                check_nst("nstcalcenergy",ir->nstcalcenergy,
                          "nstdhdl",&ir->fepvals->nstdhdl,wi);
            }
        }
    }

  /* LD STUFF */
  if ((EI_SD(ir->eI) || ir->eI == eiBD) &&
      ir->bContinuation && ir->ld_seed != -1) {
      warning_note(wi,"You are doing a continuation with SD or BD, make sure that ld_seed is different from the previous run (using ld_seed=-1 will ensure this)");
  }

  /* TPI STUFF */
  if (EI_TPI(ir->eI)) {
    sprintf(err_buf,"TPI only works with pbc = %s",epbc_names[epbcXYZ]);
    CHECK(ir->ePBC != epbcXYZ);
    sprintf(err_buf,"TPI only works with ns = %s",ens_names[ensGRID]);
    CHECK(ir->ns_type != ensGRID);
    sprintf(err_buf,"with TPI nstlist should be larger than zero");
    CHECK(ir->nstlist <= 0);
    sprintf(err_buf,"TPI does not work with full electrostatics other than PME");
    CHECK(EEL_FULL(ir->coulombtype) && !EEL_PME(ir->coulombtype));
  }

  /* SHAKE / LINCS */
  if ( (opts->nshake > 0) && (opts->bMorse) ) {
      sprintf(warn_buf,
              "Using morse bond-potentials while constraining bonds is useless");
      warning(wi,warn_buf);
  }

  if ((EI_SD(ir->eI) || ir->eI == eiBD) &&
      ir->bContinuation && ir->ld_seed != -1) {
      warning_note(wi,"You are doing a continuation with SD or BD, make sure that ld_seed is different from the previous run (using ld_seed=-1 will ensure this)");
  }
  /* verify simulated tempering options */

  if (ir->bSimTemp) {
      gmx_bool bAllTempZero = TRUE;
      for (i=0;i<fep->n_lambda;i++)
      {
          sprintf(err_buf,"Entry %d for %s must be between 0 and 1, instead is %g",i,efpt_names[efptTEMPERATURE],fep->all_lambda[efptTEMPERATURE][i]);
          CHECK((fep->all_lambda[efptTEMPERATURE][i] < 0) || (fep->all_lambda[efptTEMPERATURE][i] > 1));
          if (fep->all_lambda[efptTEMPERATURE][i] > 0)
          {
              bAllTempZero = FALSE;
          }
      }
      sprintf(err_buf,"if simulated tempering is on, temperature-lambdas may not be all zero");
      CHECK(bAllTempZero==TRUE);

      sprintf(err_buf,"Simulated tempering is currently only compatible with md-vv");
      CHECK(ir->eI != eiVV);

      /* check compatability of the temperature coupling with simulated tempering */

      if (ir->etc == etcNOSEHOOVER) {
          sprintf(warn_buf,"Nose-Hoover based temperature control such as [%s] my not be entirelyconsistent with simulated tempering",etcoupl_names[ir->etc]);
          warning_note(wi,warn_buf);
      }

      /* check that the temperatures make sense */

      sprintf(err_buf,"Higher simulated tempering temperature (%g) must be >= than the simulated tempering lower temperature (%g)",ir->simtempvals->simtemp_high,ir->simtempvals->simtemp_low);
      CHECK(ir->simtempvals->simtemp_high <= ir->simtempvals->simtemp_low);

      sprintf(err_buf,"Higher simulated tempering temperature (%g) must be >= zero",ir->simtempvals->simtemp_high);
      CHECK(ir->simtempvals->simtemp_high <= 0);

      sprintf(err_buf,"Lower simulated tempering temperature (%g) must be >= zero",ir->simtempvals->simtemp_low);
      CHECK(ir->simtempvals->simtemp_low <= 0);
  }

  /* verify free energy options */

  if (ir->efep != efepNO) {
      fep = ir->fepvals;
      sprintf(err_buf,"The soft-core power is %d and can only be 1 or 2",
              fep->sc_power);
      CHECK(fep->sc_alpha!=0 && fep->sc_power!=1 && fep->sc_power!=2);

      sprintf(err_buf,"The soft-core sc-r-power is %d and can only be 6 or 48",
              (int)fep->sc_r_power);
      CHECK(fep->sc_alpha!=0 && fep->sc_r_power!=6.0 && fep->sc_r_power!=48.0);

      /* check validity of options */
      if (fep->n_lambda > 0 && ir->rlist < max(ir->rvdw,ir->rcoulomb))
      {
          sprintf(warn_buf,
                  "For foreign lambda free energy differences it is assumed that the soft-core interactions have no effect beyond the neighborlist cut-off");
          warning(wi,warn_buf);
      }

      sprintf(err_buf,"Can't use postive delta-lambda (%g) if initial state/lambda does not start at zero",fep->delta_lambda);
      CHECK(fep->delta_lambda > 0 && ((fep->init_fep_state !=0) ||  (fep->init_lambda !=0)));

      sprintf(err_buf,"Can't use postive delta-lambda (%g) with expanded ensemble simulations",fep->delta_lambda);
      CHECK(fep->delta_lambda > 0 && (ir->efep == efepEXPANDED));

      sprintf(err_buf,"Free-energy not implemented for Ewald");
      CHECK(ir->coulombtype==eelEWALD);

      /* check validty of lambda inputs */
      sprintf(err_buf,"initial thermodynamic state %d does not exist, only goes to %d",fep->init_fep_state,fep->n_lambda);
      CHECK((fep->init_fep_state > fep->n_lambda));

      for (j=0;j<efptNR;j++)
      {
          for (i=0;i<fep->n_lambda;i++)
          {
              sprintf(err_buf,"Entry %d for %s must be between 0 and 1, instead is %g",i,efpt_names[j],fep->all_lambda[j][i]);
              CHECK((fep->all_lambda[j][i] < 0) || (fep->all_lambda[j][i] > 1));
          }
      }

      if ((fep->sc_alpha>0) && (!fep->bScCoul))
      {
          for (i=0;i<fep->n_lambda;i++)
          {
              sprintf(err_buf,"For state %d, vdw-lambdas (%f) is changing with vdw softcore, while coul-lambdas (%f) is nonzero without coulomb softcore: this will lead to crashes, and is not supported.",i,fep->all_lambda[efptVDW][i],
                      fep->all_lambda[efptCOUL][i]);
              CHECK((fep->sc_alpha>0) &&
                    (((fep->all_lambda[efptCOUL][i] > 0.0) &&
                      (fep->all_lambda[efptCOUL][i] < 1.0)) &&
                     ((fep->all_lambda[efptVDW][i] > 0.0) &&
                      (fep->all_lambda[efptVDW][i] < 1.0))));
          }
      }

      if ((fep->bScCoul) && (EEL_PME(ir->coulombtype)))
      {
          sprintf(warn_buf,"With coulomb soft core, the reciprocal space calculation will not necessarily cancel.  It may be necessary to decrease the reciprocal space energy, and increase the cutoff radius to get sufficiently close matches to energies with free energy turned off.");
          warning(wi, warn_buf);
      }

      /*  Free Energy Checks -- In an ideal world, slow growth and FEP would
          be treated differently, but that's the next step */

      for (i=0;i<efptNR;i++) {
          for (j=0;j<fep->n_lambda;j++) {
              sprintf(err_buf,"%s[%d] must be between 0 and 1",efpt_names[i],j);
              CHECK((fep->all_lambda[i][j] < 0) || (fep->all_lambda[i][j] > 1));
          }
      }
  }

  if ((ir->bSimTemp) || (ir->efep == efepEXPANDED)) {
      fep = ir->fepvals;
      expand = ir->expandedvals;

      /* checking equilibration of weights inputs for validity */

      sprintf(err_buf,"weight-equil-number-all-lambda (%d) is ignored if lmc-weights-equil is not equal to %s",
              expand->equil_n_at_lam,elmceq_names[elmceqNUMATLAM]);
      CHECK((expand->equil_n_at_lam>0) && (expand->elmceq!=elmceqNUMATLAM));

      sprintf(err_buf,"weight-equil-number-samples (%d) is ignored if lmc-weights-equil is not equal to %s",
              expand->equil_samples,elmceq_names[elmceqSAMPLES]);
      CHECK((expand->equil_samples>0) && (expand->elmceq!=elmceqSAMPLES));

      sprintf(err_buf,"weight-equil-number-steps (%d) is ignored if lmc-weights-equil is not equal to %s",
              expand->equil_steps,elmceq_names[elmceqSTEPS]);
      CHECK((expand->equil_steps>0) && (expand->elmceq!=elmceqSTEPS));

      sprintf(err_buf,"weight-equil-wl-delta (%d) is ignored if lmc-weights-equil is not equal to %s",
              expand->equil_samples,elmceq_names[elmceqWLDELTA]);
      CHECK((expand->equil_wl_delta>0) && (expand->elmceq!=elmceqWLDELTA));

      sprintf(err_buf,"weight-equil-count-ratio (%f) is ignored if lmc-weights-equil is not equal to %s",
              expand->equil_ratio,elmceq_names[elmceqRATIO]);
      CHECK((expand->equil_ratio>0) && (expand->elmceq!=elmceqRATIO));

      sprintf(err_buf,"weight-equil-number-all-lambda (%d) must be a positive integer if lmc-weights-equil=%s",
              expand->equil_n_at_lam,elmceq_names[elmceqNUMATLAM]);
      CHECK((expand->equil_n_at_lam<=0) && (expand->elmceq==elmceqNUMATLAM));

      sprintf(err_buf,"weight-equil-number-samples (%d) must be a positive integer if lmc-weights-equil=%s",
              expand->equil_samples,elmceq_names[elmceqSAMPLES]);
      CHECK((expand->equil_samples<=0) && (expand->elmceq==elmceqSAMPLES));

      sprintf(err_buf,"weight-equil-number-steps (%d) must be a positive integer if lmc-weights-equil=%s",
              expand->equil_steps,elmceq_names[elmceqSTEPS]);
      CHECK((expand->equil_steps<=0) && (expand->elmceq==elmceqSTEPS));

      sprintf(err_buf,"weight-equil-wl-delta (%f) must be > 0 if lmc-weights-equil=%s",
              expand->equil_wl_delta,elmceq_names[elmceqWLDELTA]);
      CHECK((expand->equil_wl_delta<=0) && (expand->elmceq==elmceqWLDELTA));

      sprintf(err_buf,"weight-equil-count-ratio (%f) must be > 0 if lmc-weights-equil=%s",
              expand->equil_ratio,elmceq_names[elmceqRATIO]);
      CHECK((expand->equil_ratio<=0) && (expand->elmceq==elmceqRATIO));

      sprintf(err_buf,"lmc-weights-equil=%s only possible when lmc-stats = %s or lmc-stats %s",
              elmceq_names[elmceqWLDELTA],elamstats_names[elamstatsWL],elamstats_names[elamstatsWWL]);
      CHECK((expand->elmceq==elmceqWLDELTA) && (!EWL(expand->elamstats)));

      sprintf(err_buf,"lmc-repeats (%d) must be greater than 0",expand->lmc_repeats);
      CHECK((expand->lmc_repeats <= 0));
      sprintf(err_buf,"minimum-var-min (%d) must be greater than 0",expand->minvarmin);
      CHECK((expand->minvarmin <= 0));
      sprintf(err_buf,"weight-c-range (%d) must be greater or equal to 0",expand->c_range);
      CHECK((expand->c_range < 0));
      sprintf(err_buf,"init-lambda-state (%d) must be zero if lmc-forced-nstart (%d)> 0 and lmc-move != 'no'",
              fep->init_fep_state, expand->lmc_forced_nstart);
      CHECK((fep->init_fep_state!=0) && (expand->lmc_forced_nstart>0) && (expand->elmcmove!=elmcmoveNO));
      sprintf(err_buf,"lmc-forced-nstart (%d) must not be negative",expand->lmc_forced_nstart);
      CHECK((expand->lmc_forced_nstart < 0));
      sprintf(err_buf,"init-lambda-state (%d) must be in the interval [0,number of lambdas)",fep->init_fep_state);
      CHECK((fep->init_fep_state < 0) || (fep->init_fep_state >= fep->n_lambda));

      sprintf(err_buf,"init-wl-delta (%f) must be greater than or equal to 0",expand->init_wl_delta);
      CHECK((expand->init_wl_delta < 0));
      sprintf(err_buf,"wl-ratio (%f) must be between 0 and 1",expand->wl_ratio);
      CHECK((expand->wl_ratio <= 0) || (expand->wl_ratio >= 1));
      sprintf(err_buf,"wl-scale (%f) must be between 0 and 1",expand->wl_scale);
      CHECK((expand->wl_scale <= 0) || (expand->wl_scale >= 1));

      /* if there is no temperature control, we need to specify an MC temperature */
      sprintf(err_buf,"If there is no temperature control, and lmc-mcmove!= 'no',mc_temperature must be set to a positive number");
      if (expand->nstTij > 0)
      {
          sprintf(err_buf,"nst-transition-matrix (%d) must be an integer multiple of nstlog (%d)",
                  expand->nstTij,ir->nstlog);
          CHECK((mod(expand->nstTij,ir->nstlog)!=0));
      }
  }

  /* PBC/WALLS */
  sprintf(err_buf,"walls only work with pbc=%s",epbc_names[epbcXY]);
  CHECK(ir->nwall && ir->ePBC!=epbcXY);

  /* VACUUM STUFF */
  if (ir->ePBC != epbcXYZ && ir->nwall != 2) {
    if (ir->ePBC == epbcNONE) {
      if (ir->epc != epcNO) {
          warning(wi,"Turning off pressure coupling for vacuum system");
          ir->epc = epcNO;
      }
    } else {
      sprintf(err_buf,"Can not have pressure coupling with pbc=%s",
	      epbc_names[ir->ePBC]);
      CHECK(ir->epc != epcNO);
    }
    sprintf(err_buf,"Can not have Ewald with pbc=%s",epbc_names[ir->ePBC]);
    CHECK(EEL_FULL(ir->coulombtype));

    sprintf(err_buf,"Can not have dispersion correction with pbc=%s",
	    epbc_names[ir->ePBC]);
    CHECK(ir->eDispCorr != edispcNO);
  }

  if (ir->rlist == 0.0) {
    sprintf(err_buf,"can only have neighborlist cut-off zero (=infinite)\n"
	    "with coulombtype = %s or coulombtype = %s\n"
	    "without periodic boundary conditions (pbc = %s) and\n"
	    "rcoulomb and rvdw set to zero",
	    eel_names[eelCUT],eel_names[eelUSER],epbc_names[epbcNONE]);
    CHECK(((ir->coulombtype != eelCUT) && (ir->coulombtype != eelUSER)) ||
	  (ir->ePBC     != epbcNONE) ||
	  (ir->rcoulomb != 0.0)      || (ir->rvdw != 0.0));

    if (ir->nstlist < 0) {
        warning_error(wi,"Can not have heuristic neighborlist updates without cut-off");
    }
    if (ir->nstlist > 0) {
        warning_note(wi,"Simulating without cut-offs is usually (slightly) faster with nstlist=0, nstype=simple and particle decomposition");
    }
  }

  /* COMM STUFF */
  if (ir->nstcomm == 0) {
    ir->comm_mode = ecmNO;
  }
  if (ir->comm_mode != ecmNO) {
    if (ir->nstcomm < 0) {
        warning(wi,"If you want to remove the rotation around the center of mass, you should set comm_mode = Angular instead of setting nstcomm < 0. nstcomm is modified to its absolute value");
      ir->nstcomm = abs(ir->nstcomm);
    }

    if (ir->nstcalcenergy > 0 && ir->nstcomm < ir->nstcalcenergy) {
        warning_note(wi,"nstcomm < nstcalcenergy defeats the purpose of nstcalcenergy, setting nstcomm to nstcalcenergy");
        ir->nstcomm = ir->nstcalcenergy;
    }

    if (ir->comm_mode == ecmANGULAR) {
      sprintf(err_buf,"Can not remove the rotation around the center of mass with periodic molecules");
      CHECK(ir->bPeriodicMols);
      if (ir->ePBC != epbcNONE)
          warning(wi,"Removing the rotation around the center of mass in a periodic system (this is not a problem when you have only one molecule).");
    }
  }

  if (EI_STATE_VELOCITY(ir->eI) && ir->ePBC == epbcNONE && ir->comm_mode != ecmANGULAR) {
      warning_note(wi,"Tumbling and or flying ice-cubes: We are not removing rotation around center of mass in a non-periodic system. You should probably set comm_mode = ANGULAR.");
  }
  
  sprintf(err_buf,"Twin-range neighbour searching (NS) with simple NS"
	  " algorithm not implemented");
  CHECK(((ir->rcoulomb > ir->rlist) || (ir->rvdw > ir->rlist))
	&& (ir->ns_type == ensSIMPLE));

  /* TEMPERATURE COUPLING */
  if (ir->etc == etcYES)
    {
        ir->etc = etcBERENDSEN;
        warning_note(wi,"Old option for temperature coupling given: "
                     "changing \"yes\" to \"Berendsen\"\n");
    }

    if ((ir->etc == etcNOSEHOOVER) || (ir->epc == epcMTTK))
    {
        if (ir->opts.nhchainlength < 1)
        {
            sprintf(warn_buf,"number of Nose-Hoover chains (currently %d) cannot be less than 1,reset to 1\n",ir->opts.nhchainlength);
            ir->opts.nhchainlength =1;
            warning(wi,warn_buf);
        }
        
        if (ir->etc==etcNOSEHOOVER && !EI_VV(ir->eI) && ir->opts.nhchainlength > 1)
        {
            warning_note(wi,"leapfrog does not yet support Nose-Hoover chains, nhchainlength reset to 1");
            ir->opts.nhchainlength = 1;
        }
    }
    else
    {
        ir->opts.nhchainlength = 0;
    }

    if (ir->eI == eiVVAK) {
        sprintf(err_buf,"%s implemented primarily for validation, and requires nsttcouple = 1 and nstpcouple = 1.",
                ei_names[eiVVAK]);
        CHECK((ir->nsttcouple != 1) || (ir->nstpcouple != 1));
    }

    if (ETC_ANDERSEN(ir->etc))
    {
        sprintf(err_buf,"%s temperature control not supported for integrator %s.",etcoupl_names[ir->etc],ei_names[ir->eI]);
        CHECK(!(EI_VV(ir->eI)));

        for (i=0;i<ir->opts.ngtc;i++)
        {
            sprintf(err_buf,"all tau_t must currently be equal using Andersen temperature control, violated for group %d",i);
            CHECK(ir->opts.tau_t[0] != ir->opts.tau_t[i]);
            sprintf(err_buf,"all tau_t must be postive using Andersen temperature control, tau_t[%d]=%10.6f",
                    i,ir->opts.tau_t[i]);
            CHECK(ir->opts.tau_t[i]<0);
        }
        if (ir->nstcomm > 0 && (ir->etc == etcANDERSEN)) {
            sprintf(warn_buf,"Center of mass removal not necessary for %s.  All velocities of coupled groups are rerandomized periodically, so flying ice cube errors will not occur.",etcoupl_names[ir->etc]);
            warning_note(wi,warn_buf);
        }

        sprintf(err_buf,"nstcomm must be 1, not %d for %s, as velocities of atoms in coupled groups are randomized every time step",ir->nstcomm,etcoupl_names[ir->etc]);
        CHECK(ir->nstcomm > 1 && (ir->etc == etcANDERSEN));

        for (i=0;i<ir->opts.ngtc;i++)
        {
            int nsteps = (int)(ir->opts.tau_t[i]/ir->delta_t);
            sprintf(err_buf,"tau_t/delta_t for group %d for temperature control method %s must be a multiple of nstcomm (%d), as velocities of atoms in coupled groups are randomized every time step. The input tau_t (%8.3f) leads to %d steps per randomization",i,etcoupl_names[ir->etc],ir->nstcomm,ir->opts.tau_t[i],nsteps);
            CHECK((nsteps % ir->nstcomm) && (ir->etc == etcANDERSENMASSIVE));
        }
    }
    if (ir->etc == etcBERENDSEN)
    {
        sprintf(warn_buf,"The %s thermostat does not generate the correct kinetic energy distribution. You might want to consider using the %s thermostat.",
                ETCOUPLTYPE(ir->etc),ETCOUPLTYPE(etcVRESCALE));
        warning_note(wi,warn_buf);
    }

    if ((ir->etc==etcNOSEHOOVER || ETC_ANDERSEN(ir->etc))
        && ir->epc==epcBERENDSEN)
    {
        sprintf(warn_buf,"Using Berendsen pressure coupling invalidates the "
                "true ensemble for the thermostat");
        warning(wi,warn_buf);
    }

    /* PRESSURE COUPLING */
    if (ir->epc == epcISOTROPIC)
    {
        ir->epc = epcBERENDSEN;
        warning_note(wi,"Old option for pressure coupling given: "
                     "changing \"Isotropic\" to \"Berendsen\"\n"); 
    }

    if (ir->epc != epcNO)
    {
        dt_pcoupl = ir->nstpcouple*ir->delta_t;

        sprintf(err_buf,"tau-p must be > 0 instead of %g\n",ir->tau_p);
        CHECK(ir->tau_p <= 0);

        if (ir->tau_p/dt_pcoupl < pcouple_min_integration_steps(ir->epc))
        {
            sprintf(warn_buf,"For proper integration of the %s barostat, tau-p (%g) should be at least %d times larger than nstpcouple*dt (%g)",
                    EPCOUPLTYPE(ir->epc),ir->tau_p,pcouple_min_integration_steps(ir->epc),dt_pcoupl);
            warning(wi,warn_buf);
        }

        sprintf(err_buf,"compressibility must be > 0 when using pressure"
                " coupling %s\n",EPCOUPLTYPE(ir->epc));
        CHECK(ir->compress[XX][XX] < 0 || ir->compress[YY][YY] < 0 ||
              ir->compress[ZZ][ZZ] < 0 ||
              (trace(ir->compress) == 0 && ir->compress[YY][XX] <= 0 &&
               ir->compress[ZZ][XX] <= 0 && ir->compress[ZZ][YY] <= 0));
        
        if (epcPARRINELLORAHMAN == ir->epct && opts->bGenVel)
        {
            sprintf(warn_buf,
                    "You are generating velocities so I am assuming you "
                    "are equilibrating a system. You are using "
                    "Parrinello-Rahman pressure coupling, but this can be "
                    "unstable for equilibration. If your system crashes, try "
                    "equilibrating first with Berendsen pressure coupling. If "
                    "you are not equilibrating the system, you can probably "
                    "ignore this warning.");
            warning(wi,warn_buf);
        }
    }

    if (EI_VV(ir->eI))
    {
        if (ir->epc > epcNO)
        {
            if ((ir->epc!=epcBERENDSEN) && (ir->epc!=epcMTTK))
            {
                warning_error(wi,"for md-vv and md-vv-avek, can only use Berendsen and Martyna-Tuckerman-Tobias-Klein (MTTK) equations for pressure control; MTTK is equivalent to Parrinello-Rahman.");
            }
        }
    }

  /* ELECTROSTATICS */
  /* More checks are in triple check (grompp.c) */

  if (ir->coulombtype == eelSWITCH) {
    sprintf(warn_buf,"coulombtype = %s is only for testing purposes and can lead to serious artifacts, advice: use coulombtype = %s",
	    eel_names[ir->coulombtype],
	    eel_names[eelRF_ZERO]);
    warning(wi,warn_buf);
  }

  if (ir->epsilon_r!=1 && ir->implicit_solvent==eisGBSA) {
    sprintf(warn_buf,"epsilon-r = %g with GB implicit solvent, will use this value for inner dielectric",ir->epsilon_r);
    warning_note(wi,warn_buf);
  }

  if (EEL_RF(ir->coulombtype) && ir->epsilon_rf==1 && ir->epsilon_r!=1) {
    sprintf(warn_buf,"epsilon-r = %g and epsilon-rf = 1 with reaction field, assuming old format and exchanging epsilon-r and epsilon-rf",ir->epsilon_r);
    warning(wi,warn_buf);
    ir->epsilon_rf = ir->epsilon_r;
    ir->epsilon_r  = 1.0;
  }

  if (getenv("GALACTIC_DYNAMICS") == NULL) {  
    sprintf(err_buf,"epsilon-r must be >= 0 instead of %g\n",ir->epsilon_r);
    CHECK(ir->epsilon_r < 0);
  }
  
  if (EEL_RF(ir->coulombtype)) {
    /* reaction field (at the cut-off) */
    
    if (ir->coulombtype == eelRF_ZERO) {
       sprintf(err_buf,"With coulombtype = %s, epsilon-rf must be 0",
	       eel_names[ir->coulombtype]);
      CHECK(ir->epsilon_rf != 0);
    }

    sprintf(err_buf,"epsilon-rf must be >= epsilon-r");
    CHECK((ir->epsilon_rf < ir->epsilon_r && ir->epsilon_rf != 0) ||
	  (ir->epsilon_r == 0));
    if (ir->epsilon_rf == ir->epsilon_r) {
      sprintf(warn_buf,"Using epsilon-rf = epsilon-r with %s does not make sense",
	      eel_names[ir->coulombtype]);
      warning(wi,warn_buf);
    }
  }
  /* Allow rlist>rcoulomb for tabulated long range stuff. This just
   * means the interaction is zero outside rcoulomb, but it helps to
   * provide accurate energy conservation.
   */
  if (EEL_MIGHT_BE_ZERO_AT_CUTOFF(ir->coulombtype)) {
    if (EEL_SWITCHED(ir->coulombtype)) {
      sprintf(err_buf,
	      "With coulombtype = %s rcoulomb_switch must be < rcoulomb",
	      eel_names[ir->coulombtype]);
      CHECK(ir->rcoulomb_switch >= ir->rcoulomb);
    }
  } else if (ir->coulombtype == eelCUT || EEL_RF(ir->coulombtype)) {
      if (ir->cutoff_scheme == ecutsGROUP) {
          sprintf(err_buf,"With coulombtype = %s, rcoulomb must be >= rlist",
                  eel_names[ir->coulombtype]);
          CHECK(ir->rlist > ir->rcoulomb);
      }
  }

  if (EEL_FULL(ir->coulombtype)) {
    if (ir->coulombtype==eelPMESWITCH || ir->coulombtype==eelPMEUSER ||
        ir->coulombtype==eelPMEUSERSWITCH) {
      sprintf(err_buf,"With coulombtype = %s, rcoulomb must be <= rlist",
	      eel_names[ir->coulombtype]);
      CHECK(ir->rcoulomb > ir->rlist);
    } else if (ir->cutoff_scheme == ecutsGROUP) {
      if (ir->coulombtype == eelPME || ir->coulombtype == eelP3M_AD) {
	sprintf(err_buf,
		"With coulombtype = %s, rcoulomb must be equal to rlist\n"
		"If you want optimal energy conservation or exact integration use %s",
		eel_names[ir->coulombtype],eel_names[eelPMESWITCH]);
      } else { 
	sprintf(err_buf,
		"With coulombtype = %s, rcoulomb must be equal to rlist",
		eel_names[ir->coulombtype]);
      }
      CHECK(ir->rcoulomb != ir->rlist);
    }
  }

  if (EEL_PME(ir->coulombtype)) {
    if (ir->pme_order < 3) {
        warning_error(wi,"pme-order can not be smaller than 3");
    }
  }

  if (ir->nwall==2 && EEL_FULL(ir->coulombtype)) {
    if (ir->ewald_geometry == eewg3D) {
      sprintf(warn_buf,"With pbc=%s you should use ewald-geometry=%s",
	      epbc_names[ir->ePBC],eewg_names[eewg3DC]);
      warning(wi,warn_buf);
    }
    /* This check avoids extra pbc coding for exclusion corrections */
    sprintf(err_buf,"wall-ewald-zfac should be >= 2");
    CHECK(ir->wall_ewald_zfac < 2);
  }

  if (EVDW_SWITCHED(ir->vdwtype)) {
    sprintf(err_buf,"With vdwtype = %s rvdw-switch must be < rvdw",
	    evdw_names[ir->vdwtype]);
    CHECK(ir->rvdw_switch >= ir->rvdw);
  } else if (ir->vdwtype == evdwCUT) {
      if (ir->cutoff_scheme == ecutsGROUP) {
          sprintf(err_buf,"With vdwtype = %s, rvdw must be >= rlist",evdw_names[ir->vdwtype]);
          CHECK(ir->rlist > ir->rvdw);
      }
  }
    if (ir->cutoff_scheme == ecutsGROUP)
    {
        if (EEL_IS_ZERO_AT_CUTOFF(ir->coulombtype)
            && (ir->rlistlong <= ir->rcoulomb))
        {
            sprintf(warn_buf,"For energy conservation with switch/shift potentials, %s should be 0.1 to 0.3 nm larger than rcoulomb.",
                    IR_TWINRANGE(*ir) ? "rlistlong" : "rlist");
            warning_note(wi,warn_buf);
        }
        if (EVDW_SWITCHED(ir->vdwtype) && (ir->rlistlong <= ir->rvdw))
        {
            sprintf(warn_buf,"For energy conservation with switch/shift potentials, %s should be 0.1 to 0.3 nm larger than rvdw.",
                    IR_TWINRANGE(*ir) ? "rlistlong" : "rlist");
            warning_note(wi,warn_buf);
        }
    }

  if (ir->vdwtype == evdwUSER && ir->eDispCorr != edispcNO) {
      warning_note(wi,"You have selected user tables with dispersion correction, the dispersion will be corrected to -C6/r^6 beyond rvdw_switch (the tabulated interaction between rvdw_switch and rvdw will not be double counted). Make sure that you really want dispersion correction to -C6/r^6.");
  }

  if (ir->nstlist == -1) {
    sprintf(err_buf,
	    "nstlist=-1 only works with switched or shifted potentials,\n"
	    "suggestion: use vdw-type=%s and coulomb-type=%s",
	    evdw_names[evdwSHIFT],eel_names[eelPMESWITCH]);
    CHECK(!(EEL_MIGHT_BE_ZERO_AT_CUTOFF(ir->coulombtype) &&
            EVDW_MIGHT_BE_ZERO_AT_CUTOFF(ir->vdwtype)));

    sprintf(err_buf,"With nstlist=-1 rvdw and rcoulomb should be smaller than rlist to account for diffusion and possibly charge-group radii");
    CHECK(ir->rvdw >= ir->rlist || ir->rcoulomb >= ir->rlist);
  }
  sprintf(err_buf,"nstlist can not be smaller than -1");
  CHECK(ir->nstlist < -1);

  if (ir->eI == eiLBFGS && (ir->coulombtype==eelCUT || ir->vdwtype==evdwCUT)
     && ir->rvdw != 0) {
    warning(wi,"For efficient BFGS minimization, use switch/shift/pme instead of cut-off.");
  }

  if (ir->eI == eiLBFGS && ir->nbfgscorr <= 0) {
    warning(wi,"Using L-BFGS with nbfgscorr<=0 just gets you steepest descent.");
  }

  /* ENERGY CONSERVATION */
  if (ir_NVE(ir))
  {
      if (!EVDW_MIGHT_BE_ZERO_AT_CUTOFF(ir->vdwtype) && ir->rvdw > 0)
      {
          sprintf(warn_buf,"You are using a cut-off for VdW interactions with NVE, for good energy conservation use vdwtype = %s (possibly with DispCorr)",
                  evdw_names[evdwSHIFT]);
          warning_note(wi,warn_buf);
      }
      if (!EEL_MIGHT_BE_ZERO_AT_CUTOFF(ir->coulombtype) && ir->rcoulomb > 0)
      {
          sprintf(warn_buf,"You are using a cut-off for electrostatics with NVE, for good energy conservation use coulombtype = %s or %s",
                  eel_names[eelPMESWITCH],eel_names[eelRF_ZERO]);
          warning_note(wi,warn_buf);
      }
  }

<<<<<<< HEAD
    /* ENERGY CONSERVATION */
    if (ir_NVE(ir) && ir->cutoff_scheme == ecutsGROUP)
    {
        if (!EVDW_MIGHT_BE_ZERO_AT_CUTOFF(ir->vdwtype) && ir->rvdw > 0)
        {
            sprintf(warn_buf,"You are using a cut-off for VdW interactions with NVE, for good energy conservation use vdwtype = %s (possibly with DispCorr)",
                    evdw_names[evdwSHIFT]);
            warning_note(wi,warn_buf);
        }
        if (!EEL_MIGHT_BE_ZERO_AT_CUTOFF(ir->coulombtype) && ir->rcoulomb > 0)
        {
            sprintf(warn_buf,"You are using a cut-off for electrostatics with NVE, for good energy conservation use coulombtype = %s or %s",
                    eel_names[eelPMESWITCH],eel_names[eelRF_ZERO]);
            warning_note(wi,warn_buf);
        }
    }
  
=======
>>>>>>> c7a82654
  /* IMPLICIT SOLVENT */
  if(ir->coulombtype==eelGB_NOTUSED)
  {
    ir->coulombtype=eelCUT;
    ir->implicit_solvent=eisGBSA;
    fprintf(stderr,"Note: Old option for generalized born electrostatics given:\n"
	    "Changing coulombtype from \"generalized-born\" to \"cut-off\" and instead\n"
            "setting implicit-solvent value to \"GBSA\" in input section.\n");
  }

  if(ir->sa_algorithm==esaSTILL)
  {
    sprintf(err_buf,"Still SA algorithm not available yet, use %s or %s instead\n",esa_names[esaAPPROX],esa_names[esaNO]);
    CHECK(ir->sa_algorithm == esaSTILL);
  }
  
  if(ir->implicit_solvent==eisGBSA)
  {
    sprintf(err_buf,"With GBSA implicit solvent, rgbradii must be equal to rlist.");
    CHECK(ir->rgbradii != ir->rlist);
	  
    if(ir->coulombtype!=eelCUT)
	  {
		  sprintf(err_buf,"With GBSA, coulombtype must be equal to %s\n",eel_names[eelCUT]);
		  CHECK(ir->coulombtype!=eelCUT);
	  }
	  if(ir->vdwtype!=evdwCUT)
	  {
		  sprintf(err_buf,"With GBSA, vdw-type must be equal to %s\n",evdw_names[evdwCUT]);
		  CHECK(ir->vdwtype!=evdwCUT);
	  }
    if(ir->nstgbradii<1)
    {
      sprintf(warn_buf,"Using GBSA with nstgbradii<1, setting nstgbradii=1");
      warning_note(wi,warn_buf);
      ir->nstgbradii=1;
    }
    if(ir->sa_algorithm==esaNO)
    {
      sprintf(warn_buf,"No SA (non-polar) calculation requested together with GB. Are you sure this is what you want?\n");
      warning_note(wi,warn_buf);
    }
    if(ir->sa_surface_tension<0 && ir->sa_algorithm!=esaNO)
    {
      sprintf(warn_buf,"Value of sa_surface_tension is < 0. Changing it to 2.05016 or 2.25936 kJ/nm^2/mol for Still and HCT/OBC respectively\n");
      warning_note(wi,warn_buf);
      
      if(ir->gb_algorithm==egbSTILL)
      {
        ir->sa_surface_tension = 0.0049 * CAL2JOULE * 100;
      }
      else
      {
        ir->sa_surface_tension = 0.0054 * CAL2JOULE * 100;
      }
    }
    if(ir->sa_surface_tension==0 && ir->sa_algorithm!=esaNO)
    {
      sprintf(err_buf, "Surface tension set to 0 while SA-calculation requested\n");
      CHECK(ir->sa_surface_tension==0 && ir->sa_algorithm!=esaNO);
    }
    
  }

    if (ir->bAdress)
    {
        if (ir->cutoff_scheme != ecutsGROUP)
        {
            warning_error(wi,"AdresS simulation supports only cutoff-scheme=group");
        }
        if (!EI_SD(ir->eI))
        {
            warning_error(wi,"AdresS simulation supports only stochastic dynamics");
        }
        if (ir->epc != epcNO)
        {
            warning_error(wi,"AdresS simulation does not support pressure coupling");
        }
        if (EEL_PME(ir->coulombtype))
        {
            warning_error(wi,"AdresS simulation does not support long-range electrostatics");
        }
    }
}

/* count the number of text elemets separated by whitespace in a string.
    str = the input string
    maxptr = the maximum number of allowed elements
    ptr = the output array of pointers to the first character of each element
    returns: the number of elements. */
int str_nelem(const char *str,int maxptr,char *ptr[])
{
  int  np=0;
  char *copy0,*copy;
  
  copy0=strdup(str); 
  copy=copy0;
  ltrim(copy);
  while (*copy != '\0') {
    if (np >= maxptr)
      gmx_fatal(FARGS,"Too many groups on line: '%s' (max is %d)",
		  str,maxptr);
    if (ptr) 
      ptr[np]=copy;
    np++;
    while ((*copy != '\0') && !isspace(*copy))
      copy++;
    if (*copy != '\0') {
      *copy='\0';
      copy++;
    }
    ltrim(copy);
  }
  if (ptr == NULL)
    sfree(copy0);

  return np;
}

/* interpret a number of doubles from a string and put them in an array,
   after allocating space for them.
   str = the input string
   n = the (pre-allocated) number of doubles read
   r = the output array of doubles. */
static void parse_n_real(char *str,int *n,real **r)
{
  char *ptr[MAXPTR];
  int  i;

  *n = str_nelem(str,MAXPTR,ptr);

  snew(*r,*n);
  for(i=0; i<*n; i++) {
    (*r)[i] = strtod(ptr[i],NULL);
  }
}

static void do_fep_params(t_inputrec *ir, char fep_lambda[][STRLEN],char weights[STRLEN]) {

    int i,j,max_n_lambda,nweights,nfep[efptNR];
    t_lambda *fep = ir->fepvals;
    t_expanded *expand = ir->expandedvals;
    real **count_fep_lambdas;
    gmx_bool bOneLambda = TRUE;

    snew(count_fep_lambdas,efptNR);

    /* FEP input processing */
    /* first, identify the number of lambda values for each type.
       All that are nonzero must have the same number */

    for (i=0;i<efptNR;i++)
    {
        parse_n_real(fep_lambda[i],&(nfep[i]),&(count_fep_lambdas[i]));
    }

    /* now, determine the number of components.  All must be either zero, or equal. */

    max_n_lambda = 0;
    for (i=0;i<efptNR;i++)
    {
        if (nfep[i] > max_n_lambda) {
            max_n_lambda = nfep[i];  /* here's a nonzero one.  All of them
                                        must have the same number if its not zero.*/
            break;
        }
    }

    for (i=0;i<efptNR;i++)
    {
        if (nfep[i] == 0)
        {
            ir->fepvals->separate_dvdl[i] = FALSE;
        }
        else if (nfep[i] == max_n_lambda)
        {
            if (i!=efptTEMPERATURE)  /* we treat this differently -- not really a reason to compute the derivative with
                                        respect to the temperature currently */
            {
                ir->fepvals->separate_dvdl[i] = TRUE;
            }
        }
        else
        {
            gmx_fatal(FARGS,"Number of lambdas (%d) for FEP type %s not equal to number of other types (%d)",
                      nfep[i],efpt_names[i],max_n_lambda);
        }
    }
    /* we don't print out dhdl if the temperature is changing, since we can't correctly define dhdl in this case */
    ir->fepvals->separate_dvdl[efptTEMPERATURE] = FALSE;

    /* the number of lambdas is the number we've read in, which is either zero
       or the same for all */
    fep->n_lambda = max_n_lambda;

    /* allocate space for the array of lambda values */
    snew(fep->all_lambda,efptNR);
    /* if init_lambda is defined, we need to set lambda */
    if ((fep->init_lambda > 0) && (fep->n_lambda == 0))
    {
        ir->fepvals->separate_dvdl[efptFEP] = TRUE;
    }
    /* otherwise allocate the space for all of the lambdas, and transfer the data */
    for (i=0;i<efptNR;i++)
    {
        snew(fep->all_lambda[i],fep->n_lambda);
        if (nfep[i] > 0)  /* if it's zero, then the count_fep_lambda arrays
                             are zero */
        {
            for (j=0;j<fep->n_lambda;j++)
            {
                fep->all_lambda[i][j] = (double)count_fep_lambdas[i][j];
            }
            sfree(count_fep_lambdas[i]);
        }
    }
    sfree(count_fep_lambdas);

    /* "fep-vals" is either zero or the full number. If zero, we'll need to define fep-lambdas for internal
       bookkeeping -- for now, init_lambda */

    if ((nfep[efptFEP] == 0) && (fep->init_lambda >= 0) && (fep->init_lambda <= 1))
    {
        for (i=0;i<fep->n_lambda;i++)
        {
            fep->all_lambda[efptFEP][i] = fep->init_lambda;
        }
    }

    /* check to see if only a single component lambda is defined, and soft core is defined.
       In this case, turn on coulomb soft core */

    if (max_n_lambda == 0)
    {
        bOneLambda = TRUE;
    }
    else
    {
        for (i=0;i<efptNR;i++)
        {
            if ((nfep[i] != 0) && (i!=efptFEP))
            {
                bOneLambda = FALSE;
            }
        }
    }
    if ((bOneLambda) && (fep->sc_alpha > 0))
    {
        fep->bScCoul = TRUE;
    }

    /* Fill in the others with the efptFEP if they are not explicitly
       specified (i.e. nfep[i] == 0).  This means if fep is not defined,
       they are all zero. */

    for (i=0;i<efptNR;i++)
    {
        if ((nfep[i] == 0) && (i!=efptFEP))
        {
            for (j=0;j<fep->n_lambda;j++)
            {
                fep->all_lambda[i][j] = fep->all_lambda[efptFEP][j];
            }
        }
    }


    /* make it easier if sc_r_power = 48 by increasing it to the 4th power, to be in the right scale. */
    if (fep->sc_r_power == 48)
    {
        if (fep->sc_alpha > 0.1)
        {
            gmx_fatal(FARGS,"sc_alpha (%f) for sc_r_power = 48 should usually be between 0.001 and 0.004", fep->sc_alpha);
        }
    }

    expand = ir->expandedvals;
    /* now read in the weights */
    parse_n_real(weights,&nweights,&(expand->init_lambda_weights));
    if (nweights == 0)
    {
        expand->bInit_weights = FALSE;
        snew(expand->init_lambda_weights,fep->n_lambda); /* initialize to zero */
    }
    else if (nweights != fep->n_lambda)
    {
        gmx_fatal(FARGS,"Number of weights (%d) is not equal to number of lambda values (%d)",
                  nweights,fep->n_lambda);
    }
    else
    {
        expand->bInit_weights = TRUE;
    }
    if ((expand->nstexpanded < 0) && (ir->efep != efepNO)) {
        expand->nstexpanded = fep->nstdhdl;
        /* if you don't specify nstexpanded when doing expanded ensemble free energy calcs, it is set to nstdhdl */
    }
    if ((expand->nstexpanded < 0) && ir->bSimTemp) {
        expand->nstexpanded = ir->nstlist;
        /* if you don't specify nstexpanded when doing expanded ensemble simulated tempering, it is set to nstlist*/
    }
}


static void do_simtemp_params(t_inputrec *ir) {

    snew(ir->simtempvals->temperatures,ir->fepvals->n_lambda);
    GetSimTemps(ir->fepvals->n_lambda,ir->simtempvals,ir->fepvals->all_lambda[efptTEMPERATURE]);

    return;
}

static void do_wall_params(t_inputrec *ir,
                           char *wall_atomtype, char *wall_density,
                           t_gromppopts *opts)
{
    int  nstr,i;
    char *names[MAXPTR];
    double dbl;

    opts->wall_atomtype[0] = NULL;
    opts->wall_atomtype[1] = NULL;

    ir->wall_atomtype[0] = -1;
    ir->wall_atomtype[1] = -1;
    ir->wall_density[0] = 0;
    ir->wall_density[1] = 0;
  
    if (ir->nwall > 0)
    {
        nstr = str_nelem(wall_atomtype,MAXPTR,names);
        if (nstr != ir->nwall)
        {
            gmx_fatal(FARGS,"Expected %d elements for wall_atomtype, found %d",
                      ir->nwall,nstr);
        }
        for(i=0; i<ir->nwall; i++)
        {
            opts->wall_atomtype[i] = strdup(names[i]);
        }
    
        if (ir->wall_type == ewt93 || ir->wall_type == ewt104) {
            nstr = str_nelem(wall_density,MAXPTR,names);
            if (nstr != ir->nwall)
            {
                gmx_fatal(FARGS,"Expected %d elements for wall-density, found %d",ir->nwall,nstr);
            }
            for(i=0; i<ir->nwall; i++)
            {
                sscanf(names[i],"%lf",&dbl);
                if (dbl <= 0)
                {
                    gmx_fatal(FARGS,"wall-density[%d] = %f\n",i,dbl);
                }
                ir->wall_density[i] = dbl;
            }
        }
    }
}

static void add_wall_energrps(gmx_groups_t *groups,int nwall,t_symtab *symtab)
{
  int  i;
  t_grps *grps;
  char str[STRLEN];
  
  if (nwall > 0) {
    srenew(groups->grpname,groups->ngrpname+nwall);
    grps = &(groups->grps[egcENER]);
    srenew(grps->nm_ind,grps->nr+nwall);
    for(i=0; i<nwall; i++) {
      sprintf(str,"wall%d",i);
      groups->grpname[groups->ngrpname] = put_symtab(symtab,str);
      grps->nm_ind[grps->nr++] = groups->ngrpname++;
    }
  }
}

void read_expandedparams(int *ninp_p,t_inpfile **inp_p,
                         t_expanded *expand,warninp_t wi)
{
  int  ninp,nerror=0;
  t_inpfile *inp;

  ninp   = *ninp_p;
  inp    = *inp_p;

  /* read expanded ensemble parameters */
  CCTYPE ("expanded ensemble variables");
  ITYPE ("nstexpanded",expand->nstexpanded,-1);
  EETYPE("lmc-stats", expand->elamstats, elamstats_names);
  EETYPE("lmc-move", expand->elmcmove, elmcmove_names);
  EETYPE("lmc-weights-equil",expand->elmceq,elmceq_names);
  ITYPE ("weight-equil-number-all-lambda",expand->equil_n_at_lam,-1);
  ITYPE ("weight-equil-number-samples",expand->equil_samples,-1);
  ITYPE ("weight-equil-number-steps",expand->equil_steps,-1);
  RTYPE ("weight-equil-wl-delta",expand->equil_wl_delta,-1);
  RTYPE ("weight-equil-count-ratio",expand->equil_ratio,-1);
  CCTYPE("Seed for Monte Carlo in lambda space");
  ITYPE ("lmc-seed",expand->lmc_seed,-1);
  RTYPE ("mc-temperature",expand->mc_temp,-1);
  ITYPE ("lmc-repeats",expand->lmc_repeats,1);
  ITYPE ("lmc-gibbsdelta",expand->gibbsdeltalam,-1);
  ITYPE ("lmc-forced-nstart",expand->lmc_forced_nstart,0);
  EETYPE("symmetrized-transition-matrix", expand->bSymmetrizedTMatrix, yesno_names);
  ITYPE("nst-transition-matrix", expand->nstTij, -1);
  ITYPE ("mininum-var-min",expand->minvarmin, 100); /*default is reasonable */
  ITYPE ("weight-c-range",expand->c_range, 0); /* default is just C=0 */
  RTYPE ("wl-scale",expand->wl_scale,0.8);
  RTYPE ("wl-ratio",expand->wl_ratio,0.8);
  RTYPE ("init-wl-delta",expand->init_wl_delta,1.0);
  EETYPE("wl-oneovert",expand->bWLoneovert,yesno_names);

  *ninp_p   = ninp;
  *inp_p    = inp;

  return;
}

void get_ir(const char *mdparin,const char *mdparout,
            t_inputrec *ir,t_gromppopts *opts,
            warninp_t wi)
{
  char      *dumstr[2];
  double    dumdub[2][6];
  t_inpfile *inp;
  const char *tmp;
  int       i,j,m,ninp;
  char      warn_buf[STRLEN];
  t_lambda  *fep = ir->fepvals;
  t_expanded *expand = ir->expandedvals;

  inp = read_inpfile(mdparin, &ninp, NULL, wi);

  snew(dumstr[0],STRLEN);
  snew(dumstr[1],STRLEN);

  /* remove the following deprecated commands */
  REM_TYPE("title");
  REM_TYPE("cpp");
  REM_TYPE("domain-decomposition");
  REM_TYPE("andersen-seed");
  REM_TYPE("dihre");
  REM_TYPE("dihre-fc");
  REM_TYPE("dihre-tau");
  REM_TYPE("nstdihreout");
  REM_TYPE("nstcheckpoint");

  /* replace the following commands with the clearer new versions*/
  REPL_TYPE("unconstrained-start","continuation");
  REPL_TYPE("foreign-lambda","fep-lambdas");

  CCTYPE ("VARIOUS PREPROCESSING OPTIONS");
  CTYPE ("Preprocessor information: use cpp syntax.");
  CTYPE ("e.g.: -I/home/joe/doe -I/home/mary/roe");
  STYPE ("include",	opts->include,	NULL);
  CTYPE ("e.g.: -DPOSRES -DFLEXIBLE (note these variable names are case sensitive)");
  STYPE ("define",	opts->define,	NULL);
    
  CCTYPE ("RUN CONTROL PARAMETERS");
  EETYPE("integrator",  ir->eI,         ei_names);
  CTYPE ("Start time and timestep in ps");
  RTYPE ("tinit",	ir->init_t,	0.0);
  RTYPE ("dt",		ir->delta_t,	0.001);
  STEPTYPE ("nsteps",   ir->nsteps,     0);
  CTYPE ("For exact run continuation or redoing part of a run");
  STEPTYPE ("init-step",ir->init_step,  0);
  CTYPE ("Part index is updated automatically on checkpointing (keeps files separate)");
  ITYPE ("simulation-part", ir->simulation_part, 1);
  CTYPE ("mode for center of mass motion removal");
  EETYPE("comm-mode",   ir->comm_mode,  ecm_names);
  CTYPE ("number of steps for center of mass motion removal");
  ITYPE ("nstcomm",	ir->nstcomm,	100);
  CTYPE ("group(s) for center of mass motion removal");
  STYPE ("comm-grps",   vcm,            NULL);
  
  CCTYPE ("LANGEVIN DYNAMICS OPTIONS");
  CTYPE ("Friction coefficient (amu/ps) and random seed");
  RTYPE ("bd-fric",     ir->bd_fric,    0.0);
  ITYPE ("ld-seed",     ir->ld_seed,    1993);
  
  /* Em stuff */
  CCTYPE ("ENERGY MINIMIZATION OPTIONS");
  CTYPE ("Force tolerance and initial step-size");
  RTYPE ("emtol",       ir->em_tol,     10.0);
  RTYPE ("emstep",      ir->em_stepsize,0.01);
  CTYPE ("Max number of iterations in relax-shells");
  ITYPE ("niter",       ir->niter,      20);
  CTYPE ("Step size (ps^2) for minimization of flexible constraints");
  RTYPE ("fcstep",      ir->fc_stepsize, 0);
  CTYPE ("Frequency of steepest descents steps when doing CG");
  ITYPE ("nstcgsteep",	ir->nstcgsteep,	1000);
  ITYPE ("nbfgscorr",   ir->nbfgscorr,  10); 

  CCTYPE ("TEST PARTICLE INSERTION OPTIONS");
  RTYPE ("rtpi",	ir->rtpi,	0.05);

  /* Output options */
  CCTYPE ("OUTPUT CONTROL OPTIONS");
  CTYPE ("Output frequency for coords (x), velocities (v) and forces (f)");
  ITYPE ("nstxout",	ir->nstxout,	0);
  ITYPE ("nstvout",	ir->nstvout,	0);
  ITYPE ("nstfout",	ir->nstfout,	0);
  ir->nstcheckpoint = 1000;
  CTYPE ("Output frequency for energies to log file and energy file");
  ITYPE ("nstlog",	ir->nstlog,	1000);
  ITYPE ("nstcalcenergy",ir->nstcalcenergy,	100);
  ITYPE ("nstenergy",   ir->nstenergy,  1000);
  CTYPE ("Output frequency and precision for .xtc file");
  ITYPE ("nstxtcout",   ir->nstxtcout,  0);
  RTYPE ("xtc-precision",ir->xtcprec,   1000.0);
  CTYPE ("This selects the subset of atoms for the .xtc file. You can");
  CTYPE ("select multiple groups. By default all atoms will be written.");
  STYPE ("xtc-grps",    xtc_grps,       NULL);
  CTYPE ("Selection of energy groups");
  STYPE ("energygrps",  energy,         NULL);

  /* Neighbor searching */  
  CCTYPE ("NEIGHBORSEARCHING PARAMETERS");
  CTYPE ("cut-off scheme (group: using charge groups, Verlet: particle based cut-off's)");
  EETYPE("cutoff-scheme",     ir->cutoff_scheme,    ecutscheme_names);
  CTYPE ("nblist update frequency");
  ITYPE ("nstlist",	ir->nstlist,	10);
  CTYPE ("ns algorithm (simple or grid)");
  EETYPE("ns-type",     ir->ns_type,    ens_names);
  /* set ndelta to the optimal value of 2 */
  ir->ndelta = 2;
  CTYPE ("Periodic boundary conditions: xyz, no, xy");
  EETYPE("pbc",         ir->ePBC,       epbc_names);
  EETYPE("periodic-molecules", ir->bPeriodicMols, yesno_names);
  CTYPE ("Allowed energy drift due to the verlet buffer in kJ/mol/ps per atom,");
  CTYPE ("a value of -1 means: use rlist");
  RTYPE("verlet-buffer-drift", ir->verletbuf_drift,    0.005);
  CTYPE ("nblist cut-off");
  RTYPE ("rlist",	ir->rlist,	1.0);
  CTYPE ("long-range cut-off for switched potentials");
  RTYPE ("rlistlong",	ir->rlistlong,	-1);

  /* Electrostatics */
  CCTYPE ("OPTIONS FOR ELECTROSTATICS AND VDW");
  CTYPE ("Method for doing electrostatics");
  EETYPE("coulombtype",	ir->coulombtype,    eel_names);
  CTYPE ("cut-off lengths");
  RTYPE ("rcoulomb-switch",	ir->rcoulomb_switch,	0.0);
  RTYPE ("rcoulomb",	ir->rcoulomb,	1.0);
  CTYPE ("Relative dielectric constant for the medium and the reaction field");
  RTYPE ("epsilon-r",   ir->epsilon_r,  1.0);
  RTYPE ("epsilon-rf",  ir->epsilon_rf, 0.0);
  CTYPE ("Method for doing Van der Waals");
  EETYPE("vdw-type",	ir->vdwtype,    evdw_names);
  CTYPE ("cut-off lengths");
  RTYPE ("rvdw-switch",	ir->rvdw_switch,	0.0);
  RTYPE ("rvdw",	ir->rvdw,	1.0);
  CTYPE ("Apply long range dispersion corrections for Energy and Pressure");
  EETYPE("DispCorr",    ir->eDispCorr,  edispc_names);
  CTYPE ("Extension of the potential lookup tables beyond the cut-off");
  RTYPE ("table-extension", ir->tabext, 1.0);
  CTYPE ("Seperate tables between energy group pairs");
  STYPE ("energygrp-table", egptable,   NULL);
  CTYPE ("Spacing for the PME/PPPM FFT grid");
  RTYPE ("fourierspacing", ir->fourier_spacing,0.12);
  CTYPE ("FFT grid size, when a value is 0 fourierspacing will be used");
  ITYPE ("fourier-nx",  ir->nkx,         0);
  ITYPE ("fourier-ny",  ir->nky,         0);
  ITYPE ("fourier-nz",  ir->nkz,         0);
  CTYPE ("EWALD/PME/PPPM parameters");
  ITYPE ("pme-order",   ir->pme_order,   4);
  RTYPE ("ewald-rtol",  ir->ewald_rtol, 0.00001);
  EETYPE("ewald-geometry", ir->ewald_geometry, eewg_names);
  RTYPE ("epsilon-surface", ir->epsilon_surface, 0.0);
  EETYPE("optimize-fft",ir->bOptFFT,  yesno_names);

  CCTYPE("IMPLICIT SOLVENT ALGORITHM");
  EETYPE("implicit-solvent", ir->implicit_solvent, eis_names);
	
  CCTYPE ("GENERALIZED BORN ELECTROSTATICS"); 
  CTYPE ("Algorithm for calculating Born radii");
  EETYPE("gb-algorithm", ir->gb_algorithm, egb_names);
  CTYPE ("Frequency of calculating the Born radii inside rlist");
  ITYPE ("nstgbradii", ir->nstgbradii, 1);
  CTYPE ("Cutoff for Born radii calculation; the contribution from atoms");
  CTYPE ("between rlist and rgbradii is updated every nstlist steps");
  RTYPE ("rgbradii",  ir->rgbradii, 1.0);
  CTYPE ("Dielectric coefficient of the implicit solvent");
  RTYPE ("gb-epsilon-solvent",ir->gb_epsilon_solvent, 80.0);
  CTYPE ("Salt concentration in M for Generalized Born models");
  RTYPE ("gb-saltconc",  ir->gb_saltconc, 0.0);
  CTYPE ("Scaling factors used in the OBC GB model. Default values are OBC(II)");
  RTYPE ("gb-obc-alpha", ir->gb_obc_alpha, 1.0);
  RTYPE ("gb-obc-beta", ir->gb_obc_beta, 0.8);
  RTYPE ("gb-obc-gamma", ir->gb_obc_gamma, 4.85);
  RTYPE ("gb-dielectric-offset", ir->gb_dielectric_offset, 0.009);
  EETYPE("sa-algorithm", ir->sa_algorithm, esa_names);
  CTYPE ("Surface tension (kJ/mol/nm^2) for the SA (nonpolar surface) part of GBSA");
  CTYPE ("The value -1 will set default value for Still/HCT/OBC GB-models.");
  RTYPE ("sa-surface-tension", ir->sa_surface_tension, -1);
		 
  /* Coupling stuff */
  CCTYPE ("OPTIONS FOR WEAK COUPLING ALGORITHMS");
  CTYPE ("Temperature coupling");
  EETYPE("tcoupl",	ir->etc,        etcoupl_names);
  ITYPE ("nsttcouple", ir->nsttcouple,  -1);
  ITYPE("nh-chain-length",     ir->opts.nhchainlength, NHCHAINLENGTH);
  EETYPE("print-nose-hoover-chain-variables", ir->bPrintNHChains, yesno_names);
  CTYPE ("Groups to couple separately");
  STYPE ("tc-grps",     tcgrps,         NULL);
  CTYPE ("Time constant (ps) and reference temperature (K)");
  STYPE ("tau-t",	tau_t,		NULL);
  STYPE ("ref-t",	ref_t,		NULL);
  CTYPE ("pressure coupling");
  EETYPE("pcoupl",	ir->epc,        epcoupl_names);
  EETYPE("pcoupltype",	ir->epct,       epcoupltype_names);
  ITYPE ("nstpcouple", ir->nstpcouple,  -1);
  CTYPE ("Time constant (ps), compressibility (1/bar) and reference P (bar)");
  RTYPE ("tau-p",	ir->tau_p,	1.0);
  STYPE ("compressibility",	dumstr[0],	NULL);
  STYPE ("ref-p",       dumstr[1],      NULL);
  CTYPE ("Scaling of reference coordinates, No, All or COM");
  EETYPE ("refcoord-scaling",ir->refcoord_scaling,erefscaling_names);

  /* QMMM */
  CCTYPE ("OPTIONS FOR QMMM calculations");
  EETYPE("QMMM", ir->bQMMM, yesno_names);
  CTYPE ("Groups treated Quantum Mechanically");
  STYPE ("QMMM-grps",  QMMM,          NULL);
  CTYPE ("QM method");
  STYPE("QMmethod",     QMmethod, NULL);
  CTYPE ("QMMM scheme");
  EETYPE("QMMMscheme",  ir->QMMMscheme,    eQMMMscheme_names);
  CTYPE ("QM basisset");
  STYPE("QMbasis",      QMbasis, NULL);
  CTYPE ("QM charge");
  STYPE ("QMcharge",    QMcharge,NULL);
  CTYPE ("QM multiplicity");
  STYPE ("QMmult",      QMmult,NULL);
  CTYPE ("Surface Hopping");
  STYPE ("SH",          bSH, NULL);
  CTYPE ("CAS space options");
  STYPE ("CASorbitals",      CASorbitals,   NULL);
  STYPE ("CASelectrons",     CASelectrons,  NULL);
  STYPE ("SAon", SAon, NULL);
  STYPE ("SAoff",SAoff,NULL);
  STYPE ("SAsteps",  SAsteps, NULL);
  CTYPE ("Scale factor for MM charges");
  RTYPE ("MMChargeScaleFactor", ir->scalefactor, 1.0);
  CTYPE ("Optimization of QM subsystem");
  STYPE ("bOPT",          bOPT, NULL);
  STYPE ("bTS",          bTS, NULL);

  /* Simulated annealing */
  CCTYPE("SIMULATED ANNEALING");
  CTYPE ("Type of annealing for each temperature group (no/single/periodic)");
  STYPE ("annealing",   anneal,      NULL);
  CTYPE ("Number of time points to use for specifying annealing in each group");
  STYPE ("annealing-npoints", anneal_npoints, NULL);
  CTYPE ("List of times at the annealing points for each group");
  STYPE ("annealing-time",       anneal_time,       NULL);
  CTYPE ("Temp. at each annealing point, for each group.");
  STYPE ("annealing-temp",  anneal_temp,  NULL);
  
  /* Startup run */
  CCTYPE ("GENERATE VELOCITIES FOR STARTUP RUN");
  EETYPE("gen-vel",     opts->bGenVel,  yesno_names);
  RTYPE ("gen-temp",    opts->tempi,    300.0);
  ITYPE ("gen-seed",    opts->seed,     173529);
  
  /* Shake stuff */
  CCTYPE ("OPTIONS FOR BONDS");
  EETYPE("constraints",	opts->nshake,	constraints);
  CTYPE ("Type of constraint algorithm");
  EETYPE("constraint-algorithm",  ir->eConstrAlg, econstr_names);
  CTYPE ("Do not constrain the start configuration");
  EETYPE("continuation", ir->bContinuation, yesno_names);
  CTYPE ("Use successive overrelaxation to reduce the number of shake iterations");
  EETYPE("Shake-SOR", ir->bShakeSOR, yesno_names);
  CTYPE ("Relative tolerance of shake");
  RTYPE ("shake-tol", ir->shake_tol, 0.0001);
  CTYPE ("Highest order in the expansion of the constraint coupling matrix");
  ITYPE ("lincs-order", ir->nProjOrder, 4);
  CTYPE ("Number of iterations in the final step of LINCS. 1 is fine for");
  CTYPE ("normal simulations, but use 2 to conserve energy in NVE runs.");
  CTYPE ("For energy minimization with constraints it should be 4 to 8.");
  ITYPE ("lincs-iter", ir->nLincsIter, 1);
  CTYPE ("Lincs will write a warning to the stderr if in one step a bond"); 
  CTYPE ("rotates over more degrees than");
  RTYPE ("lincs-warnangle", ir->LincsWarnAngle, 30.0);
  CTYPE ("Convert harmonic bonds to morse potentials");
  EETYPE("morse",       opts->bMorse,yesno_names);

  /* Energy group exclusions */
  CCTYPE ("ENERGY GROUP EXCLUSIONS");
  CTYPE ("Pairs of energy groups for which all non-bonded interactions are excluded");
  STYPE ("energygrp-excl", egpexcl,     NULL);
  
  /* Walls */
  CCTYPE ("WALLS");
  CTYPE ("Number of walls, type, atom types, densities and box-z scale factor for Ewald");
  ITYPE ("nwall", ir->nwall, 0);
  EETYPE("wall-type",     ir->wall_type,   ewt_names);
  RTYPE ("wall-r-linpot", ir->wall_r_linpot, -1);
  STYPE ("wall-atomtype", wall_atomtype, NULL);
  STYPE ("wall-density",  wall_density,  NULL);
  RTYPE ("wall-ewald-zfac", ir->wall_ewald_zfac, 3);
  
  /* COM pulling */
  CCTYPE("COM PULLING");
  CTYPE("Pull type: no, umbrella, constraint or constant-force");
  EETYPE("pull",          ir->ePull, epull_names);
  if (ir->ePull != epullNO) {
    snew(ir->pull,1);
    pull_grp = read_pullparams(&ninp,&inp,ir->pull,&opts->pull_start,wi);
  }
  
  /* Enforced rotation */
  CCTYPE("ENFORCED ROTATION");
  CTYPE("Enforced rotation: No or Yes");
  EETYPE("rotation",       ir->bRot, yesno_names);
  if (ir->bRot) {
    snew(ir->rot,1);
    rot_grp = read_rotparams(&ninp,&inp,ir->rot,wi);
  }

  /* Refinement */
  CCTYPE("NMR refinement stuff");
  CTYPE ("Distance restraints type: No, Simple or Ensemble");
  EETYPE("disre",       ir->eDisre,     edisre_names);
  CTYPE ("Force weighting of pairs in one distance restraint: Conservative or Equal");
  EETYPE("disre-weighting", ir->eDisreWeighting, edisreweighting_names);
  CTYPE ("Use sqrt of the time averaged times the instantaneous violation");
  EETYPE("disre-mixed", ir->bDisreMixed, yesno_names);
  RTYPE ("disre-fc",	ir->dr_fc,	1000.0);
  RTYPE ("disre-tau",	ir->dr_tau,	0.0);
  CTYPE ("Output frequency for pair distances to energy file");
  ITYPE ("nstdisreout", ir->nstdisreout, 100);
  CTYPE ("Orientation restraints: No or Yes");
  EETYPE("orire",       opts->bOrire,   yesno_names);
  CTYPE ("Orientation restraints force constant and tau for time averaging");
  RTYPE ("orire-fc",	ir->orires_fc,	0.0);
  RTYPE ("orire-tau",	ir->orires_tau,	0.0);
  STYPE ("orire-fitgrp",orirefitgrp,    NULL);
  CTYPE ("Output frequency for trace(SD) and S to energy file");
  ITYPE ("nstorireout", ir->nstorireout, 100);

  /* free energy variables */
  CCTYPE ("Free energy variables");
  EETYPE("free-energy", ir->efep, efep_names);
  STYPE ("couple-moltype",  couple_moltype,  NULL);
  EETYPE("couple-lambda0", opts->couple_lam0, couple_lam);
  EETYPE("couple-lambda1", opts->couple_lam1, couple_lam);
  EETYPE("couple-intramol", opts->bCoupleIntra, yesno_names);

  RTYPE ("init-lambda", fep->init_lambda,-1); /* start with -1 so
                                                 we can recognize if
                                                 it was not entered */
  ITYPE ("init-lambda-state", fep->init_fep_state,0);
  RTYPE ("delta-lambda",fep->delta_lambda,0.0);
  ITYPE ("nstdhdl",fep->nstdhdl, 10);
  STYPE ("fep-lambdas", fep_lambda[efptFEP], NULL);
  STYPE ("mass-lambdas", fep_lambda[efptMASS], NULL);
  STYPE ("coul-lambdas", fep_lambda[efptCOUL], NULL);
  STYPE ("vdw-lambdas", fep_lambda[efptVDW], NULL);
  STYPE ("bonded-lambdas", fep_lambda[efptBONDED], NULL);
  STYPE ("restraint-lambdas", fep_lambda[efptRESTRAINT], NULL);
  STYPE ("temperature-lambdas", fep_lambda[efptTEMPERATURE], NULL);
  STYPE ("init-lambda-weights",lambda_weights,NULL);
  EETYPE("dhdl-print-energy", fep->bPrintEnergy, yesno_names);
  RTYPE ("sc-alpha",fep->sc_alpha,0.0);
  ITYPE ("sc-power",fep->sc_power,1);
  RTYPE ("sc-r-power",fep->sc_r_power,6.0);
  RTYPE ("sc-sigma",fep->sc_sigma,0.3);
  EETYPE("sc-coul",fep->bScCoul,yesno_names);
  ITYPE ("dh_hist_size", fep->dh_hist_size, 0);
  RTYPE ("dh_hist_spacing", fep->dh_hist_spacing, 0.1);
  EETYPE("separate-dhdl-file", fep->separate_dhdl_file,
                               separate_dhdl_file_names);
  EETYPE("dhdl-derivatives", fep->dhdl_derivatives, dhdl_derivatives_names);
  ITYPE ("dh_hist_size", fep->dh_hist_size, 0);
  RTYPE ("dh_hist_spacing", fep->dh_hist_spacing, 0.1);

  /* Non-equilibrium MD stuff */  
  CCTYPE("Non-equilibrium MD stuff");
  STYPE ("acc-grps",    accgrps,        NULL);
  STYPE ("accelerate",  acc,            NULL);
  STYPE ("freezegrps",  freeze,         NULL);
  STYPE ("freezedim",   frdim,          NULL);
  RTYPE ("cos-acceleration", ir->cos_accel, 0);
  STYPE ("deform",      deform,         NULL);

  /* simulated tempering variables */
  CCTYPE("simulated tempering variables");
  EETYPE("simulated-tempering",ir->bSimTemp,yesno_names);
  EETYPE("simulated-tempering-scaling",ir->simtempvals->eSimTempScale,esimtemp_names);
  RTYPE("sim-temp-low",ir->simtempvals->simtemp_low,300.0);
  RTYPE("sim-temp-high",ir->simtempvals->simtemp_high,300.0);

  /* expanded ensemble variables */
  if (ir->efep==efepEXPANDED || ir->bSimTemp)
  {
      read_expandedparams(&ninp,&inp,expand,wi);
  }

  /* Electric fields */
  CCTYPE("Electric fields");
  CTYPE ("Format is number of terms (int) and for all terms an amplitude (real)");
  CTYPE ("and a phase angle (real)");
  STYPE ("E-x",   	efield_x,	NULL);
  STYPE ("E-xt",	efield_xt,	NULL);
  STYPE ("E-y",   	efield_y,	NULL);
  STYPE ("E-yt",	efield_yt,	NULL);
  STYPE ("E-z",   	efield_z,	NULL);
  STYPE ("E-zt",	efield_zt,	NULL);
  
  /* AdResS defined thingies */
  CCTYPE ("AdResS parameters");
  EETYPE("adress",       ir->bAdress, yesno_names);
  if (ir->bAdress) {
    snew(ir->adress,1);
    read_adressparams(&ninp,&inp,ir->adress,wi);
  }

  /* User defined thingies */
  CCTYPE ("User defined thingies");
  STYPE ("user1-grps",  user1,          NULL);
  STYPE ("user2-grps",  user2,          NULL);
  ITYPE ("userint1",    ir->userint1,   0);
  ITYPE ("userint2",    ir->userint2,   0);
  ITYPE ("userint3",    ir->userint3,   0);
  ITYPE ("userint4",    ir->userint4,   0);
  RTYPE ("userreal1",   ir->userreal1,  0);
  RTYPE ("userreal2",   ir->userreal2,  0);
  RTYPE ("userreal3",   ir->userreal3,  0);
  RTYPE ("userreal4",   ir->userreal4,  0);
#undef CTYPE

  write_inpfile(mdparout,ninp,inp,FALSE,wi);
  for (i=0; (i<ninp); i++) {
    sfree(inp[i].name);
    sfree(inp[i].value);
  }
  sfree(inp);

  /* Process options if necessary */
  for(m=0; m<2; m++) {
    for(i=0; i<2*DIM; i++)
      dumdub[m][i]=0.0;
    if(ir->epc) {
      switch (ir->epct) {
      case epctISOTROPIC:
	if (sscanf(dumstr[m],"%lf",&(dumdub[m][XX]))!=1) {
        warning_error(wi,"Pressure coupling not enough values (I need 1)");
	}
	dumdub[m][YY]=dumdub[m][ZZ]=dumdub[m][XX];
	break;
      case epctSEMIISOTROPIC:
      case epctSURFACETENSION:
	if (sscanf(dumstr[m],"%lf%lf",
		   &(dumdub[m][XX]),&(dumdub[m][ZZ]))!=2) {
        warning_error(wi,"Pressure coupling not enough values (I need 2)");
	}
	dumdub[m][YY]=dumdub[m][XX];
	break;
      case epctANISOTROPIC:
	if (sscanf(dumstr[m],"%lf%lf%lf%lf%lf%lf",
		   &(dumdub[m][XX]),&(dumdub[m][YY]),&(dumdub[m][ZZ]),
		   &(dumdub[m][3]),&(dumdub[m][4]),&(dumdub[m][5]))!=6) {
        warning_error(wi,"Pressure coupling not enough values (I need 6)");
	}
	break;
      default:
	gmx_fatal(FARGS,"Pressure coupling type %s not implemented yet",
		    epcoupltype_names[ir->epct]);
      }
    }
  }
  clear_mat(ir->ref_p);
  clear_mat(ir->compress);
  for(i=0; i<DIM; i++) {
    ir->ref_p[i][i]    = dumdub[1][i];
    ir->compress[i][i] = dumdub[0][i];
  }
  if (ir->epct == epctANISOTROPIC) {
    ir->ref_p[XX][YY] = dumdub[1][3];
    ir->ref_p[XX][ZZ] = dumdub[1][4];
    ir->ref_p[YY][ZZ] = dumdub[1][5];
    if (ir->ref_p[XX][YY]!=0 && ir->ref_p[XX][ZZ]!=0 && ir->ref_p[YY][ZZ]!=0) {
      warning(wi,"All off-diagonal reference pressures are non-zero. Are you sure you want to apply a threefold shear stress?\n");
    }
    ir->compress[XX][YY] = dumdub[0][3];
    ir->compress[XX][ZZ] = dumdub[0][4];
    ir->compress[YY][ZZ] = dumdub[0][5];
    for(i=0; i<DIM; i++) {
      for(m=0; m<i; m++) {
	ir->ref_p[i][m] = ir->ref_p[m][i];
	ir->compress[i][m] = ir->compress[m][i];
      }
    }
  } 
  
  if (ir->comm_mode == ecmNO)
    ir->nstcomm = 0;

  opts->couple_moltype = NULL;
  if (strlen(couple_moltype) > 0) 
  {
      if (ir->efep != efepNO) 
      {
          opts->couple_moltype = strdup(couple_moltype);
          if (opts->couple_lam0 == opts->couple_lam1)
          {
              warning(wi,"The lambda=0 and lambda=1 states for coupling are identical");
          }
          if (ir->eI == eiMD && (opts->couple_lam0 == ecouplamNONE ||
                                 opts->couple_lam1 == ecouplamNONE)) 
          {
              warning(wi,"For proper sampling of the (nearly) decoupled state, stochastic dynamics should be used");
          }
      }
      else
      {
          warning(wi,"Can not couple a molecule with free_energy = no");
      }
  }
  /* FREE ENERGY AND EXPANDED ENSEMBLE OPTIONS */
  if (ir->efep != efepNO) {
      if (fep->delta_lambda > 0) {
          ir->efep = efepSLOWGROWTH;
      }
  }

  if (ir->bSimTemp) {
      fep->bPrintEnergy = TRUE;
      /* always print out the energy to dhdl if we are doing expanded ensemble, since we need the total energy
         if the temperature is changing. */
  }

  if ((ir->efep != efepNO) || ir->bSimTemp)
  {
      ir->bExpanded = FALSE;
      if ((ir->efep == efepEXPANDED) || ir->bSimTemp)
      {
          ir->bExpanded = TRUE;
      }
      do_fep_params(ir,fep_lambda,lambda_weights);
      if (ir->bSimTemp) { /* done after fep params */
          do_simtemp_params(ir);
      }
  }
  else
  {
      ir->fepvals->n_lambda = 0;
  }

  /* WALL PARAMETERS */

  do_wall_params(ir,wall_atomtype,wall_density,opts);

  /* ORIENTATION RESTRAINT PARAMETERS */
  
  if (opts->bOrire && str_nelem(orirefitgrp,MAXPTR,NULL)!=1) {
      warning_error(wi,"ERROR: Need one orientation restraint fit group\n");
  }

  /* DEFORMATION PARAMETERS */

  clear_mat(ir->deform);
  for(i=0; i<6; i++)
  {
      dumdub[0][i] = 0;
  }
  m = sscanf(deform,"%lf %lf %lf %lf %lf %lf",
	     &(dumdub[0][0]),&(dumdub[0][1]),&(dumdub[0][2]),
	     &(dumdub[0][3]),&(dumdub[0][4]),&(dumdub[0][5]));
  for(i=0; i<3; i++)
  {
      ir->deform[i][i] = dumdub[0][i];
  }
  ir->deform[YY][XX] = dumdub[0][3];
  ir->deform[ZZ][XX] = dumdub[0][4];
  ir->deform[ZZ][YY] = dumdub[0][5];
  if (ir->epc != epcNO) {
    for(i=0; i<3; i++)
      for(j=0; j<=i; j++)
	if (ir->deform[i][j]!=0 && ir->compress[i][j]!=0) {
        warning_error(wi,"A box element has deform set and compressibility > 0");
	}
    for(i=0; i<3; i++)
      for(j=0; j<i; j++)
	if (ir->deform[i][j]!=0) {
	  for(m=j; m<DIM; m++)
	    if (ir->compress[m][j]!=0) {
	      sprintf(warn_buf,"An off-diagonal box element has deform set while compressibility > 0 for the same component of another box vector, this might lead to spurious periodicity effects.");
	      warning(wi,warn_buf);
	    }
	}
  }

  sfree(dumstr[0]);
  sfree(dumstr[1]);
}

static int search_QMstring(char *s,int ng,const char *gn[])
{
  /* same as normal search_string, but this one searches QM strings */
  int i;

  for(i=0; (i<ng); i++)
    if (gmx_strcasecmp(s,gn[i]) == 0)
      return i;

  gmx_fatal(FARGS,"this QM method or basisset (%s) is not implemented\n!",s);

  return -1;

} /* search_QMstring */


int search_string(char *s,int ng,char *gn[])
{
  int i;
  
  for(i=0; (i<ng); i++)
  {
    if (gmx_strcasecmp(s,gn[i]) == 0)
    {
      return i;
    }
  }
    
  gmx_fatal(FARGS,
            "Group %s referenced in the .mdp file was not found in the index file.\n"
            "Group names must match either [moleculetype] names or custom index group\n"
            "names, in which case you must supply an index file to the '-n' option\n"
            "of grompp.",
            s);
  
  return -1;
}

static gmx_bool do_numbering(int natoms,gmx_groups_t *groups,int ng,char *ptrs[],
                         t_blocka *block,char *gnames[],
                         int gtype,int restnm,
                         int grptp,gmx_bool bVerbose,
                         warninp_t wi)
{
    unsigned short *cbuf;
    t_grps *grps=&(groups->grps[gtype]);
    int    i,j,gid,aj,ognr,ntot=0;
    const char *title;
    gmx_bool   bRest;
    char   warn_buf[STRLEN];

    if (debug)
    {
        fprintf(debug,"Starting numbering %d groups of type %d\n",ng,gtype);
    }
  
    title = gtypes[gtype];
    
    snew(cbuf,natoms);
    /* Mark all id's as not set */
    for(i=0; (i<natoms); i++)
    {
        cbuf[i] = NOGID;
    }
  
    snew(grps->nm_ind,ng+1); /* +1 for possible rest group */
    for(i=0; (i<ng); i++)
    {
        /* Lookup the group name in the block structure */
        gid = search_string(ptrs[i],block->nr,gnames);
        if ((grptp != egrptpONE) || (i == 0))
        {
            grps->nm_ind[grps->nr++]=gid;
        }
        if (debug) 
        {
            fprintf(debug,"Found gid %d for group %s\n",gid,ptrs[i]);
        }
    
        /* Now go over the atoms in the group */
        for(j=block->index[gid]; (j<block->index[gid+1]); j++)
        {

            aj=block->a[j];
      
            /* Range checking */
            if ((aj < 0) || (aj >= natoms)) 
            {
                gmx_fatal(FARGS,"Invalid atom number %d in indexfile",aj);
            }
            /* Lookup up the old group number */
            ognr = cbuf[aj];
            if (ognr != NOGID)
            {
                gmx_fatal(FARGS,"Atom %d in multiple %s groups (%d and %d)",
                          aj+1,title,ognr+1,i+1);
            }
            else
            {
                /* Store the group number in buffer */
                if (grptp == egrptpONE)
                {
                    cbuf[aj] = 0;
                }
                else
                {
                    cbuf[aj] = i;
                }
                ntot++;
            }
        }
    }
    
    /* Now check whether we have done all atoms */
    bRest = FALSE;
    if (ntot != natoms)
    {
        if (grptp == egrptpALL)
        {
            gmx_fatal(FARGS,"%d atoms are not part of any of the %s groups",
                      natoms-ntot,title);
        }
        else if (grptp == egrptpPART)
        {
            sprintf(warn_buf,"%d atoms are not part of any of the %s groups",
                    natoms-ntot,title);
            warning_note(wi,warn_buf);
        }
        /* Assign all atoms currently unassigned to a rest group */
        for(j=0; (j<natoms); j++)
        {
            if (cbuf[j] == NOGID)
            {
                cbuf[j] = grps->nr;
                bRest = TRUE;
            }
        }
        if (grptp != egrptpPART)
        {
            if (bVerbose)
            {
                fprintf(stderr,
                        "Making dummy/rest group for %s containing %d elements\n",
                        title,natoms-ntot);
            }
            /* Add group name "rest" */ 
            grps->nm_ind[grps->nr] = restnm;
            
            /* Assign the rest name to all atoms not currently assigned to a group */
            for(j=0; (j<natoms); j++)
            {
                if (cbuf[j] == NOGID)
                {
                    cbuf[j] = grps->nr;
                }
            }
            grps->nr++;
        }
    }
    
    if (grps->nr == 1 && (ntot == 0 || ntot == natoms))
    {
        /* All atoms are part of one (or no) group, no index required */
        groups->ngrpnr[gtype] = 0;
        groups->grpnr[gtype]  = NULL;
    }
    else
    {
        groups->ngrpnr[gtype] = natoms;
        snew(groups->grpnr[gtype],natoms);
        for(j=0; (j<natoms); j++)
        {
            groups->grpnr[gtype][j] = cbuf[j];
        }
    }
    
    sfree(cbuf);

    return (bRest && grptp == egrptpPART);
}

static void calc_nrdf(gmx_mtop_t *mtop,t_inputrec *ir,char **gnames)
{
  t_grpopts *opts;
  gmx_groups_t *groups;
  t_pull  *pull;
  int     natoms,ai,aj,i,j,d,g,imin,jmin,nc;
  t_iatom *ia;
  int     *nrdf2,*na_vcm,na_tot;
  double  *nrdf_tc,*nrdf_vcm,nrdf_uc,n_sub=0;
  gmx_mtop_atomloop_all_t aloop;
  t_atom  *atom;
  int     mb,mol,ftype,as;
  gmx_molblock_t *molb;
  gmx_moltype_t *molt;

  /* Calculate nrdf. 
   * First calc 3xnr-atoms for each group
   * then subtract half a degree of freedom for each constraint
   *
   * Only atoms and nuclei contribute to the degrees of freedom...
   */

  opts = &ir->opts;
  
  groups = &mtop->groups;
  natoms = mtop->natoms;

  /* Allocate one more for a possible rest group */
  /* We need to sum degrees of freedom into doubles,
   * since floats give too low nrdf's above 3 million atoms.
   */
  snew(nrdf_tc,groups->grps[egcTC].nr+1);
  snew(nrdf_vcm,groups->grps[egcVCM].nr+1);
  snew(na_vcm,groups->grps[egcVCM].nr+1);
  
  for(i=0; i<groups->grps[egcTC].nr; i++)
    nrdf_tc[i] = 0;
  for(i=0; i<groups->grps[egcVCM].nr+1; i++)
    nrdf_vcm[i] = 0;

  snew(nrdf2,natoms);
  aloop = gmx_mtop_atomloop_all_init(mtop);
  while (gmx_mtop_atomloop_all_next(aloop,&i,&atom)) {
    nrdf2[i] = 0;
    if (atom->ptype == eptAtom || atom->ptype == eptNucleus) {
      g = ggrpnr(groups,egcFREEZE,i);
      /* Double count nrdf for particle i */
      for(d=0; d<DIM; d++) {
	if (opts->nFreeze[g][d] == 0) {
	  nrdf2[i] += 2;
	}
      }
      nrdf_tc [ggrpnr(groups,egcTC ,i)] += 0.5*nrdf2[i];
      nrdf_vcm[ggrpnr(groups,egcVCM,i)] += 0.5*nrdf2[i];
    }
  }

  as = 0;
  for(mb=0; mb<mtop->nmolblock; mb++) {
    molb = &mtop->molblock[mb];
    molt = &mtop->moltype[molb->type];
    atom = molt->atoms.atom;
    for(mol=0; mol<molb->nmol; mol++) {
      for (ftype=F_CONSTR; ftype<=F_CONSTRNC; ftype++) {
	ia = molt->ilist[ftype].iatoms;
	for(i=0; i<molt->ilist[ftype].nr; ) {
	  /* Subtract degrees of freedom for the constraints,
	   * if the particles still have degrees of freedom left.
	   * If one of the particles is a vsite or a shell, then all
	   * constraint motion will go there, but since they do not
	   * contribute to the constraints the degrees of freedom do not
	   * change.
	   */
	  ai = as + ia[1];
	  aj = as + ia[2];
	  if (((atom[ia[1]].ptype == eptNucleus) ||
	       (atom[ia[1]].ptype == eptAtom)) &&
	      ((atom[ia[2]].ptype == eptNucleus) ||
	       (atom[ia[2]].ptype == eptAtom))) {
	    if (nrdf2[ai] > 0) 
	      jmin = 1;
	    else
	      jmin = 2;
	    if (nrdf2[aj] > 0)
	      imin = 1;
	    else
	      imin = 2;
	    imin = min(imin,nrdf2[ai]);
	    jmin = min(jmin,nrdf2[aj]);
	    nrdf2[ai] -= imin;
	    nrdf2[aj] -= jmin;
	    nrdf_tc [ggrpnr(groups,egcTC ,ai)] -= 0.5*imin;
	    nrdf_tc [ggrpnr(groups,egcTC ,aj)] -= 0.5*jmin;
	    nrdf_vcm[ggrpnr(groups,egcVCM,ai)] -= 0.5*imin;
	    nrdf_vcm[ggrpnr(groups,egcVCM,aj)] -= 0.5*jmin;
	  }
	  ia += interaction_function[ftype].nratoms+1;
	  i  += interaction_function[ftype].nratoms+1;
	}
      }
      ia = molt->ilist[F_SETTLE].iatoms;
      for(i=0; i<molt->ilist[F_SETTLE].nr; ) {
	/* Subtract 1 dof from every atom in the SETTLE */
	for(j=0; j<3; j++) {
      ai = as + ia[1+j];
	  imin = min(2,nrdf2[ai]);
	  nrdf2[ai] -= imin;
	  nrdf_tc [ggrpnr(groups,egcTC ,ai)] -= 0.5*imin;
	  nrdf_vcm[ggrpnr(groups,egcVCM,ai)] -= 0.5*imin;
	}
	ia += 4;
	i  += 4;
      }
      as += molt->atoms.nr;
    }
  }

  if (ir->ePull == epullCONSTRAINT) {
    /* Correct nrdf for the COM constraints.
     * We correct using the TC and VCM group of the first atom
     * in the reference and pull group. If atoms in one pull group
     * belong to different TC or VCM groups it is anyhow difficult
     * to determine the optimal nrdf assignment.
     */
    pull = ir->pull;
    if (pull->eGeom == epullgPOS) {
      nc = 0;
      for(i=0; i<DIM; i++) {
	if (pull->dim[i])
	  nc++;
      }
    } else {
      nc = 1;
    }
    for(i=0; i<pull->ngrp; i++) {
      imin = 2*nc;
      if (pull->grp[0].nat > 0) {
	/* Subtract 1/2 dof from the reference group */
	ai = pull->grp[0].ind[0];
	if (nrdf_tc[ggrpnr(groups,egcTC,ai)] > 1) {
	  nrdf_tc [ggrpnr(groups,egcTC ,ai)] -= 0.5;
	  nrdf_vcm[ggrpnr(groups,egcVCM,ai)] -= 0.5;
	  imin--;
	}
      }
      /* Subtract 1/2 dof from the pulled group */
      ai = pull->grp[1+i].ind[0];
      nrdf_tc [ggrpnr(groups,egcTC ,ai)] -= 0.5*imin;
      nrdf_vcm[ggrpnr(groups,egcVCM,ai)] -= 0.5*imin;
      if (nrdf_tc[ggrpnr(groups,egcTC,ai)] < 0)
	gmx_fatal(FARGS,"Center of mass pulling constraints caused the number of degrees of freedom for temperature coupling group %s to be negative",gnames[groups->grps[egcTC].nm_ind[ggrpnr(groups,egcTC,ai)]]);
    }
  }
  
  if (ir->nstcomm != 0) {
    /* Subtract 3 from the number of degrees of freedom in each vcm group
     * when com translation is removed and 6 when rotation is removed
     * as well.
     */
    switch (ir->comm_mode) {
    case ecmLINEAR:
      n_sub = ndof_com(ir);
      break;
    case ecmANGULAR:
      n_sub = 6;
      break;
    default:
      n_sub = 0;
      gmx_incons("Checking comm_mode");
    }
    
    for(i=0; i<groups->grps[egcTC].nr; i++) {
      /* Count the number of atoms of TC group i for every VCM group */
      for(j=0; j<groups->grps[egcVCM].nr+1; j++)
	na_vcm[j] = 0;
      na_tot = 0;
      for(ai=0; ai<natoms; ai++)
	if (ggrpnr(groups,egcTC,ai) == i) {
	  na_vcm[ggrpnr(groups,egcVCM,ai)]++;
	  na_tot++;
	}
      /* Correct for VCM removal according to the fraction of each VCM
       * group present in this TC group.
       */
      nrdf_uc = nrdf_tc[i];
      if (debug) {
	fprintf(debug,"T-group[%d] nrdf_uc = %g, n_sub = %g\n",
		i,nrdf_uc,n_sub);
      }
      nrdf_tc[i] = 0;
      for(j=0; j<groups->grps[egcVCM].nr+1; j++) {
	if (nrdf_vcm[j] > n_sub) {
	  nrdf_tc[i] += nrdf_uc*((double)na_vcm[j]/(double)na_tot)*
	    (nrdf_vcm[j] - n_sub)/nrdf_vcm[j];
	}
	if (debug) {
	  fprintf(debug,"  nrdf_vcm[%d] = %g, nrdf = %g\n",
		  j,nrdf_vcm[j],nrdf_tc[i]);
	}
      }
    }
  }
  for(i=0; (i<groups->grps[egcTC].nr); i++) {
    opts->nrdf[i] = nrdf_tc[i];
    if (opts->nrdf[i] < 0)
      opts->nrdf[i] = 0;
    fprintf(stderr,
	    "Number of degrees of freedom in T-Coupling group %s is %.2f\n",
	    gnames[groups->grps[egcTC].nm_ind[i]],opts->nrdf[i]);
  }
  
  sfree(nrdf2);
  sfree(nrdf_tc);
  sfree(nrdf_vcm);
  sfree(na_vcm);
}

static void decode_cos(char *s,t_cosines *cosine,gmx_bool bTime)
{
  char   *t;
  char   format[STRLEN],f1[STRLEN];
  double a,phi;
  int    i;
  
  t=strdup(s);
  trim(t);
  
  cosine->n=0;
  cosine->a=NULL;
  cosine->phi=NULL;
  if (strlen(t)) {
    sscanf(t,"%d",&(cosine->n));
    if (cosine->n <= 0) {
      cosine->n=0;
    } else {
      snew(cosine->a,cosine->n);
      snew(cosine->phi,cosine->n);
      
      sprintf(format,"%%*d");
      for(i=0; (i<cosine->n); i++) {
	strcpy(f1,format);
	strcat(f1,"%lf%lf");
	if (sscanf(t,f1,&a,&phi) < 2)
	  gmx_fatal(FARGS,"Invalid input for electric field shift: '%s'",t);
	cosine->a[i]=a;
	cosine->phi[i]=phi;
	strcat(format,"%*lf%*lf");
      }
    }
  }
  sfree(t);
}

static gmx_bool do_egp_flag(t_inputrec *ir,gmx_groups_t *groups,
			const char *option,const char *val,int flag)
{
  /* The maximum number of energy group pairs would be MAXPTR*(MAXPTR+1)/2.
   * But since this is much larger than STRLEN, such a line can not be parsed.
   * The real maximum is the number of names that fit in a string: STRLEN/2.
   */
#define EGP_MAX (STRLEN/2)
  int  nelem,i,j,k,nr;
  char *names[EGP_MAX];
  char ***gnames;
  gmx_bool bSet;

  gnames = groups->grpname;

  nelem = str_nelem(val,EGP_MAX,names);
  if (nelem % 2 != 0)
    gmx_fatal(FARGS,"The number of groups for %s is odd",option);
  nr = groups->grps[egcENER].nr;
  bSet = FALSE;
  for(i=0; i<nelem/2; i++) {
    j = 0;
    while ((j < nr) &&
	   gmx_strcasecmp(names[2*i],*(gnames[groups->grps[egcENER].nm_ind[j]])))
      j++;
    if (j == nr)
      gmx_fatal(FARGS,"%s in %s is not an energy group\n",
		  names[2*i],option);
    k = 0;
    while ((k < nr) &&
	   gmx_strcasecmp(names[2*i+1],*(gnames[groups->grps[egcENER].nm_ind[k]])))
      k++;
    if (k==nr)
      gmx_fatal(FARGS,"%s in %s is not an energy group\n",
	      names[2*i+1],option);
    if ((j < nr) && (k < nr)) {
      ir->opts.egp_flags[nr*j+k] |= flag;
      ir->opts.egp_flags[nr*k+j] |= flag;
      bSet = TRUE;
    }
  }

  return bSet;
}

void do_index(const char* mdparin, const char *ndx,
              gmx_mtop_t *mtop,
              gmx_bool bVerbose,
              t_inputrec *ir,rvec *v,
              warninp_t wi)
{
  t_blocka *grps;
  gmx_groups_t *groups;
  int     natoms;
  t_symtab *symtab;
  t_atoms atoms_all;
  char    warnbuf[STRLEN],**gnames;
  int     nr,ntcg,ntau_t,nref_t,nacc,nofg,nSA,nSA_points,nSA_time,nSA_temp;
  real    tau_min;
  int     nstcmin;
  int     nacg,nfreeze,nfrdim,nenergy,nvcm,nuser;
  char    *ptr1[MAXPTR],*ptr2[MAXPTR],*ptr3[MAXPTR];
  int     i,j,k,restnm;
  real    SAtime;
  gmx_bool    bExcl,bTable,bSetTCpar,bAnneal,bRest;
  int     nQMmethod,nQMbasis,nQMcharge,nQMmult,nbSH,nCASorb,nCASelec,
    nSAon,nSAoff,nSAsteps,nQMg,nbOPT,nbTS;
  char    warn_buf[STRLEN];

  if (bVerbose)
    fprintf(stderr,"processing index file...\n");
  debug_gmx();
  if (ndx == NULL) {
    snew(grps,1);
    snew(grps->index,1);
    snew(gnames,1);
    atoms_all = gmx_mtop_global_atoms(mtop);
    analyse(&atoms_all,grps,&gnames,FALSE,TRUE);
    free_t_atoms(&atoms_all,FALSE);
  } else {
    grps = init_index(ndx,&gnames);
  }

  groups = &mtop->groups;
  natoms = mtop->natoms;
  symtab = &mtop->symtab;

  snew(groups->grpname,grps->nr+1);
  
  for(i=0; (i<grps->nr); i++) {
    groups->grpname[i] = put_symtab(symtab,gnames[i]);
  }
  groups->grpname[i] = put_symtab(symtab,"rest");
  restnm=i;
  srenew(gnames,grps->nr+1);
  gnames[restnm] = *(groups->grpname[i]);
  groups->ngrpname = grps->nr+1;

  set_warning_line(wi,mdparin,-1);

  ntau_t = str_nelem(tau_t,MAXPTR,ptr1);
  nref_t = str_nelem(ref_t,MAXPTR,ptr2);
  ntcg   = str_nelem(tcgrps,MAXPTR,ptr3);
  if ((ntau_t != ntcg) || (nref_t != ntcg)) {
    gmx_fatal(FARGS,"Invalid T coupling input: %d groups, %d ref-t values and "
                "%d tau-t values",ntcg,nref_t,ntau_t);
  }

  bSetTCpar = (ir->etc || EI_SD(ir->eI) || ir->eI==eiBD || EI_TPI(ir->eI));
  do_numbering(natoms,groups,ntcg,ptr3,grps,gnames,egcTC,
               restnm,bSetTCpar ? egrptpALL : egrptpALL_GENREST,bVerbose,wi);
  nr = groups->grps[egcTC].nr;
  ir->opts.ngtc = nr;
  snew(ir->opts.nrdf,nr);
  snew(ir->opts.tau_t,nr);
  snew(ir->opts.ref_t,nr);
  if (ir->eI==eiBD && ir->bd_fric==0) {
    fprintf(stderr,"bd-fric=0, so tau-t will be used as the inverse friction constant(s)\n");
  }

  if (bSetTCpar)
  {
      if (nr != nref_t)
      {
          gmx_fatal(FARGS,"Not enough ref-t and tau-t values!");
      }
      
      tau_min = 1e20;
      for(i=0; (i<nr); i++)
      {
          ir->opts.tau_t[i] = strtod(ptr1[i],NULL);
          if ((ir->eI == eiBD || ir->eI == eiSD2) && ir->opts.tau_t[i] <= 0)
          {
              sprintf(warn_buf,"With integrator %s tau-t should be larger than 0",ei_names[ir->eI]);
              warning_error(wi,warn_buf);
          }

          if (ir->etc != etcVRESCALE && ir->opts.tau_t[i] == 0)
          {
              warning_note(wi,"Changing old tau_t=0 value for not temperature coupling groups to -1");
              ir->opts.tau_t[i] = -1;
          }

          if (ir->opts.tau_t[i] >= 0)
          {
              tau_min = min(tau_min,ir->opts.tau_t[i]);
          }
      }
      if (ir->etc != etcNO && ir->nsttcouple == -1)
      {
            ir->nsttcouple = ir_optimal_nsttcouple(ir);
      }

      if (EI_VV(ir->eI)) 
      {
          if ((ir->etc==etcNOSEHOOVER) && (ir->epc==epcBERENDSEN)) {
              gmx_fatal(FARGS,"Cannot do Nose-Hoover temperature with Berendsen pressure control with md-vv; use either vrescale temperature with berendsen pressure or Nose-Hoover temperature with MTTK pressure");
          }
          if ((ir->epc==epcMTTK) && (ir->etc>etcNO))
          {
              int mincouple;
              mincouple = ir->nsttcouple;
              if (ir->nstpcouple < mincouple)
              {
                  mincouple = ir->nstpcouple;
              }
              ir->nstpcouple = mincouple;
              ir->nsttcouple = mincouple;
              sprintf(warn_buf,"for current Trotter decomposition methods with vv, nsttcouple and nstpcouple must be equal.  Both have been reset to min(nsttcouple,nstpcouple) = %d",mincouple);
              warning_note(wi,warn_buf);
          }
      }
      /* velocity verlet with averaged kinetic energy KE = 0.5*(v(t+1/2) - v(t-1/2)) is implemented
         primarily for testing purposes, and does not work with temperature coupling other than 1 */

      if (ETC_ANDERSEN(ir->etc)) {
          if (ir->nsttcouple != 1) {
              ir->nsttcouple = 1;
              sprintf(warn_buf,"Andersen temperature control methods assume nsttcouple = 1; there is no need for larger nsttcouple > 1, since no global parameters are computed. nsttcouple has been reset to 1");
              warning_note(wi,warn_buf);
          }
      }
      nstcmin = tcouple_min_integration_steps(ir->etc);
      if (nstcmin > 1)
      {
          if (tau_min/(ir->delta_t*ir->nsttcouple) < nstcmin)
          {
              sprintf(warn_buf,"For proper integration of the %s thermostat, tau-t (%g) should be at least %d times larger than nsttcouple*dt (%g)",
                      ETCOUPLTYPE(ir->etc),
                      tau_min,nstcmin,
                      ir->nsttcouple*ir->delta_t);
              warning(wi,warn_buf);
          }
      }
      for(i=0; (i<nr); i++)
      {
          ir->opts.ref_t[i] = strtod(ptr2[i],NULL);
          if (ir->opts.ref_t[i] < 0)
          {
              gmx_fatal(FARGS,"ref-t for group %d negative",i);
          }
      }
      /* set the lambda mc temperature to the md integrator temperature (which should be defined
         if we are in this conditional) if mc_temp is negative */
      if (ir->expandedvals->mc_temp < 0)
      {
          ir->expandedvals->mc_temp = ir->opts.ref_t[0];  /*for now, set to the first reft */
      }
  }

  /* Simulated annealing for each group. There are nr groups */
  nSA = str_nelem(anneal,MAXPTR,ptr1);
  if (nSA == 1 && (ptr1[0][0]=='n' || ptr1[0][0]=='N'))
     nSA = 0;
  if(nSA>0 && nSA != nr) 
    gmx_fatal(FARGS,"Not enough annealing values: %d (for %d groups)\n",nSA,nr);
  else {
    snew(ir->opts.annealing,nr);
    snew(ir->opts.anneal_npoints,nr);
    snew(ir->opts.anneal_time,nr);
    snew(ir->opts.anneal_temp,nr);
    for(i=0;i<nr;i++) {
      ir->opts.annealing[i]=eannNO;
      ir->opts.anneal_npoints[i]=0;
      ir->opts.anneal_time[i]=NULL;
      ir->opts.anneal_temp[i]=NULL;
    }
    if (nSA > 0) {
      bAnneal=FALSE;
      for(i=0;i<nr;i++) { 
	if(ptr1[i][0]=='n' || ptr1[i][0]=='N') {
	  ir->opts.annealing[i]=eannNO;
	} else if(ptr1[i][0]=='s'|| ptr1[i][0]=='S') {
	  ir->opts.annealing[i]=eannSINGLE;
	  bAnneal=TRUE;
	} else if(ptr1[i][0]=='p'|| ptr1[i][0]=='P') {
	  ir->opts.annealing[i]=eannPERIODIC;
	  bAnneal=TRUE;
	} 
      } 
      if(bAnneal) {
	/* Read the other fields too */
	nSA_points = str_nelem(anneal_npoints,MAXPTR,ptr1);
	if(nSA_points!=nSA) 
          gmx_fatal(FARGS,"Found %d annealing-npoints values for %d groups\n",nSA_points,nSA);
	for(k=0,i=0;i<nr;i++) {
	  ir->opts.anneal_npoints[i]=strtol(ptr1[i],NULL,10);
	  if(ir->opts.anneal_npoints[i]==1)
	    gmx_fatal(FARGS,"Please specify at least a start and an end point for annealing\n");
	  snew(ir->opts.anneal_time[i],ir->opts.anneal_npoints[i]);
	  snew(ir->opts.anneal_temp[i],ir->opts.anneal_npoints[i]);
	  k += ir->opts.anneal_npoints[i];
	}

	nSA_time = str_nelem(anneal_time,MAXPTR,ptr1);
	if(nSA_time!=k) 
          gmx_fatal(FARGS,"Found %d annealing-time values, wanter %d\n",nSA_time,k);
	nSA_temp = str_nelem(anneal_temp,MAXPTR,ptr2);
	if(nSA_temp!=k) 
          gmx_fatal(FARGS,"Found %d annealing-temp values, wanted %d\n",nSA_temp,k);

	for(i=0,k=0;i<nr;i++) {
	  
	  for(j=0;j<ir->opts.anneal_npoints[i];j++) {
	    ir->opts.anneal_time[i][j]=strtod(ptr1[k],NULL);
	    ir->opts.anneal_temp[i][j]=strtod(ptr2[k],NULL);
	    if(j==0) {
	      if(ir->opts.anneal_time[i][0] > (ir->init_t+GMX_REAL_EPS))
		gmx_fatal(FARGS,"First time point for annealing > init_t.\n");      
	    } else { 
	      /* j>0 */
	      if(ir->opts.anneal_time[i][j]<ir->opts.anneal_time[i][j-1])
		gmx_fatal(FARGS,"Annealing timepoints out of order: t=%f comes after t=%f\n",
			    ir->opts.anneal_time[i][j],ir->opts.anneal_time[i][j-1]);
	    }
	    if(ir->opts.anneal_temp[i][j]<0) 
	      gmx_fatal(FARGS,"Found negative temperature in annealing: %f\n",ir->opts.anneal_temp[i][j]);    
	    k++;
	  }
	}
	/* Print out some summary information, to make sure we got it right */
	for(i=0,k=0;i<nr;i++) {
	  if(ir->opts.annealing[i]!=eannNO) {
	    j = groups->grps[egcTC].nm_ind[i];
	    fprintf(stderr,"Simulated annealing for group %s: %s, %d timepoints\n",
		    *(groups->grpname[j]),eann_names[ir->opts.annealing[i]],
		    ir->opts.anneal_npoints[i]);
	    fprintf(stderr,"Time (ps)   Temperature (K)\n");
	    /* All terms except the last one */
	    for(j=0;j<(ir->opts.anneal_npoints[i]-1);j++) 
		fprintf(stderr,"%9.1f      %5.1f\n",ir->opts.anneal_time[i][j],ir->opts.anneal_temp[i][j]);
	    
	    /* Finally the last one */
	    j = ir->opts.anneal_npoints[i]-1;
	    if(ir->opts.annealing[i]==eannSINGLE)
	      fprintf(stderr,"%9.1f-     %5.1f\n",ir->opts.anneal_time[i][j],ir->opts.anneal_temp[i][j]);
	    else {
	      fprintf(stderr,"%9.1f      %5.1f\n",ir->opts.anneal_time[i][j],ir->opts.anneal_temp[i][j]);
	      if(fabs(ir->opts.anneal_temp[i][j]-ir->opts.anneal_temp[i][0])>GMX_REAL_EPS)
		warning_note(wi,"There is a temperature jump when your annealing loops back.\n");
	    }
	  }
	} 
      }
    }
  }	

  if (ir->ePull != epullNO) {
    make_pull_groups(ir->pull,pull_grp,grps,gnames);
  }
  
  if (ir->bRot) {
    make_rotation_groups(ir->rot,rot_grp,grps,gnames);
  }

  nacc = str_nelem(acc,MAXPTR,ptr1);
  nacg = str_nelem(accgrps,MAXPTR,ptr2);
  if (nacg*DIM != nacc)
    gmx_fatal(FARGS,"Invalid Acceleration input: %d groups and %d acc. values",
		nacg,nacc);
  do_numbering(natoms,groups,nacg,ptr2,grps,gnames,egcACC,
               restnm,egrptpALL_GENREST,bVerbose,wi);
  nr = groups->grps[egcACC].nr;
  snew(ir->opts.acc,nr);
  ir->opts.ngacc=nr;
  
  for(i=k=0; (i<nacg); i++)
    for(j=0; (j<DIM); j++,k++)
      ir->opts.acc[i][j]=strtod(ptr1[k],NULL);
  for( ;(i<nr); i++)
    for(j=0; (j<DIM); j++)
      ir->opts.acc[i][j]=0;
  
  nfrdim  = str_nelem(frdim,MAXPTR,ptr1);
  nfreeze = str_nelem(freeze,MAXPTR,ptr2);
  if (nfrdim != DIM*nfreeze)
    gmx_fatal(FARGS,"Invalid Freezing input: %d groups and %d freeze values",
		nfreeze,nfrdim);
  do_numbering(natoms,groups,nfreeze,ptr2,grps,gnames,egcFREEZE,
               restnm,egrptpALL_GENREST,bVerbose,wi);
  nr = groups->grps[egcFREEZE].nr;
  ir->opts.ngfrz=nr;
  snew(ir->opts.nFreeze,nr);
  for(i=k=0; (i<nfreeze); i++)
    for(j=0; (j<DIM); j++,k++) {
      ir->opts.nFreeze[i][j]=(gmx_strncasecmp(ptr1[k],"Y",1)==0);
      if (!ir->opts.nFreeze[i][j]) {
	if (gmx_strncasecmp(ptr1[k],"N",1) != 0) {
	  sprintf(warnbuf,"Please use Y(ES) or N(O) for freezedim only "
		  "(not %s)", ptr1[k]);
	  warning(wi,warn_buf);
	}
      }
    }
  for( ; (i<nr); i++)
    for(j=0; (j<DIM); j++)
      ir->opts.nFreeze[i][j]=0;
  
  nenergy=str_nelem(energy,MAXPTR,ptr1);
  do_numbering(natoms,groups,nenergy,ptr1,grps,gnames,egcENER,
               restnm,egrptpALL_GENREST,bVerbose,wi);
  add_wall_energrps(groups,ir->nwall,symtab);
  ir->opts.ngener = groups->grps[egcENER].nr;
  nvcm=str_nelem(vcm,MAXPTR,ptr1);
  bRest =
    do_numbering(natoms,groups,nvcm,ptr1,grps,gnames,egcVCM,
                 restnm,nvcm==0 ? egrptpALL_GENREST : egrptpPART,bVerbose,wi);
  if (bRest) {
    warning(wi,"Some atoms are not part of any center of mass motion removal group.\n"
	    "This may lead to artifacts.\n"
	    "In most cases one should use one group for the whole system.");
  }

  /* Now we have filled the freeze struct, so we can calculate NRDF */ 
  calc_nrdf(mtop,ir,gnames);

  if (v && NULL) {
    real fac,ntot=0;
    
    /* Must check per group! */
    for(i=0; (i<ir->opts.ngtc); i++) 
      ntot += ir->opts.nrdf[i];
    if (ntot != (DIM*natoms)) {
      fac = sqrt(ntot/(DIM*natoms));
      if (bVerbose)
	fprintf(stderr,"Scaling velocities by a factor of %.3f to account for constraints\n"
		"and removal of center of mass motion\n",fac);
      for(i=0; (i<natoms); i++)
	svmul(fac,v[i],v[i]);
    }
  }
  
  nuser=str_nelem(user1,MAXPTR,ptr1);
  do_numbering(natoms,groups,nuser,ptr1,grps,gnames,egcUser1,
               restnm,egrptpALL_GENREST,bVerbose,wi);
  nuser=str_nelem(user2,MAXPTR,ptr1);
  do_numbering(natoms,groups,nuser,ptr1,grps,gnames,egcUser2,
               restnm,egrptpALL_GENREST,bVerbose,wi);
  nuser=str_nelem(xtc_grps,MAXPTR,ptr1);
  do_numbering(natoms,groups,nuser,ptr1,grps,gnames,egcXTC,
               restnm,egrptpONE,bVerbose,wi);
  nofg = str_nelem(orirefitgrp,MAXPTR,ptr1);
  do_numbering(natoms,groups,nofg,ptr1,grps,gnames,egcORFIT,
               restnm,egrptpALL_GENREST,bVerbose,wi);

  /* QMMM input processing */
  nQMg          = str_nelem(QMMM,MAXPTR,ptr1);
  nQMmethod     = str_nelem(QMmethod,MAXPTR,ptr2);
  nQMbasis      = str_nelem(QMbasis,MAXPTR,ptr3);
  if((nQMmethod != nQMg)||(nQMbasis != nQMg)){
    gmx_fatal(FARGS,"Invalid QMMM input: %d groups %d basissets"
	      " and %d methods\n",nQMg,nQMbasis,nQMmethod);
  }
  /* group rest, if any, is always MM! */
  do_numbering(natoms,groups,nQMg,ptr1,grps,gnames,egcQMMM,
               restnm,egrptpALL_GENREST,bVerbose,wi);
  nr = nQMg; /*atoms->grps[egcQMMM].nr;*/
  ir->opts.ngQM = nQMg;
  snew(ir->opts.QMmethod,nr);
  snew(ir->opts.QMbasis,nr);
  for(i=0;i<nr;i++){
    /* input consists of strings: RHF CASSCF PM3 .. These need to be
     * converted to the corresponding enum in names.c
     */
    ir->opts.QMmethod[i] = search_QMstring(ptr2[i],eQMmethodNR,
                                           eQMmethod_names);
    ir->opts.QMbasis[i]  = search_QMstring(ptr3[i],eQMbasisNR,
                                           eQMbasis_names);

  }
  nQMmult   = str_nelem(QMmult,MAXPTR,ptr1);
  nQMcharge = str_nelem(QMcharge,MAXPTR,ptr2);
  nbSH      = str_nelem(bSH,MAXPTR,ptr3);
  snew(ir->opts.QMmult,nr);
  snew(ir->opts.QMcharge,nr);
  snew(ir->opts.bSH,nr);

  for(i=0;i<nr;i++){
    ir->opts.QMmult[i]   = strtol(ptr1[i],NULL,10);
    ir->opts.QMcharge[i] = strtol(ptr2[i],NULL,10);
    ir->opts.bSH[i]      = (gmx_strncasecmp(ptr3[i],"Y",1)==0);
  }

  nCASelec  = str_nelem(CASelectrons,MAXPTR,ptr1);
  nCASorb   = str_nelem(CASorbitals,MAXPTR,ptr2);
  snew(ir->opts.CASelectrons,nr);
  snew(ir->opts.CASorbitals,nr);
  for(i=0;i<nr;i++){
    ir->opts.CASelectrons[i]= strtol(ptr1[i],NULL,10);
    ir->opts.CASorbitals[i] = strtol(ptr2[i],NULL,10);
  }
  /* special optimization options */

  nbOPT = str_nelem(bOPT,MAXPTR,ptr1);
  nbTS = str_nelem(bTS,MAXPTR,ptr2);
  snew(ir->opts.bOPT,nr);
  snew(ir->opts.bTS,nr);
  for(i=0;i<nr;i++){
    ir->opts.bOPT[i] = (gmx_strncasecmp(ptr1[i],"Y",1)==0);
    ir->opts.bTS[i]  = (gmx_strncasecmp(ptr2[i],"Y",1)==0);
  }
  nSAon     = str_nelem(SAon,MAXPTR,ptr1);
  nSAoff    = str_nelem(SAoff,MAXPTR,ptr2);
  nSAsteps  = str_nelem(SAsteps,MAXPTR,ptr3);
  snew(ir->opts.SAon,nr);
  snew(ir->opts.SAoff,nr);
  snew(ir->opts.SAsteps,nr);

  for(i=0;i<nr;i++){
    ir->opts.SAon[i]    = strtod(ptr1[i],NULL);
    ir->opts.SAoff[i]   = strtod(ptr2[i],NULL);
    ir->opts.SAsteps[i] = strtol(ptr3[i],NULL,10);
  }
  /* end of QMMM input */

  if (bVerbose)
    for(i=0; (i<egcNR); i++) {
      fprintf(stderr,"%-16s has %d element(s):",gtypes[i],groups->grps[i].nr); 
      for(j=0; (j<groups->grps[i].nr); j++)
	fprintf(stderr," %s",*(groups->grpname[groups->grps[i].nm_ind[j]]));
      fprintf(stderr,"\n");
    }

  nr = groups->grps[egcENER].nr;
  snew(ir->opts.egp_flags,nr*nr);

  bExcl = do_egp_flag(ir,groups,"energygrp-excl",egpexcl,EGP_EXCL);
    if (bExcl && ir->cutoff_scheme == ecutsVERLET) 
    {
        warning_error(wi,"Energy groups exclusions are not (yet) implemented for the Verlet scheme");
    } 
  if (bExcl && EEL_FULL(ir->coulombtype))
    warning(wi,"Can not exclude the lattice Coulomb energy between energy groups");

  bTable = do_egp_flag(ir,groups,"energygrp-table",egptable,EGP_TABLE);
  if (bTable && !(ir->vdwtype == evdwUSER) && 
      !(ir->coulombtype == eelUSER) && !(ir->coulombtype == eelPMEUSER) &&
      !(ir->coulombtype == eelPMEUSERSWITCH))
    gmx_fatal(FARGS,"Can only have energy group pair tables in combination with user tables for VdW and/or Coulomb");

  decode_cos(efield_x,&(ir->ex[XX]),FALSE);
  decode_cos(efield_xt,&(ir->et[XX]),TRUE);
  decode_cos(efield_y,&(ir->ex[YY]),FALSE);
  decode_cos(efield_yt,&(ir->et[YY]),TRUE);
  decode_cos(efield_z,&(ir->ex[ZZ]),FALSE);
  decode_cos(efield_zt,&(ir->et[ZZ]),TRUE);

  if (ir->bAdress)
    do_adress_index(ir->adress,groups,gnames,&(ir->opts),wi);

  for(i=0; (i<grps->nr); i++)
    sfree(gnames[i]);
  sfree(gnames);
  done_blocka(grps);
  sfree(grps);

}



static void check_disre(gmx_mtop_t *mtop)
{
  gmx_ffparams_t *ffparams;
  t_functype *functype;
  t_iparams  *ip;
  int i,ndouble,ftype;
  int label,old_label;
  
  if (gmx_mtop_ftype_count(mtop,F_DISRES) > 0) {
    ffparams  = &mtop->ffparams;
    functype  = ffparams->functype;
    ip        = ffparams->iparams;
    ndouble   = 0;
    old_label = -1;
    for(i=0; i<ffparams->ntypes; i++) {
      ftype = functype[i];
      if (ftype == F_DISRES) {
	label = ip[i].disres.label;
	if (label == old_label) {
	  fprintf(stderr,"Distance restraint index %d occurs twice\n",label);
	  ndouble++;
	}
	old_label = label;
      }
    }
    if (ndouble>0)
      gmx_fatal(FARGS,"Found %d double distance restraint indices,\n"
		"probably the parameters for multiple pairs in one restraint "
		"are not identical\n",ndouble);
  }
}

static gmx_bool absolute_reference(t_inputrec *ir,gmx_mtop_t *sys,
                                   gmx_bool posres_only,
                                   ivec AbsRef)
{
    int d,g,i;
    gmx_mtop_ilistloop_t iloop;
    t_ilist *ilist;
    int nmol;
    t_iparams *pr;

    clear_ivec(AbsRef);

    if (!posres_only)
    {
        /* Check the COM */
        for(d=0; d<DIM; d++)
        {
            AbsRef[d] = (d < ndof_com(ir) ? 0 : 1);
        }
        /* Check for freeze groups */
        for(g=0; g<ir->opts.ngfrz; g++)
        {
            for(d=0; d<DIM; d++)
            {
                if (ir->opts.nFreeze[g][d] != 0)
                {
                    AbsRef[d] = 1;
                }
            }
        }
    }

    /* Check for position restraints */
    iloop = gmx_mtop_ilistloop_init(sys);
    while (gmx_mtop_ilistloop_next(iloop,&ilist,&nmol))
    {
        if (nmol > 0 &&
            (AbsRef[XX] == 0 || AbsRef[YY] == 0 || AbsRef[ZZ] == 0))
        {
            for(i=0; i<ilist[F_POSRES].nr; i+=2)
            {
                pr = &sys->ffparams.iparams[ilist[F_POSRES].iatoms[i]];
                for(d=0; d<DIM; d++)
                {
                    if (pr->posres.fcA[d] != 0)
                    {
                        AbsRef[d] = 1;
                    }
                }
            }
        }
    }

    return (AbsRef[XX] != 0 && AbsRef[YY] != 0 && AbsRef[ZZ] != 0);
}

void triple_check(const char *mdparin,t_inputrec *ir,gmx_mtop_t *sys,
                  warninp_t wi)
{
  char err_buf[256];
  int  i,m,g,nmol,npct;
  gmx_bool bCharge,bAcc;
  real gdt_max,*mgrp,mt;
  rvec acc;
  gmx_mtop_atomloop_block_t aloopb;
  gmx_mtop_atomloop_all_t aloop;
  t_atom *atom;
  ivec AbsRef;
  char warn_buf[STRLEN];

  set_warning_line(wi,mdparin,-1);

  if (EI_DYNAMICS(ir->eI) && !EI_SD(ir->eI) && ir->eI != eiBD &&
      ir->comm_mode == ecmNO &&
      !(absolute_reference(ir,sys,FALSE,AbsRef) || ir->nsteps <= 10)) {
    warning(wi,"You are not using center of mass motion removal (mdp option comm-mode), numerical rounding errors can lead to build up of kinetic energy of the center of mass");
  }

    /* Check for pressure coupling with absolute position restraints */
    if (ir->epc != epcNO && ir->refcoord_scaling == erscNO)
    {
        absolute_reference(ir,sys,TRUE,AbsRef);
        {
            for(m=0; m<DIM; m++)
            {
                if (AbsRef[m] && norm2(ir->compress[m]) > 0)
                {
                    warning(wi,"You are using pressure coupling with absolute position restraints, this will give artifacts. Use the refcoord_scaling option.");
                    break;
                }
            }
        }
    }

  bCharge = FALSE;
  aloopb = gmx_mtop_atomloop_block_init(sys);
  while (gmx_mtop_atomloop_block_next(aloopb,&atom,&nmol)) {
    if (atom->q != 0 || atom->qB != 0) {
      bCharge = TRUE;
    }
  }
  
  if (!bCharge) {
    if (EEL_FULL(ir->coulombtype)) {
      sprintf(err_buf,
	      "You are using full electrostatics treatment %s for a system without charges.\n"
	      "This costs a lot of performance for just processing zeros, consider using %s instead.\n",
	      EELTYPE(ir->coulombtype),EELTYPE(eelCUT));
      warning(wi,err_buf);
    }
  } else {
    if (ir->coulombtype == eelCUT && ir->rcoulomb > 0 && !ir->implicit_solvent) {
      sprintf(err_buf,
	      "You are using a plain Coulomb cut-off, which might produce artifacts.\n"
	      "You might want to consider using %s electrostatics.\n",
	      EELTYPE(eelPME));
      warning_note(wi,err_buf);
    }
  }

  /* Generalized reaction field */  
  if (ir->opts.ngtc == 0) {
    sprintf(err_buf,"No temperature coupling while using coulombtype %s",
	    eel_names[eelGRF]);
    CHECK(ir->coulombtype == eelGRF);
  }
  else {
    sprintf(err_buf,"When using coulombtype = %s"
	    " ref-t for temperature coupling should be > 0",
	    eel_names[eelGRF]);
    CHECK((ir->coulombtype == eelGRF) && (ir->opts.ref_t[0] <= 0));
  }

    if (ir->eI == eiSD1 &&
        (gmx_mtop_ftype_count(sys,F_CONSTR) > 0 ||
         gmx_mtop_ftype_count(sys,F_SETTLE) > 0))
    {
        sprintf(warn_buf,"With constraints integrator %s is less accurate, consider using %s instead",ei_names[ir->eI],ei_names[eiSD2]);
        warning_note(wi,warn_buf);
    }
    
  bAcc = FALSE;
  for(i=0; (i<sys->groups.grps[egcACC].nr); i++) {
    for(m=0; (m<DIM); m++) {
      if (fabs(ir->opts.acc[i][m]) > 1e-6) {
	bAcc = TRUE;
      }
    }
  }
  if (bAcc) {
    clear_rvec(acc);
    snew(mgrp,sys->groups.grps[egcACC].nr);
    aloop = gmx_mtop_atomloop_all_init(sys);
    while (gmx_mtop_atomloop_all_next(aloop,&i,&atom)) {
      mgrp[ggrpnr(&sys->groups,egcACC,i)] += atom->m;
    }
    mt = 0.0;
    for(i=0; (i<sys->groups.grps[egcACC].nr); i++) {
      for(m=0; (m<DIM); m++)
	acc[m] += ir->opts.acc[i][m]*mgrp[i];
      mt += mgrp[i];
    }
    for(m=0; (m<DIM); m++) {
      if (fabs(acc[m]) > 1e-6) {
	const char *dim[DIM] = { "X", "Y", "Z" };
	fprintf(stderr,
		"Net Acceleration in %s direction, will %s be corrected\n",
		dim[m],ir->nstcomm != 0 ? "" : "not");
	if (ir->nstcomm != 0 && m < ndof_com(ir)) {
	  acc[m] /= mt;
	  for (i=0; (i<sys->groups.grps[egcACC].nr); i++)
	    ir->opts.acc[i][m] -= acc[m];
	}
      }
    }
    sfree(mgrp);
  }

  if (ir->efep != efepNO && ir->fepvals->sc_alpha != 0 &&
      !gmx_within_tol(sys->ffparams.reppow,12.0,10*GMX_DOUBLE_EPS)) {
    gmx_fatal(FARGS,"Soft-core interactions are only supported with VdW repulsion power 12");
  }

  if (ir->ePull != epullNO) {
    if (ir->pull->grp[0].nat == 0) {
        absolute_reference(ir,sys,FALSE,AbsRef);
      for(m=0; m<DIM; m++) {
	if (ir->pull->dim[m] && !AbsRef[m]) {
	  warning(wi,"You are using an absolute reference for pulling, but the rest of the system does not have an absolute reference. This will lead to artifacts.");
	  break;
	}
      }
    }

    if (ir->pull->eGeom == epullgDIRPBC) {
      for(i=0; i<3; i++) {
	for(m=0; m<=i; m++) {
	  if ((ir->epc != epcNO && ir->compress[i][m] != 0) ||
	      ir->deform[i][m] != 0) {
	    for(g=1; g<ir->pull->ngrp; g++) {
	      if (ir->pull->grp[g].vec[m] != 0) {
		gmx_fatal(FARGS,"Can not have dynamic box while using pull geometry '%s' (dim %c)",EPULLGEOM(ir->pull->eGeom),'x'+m);
	      }
	    }
	  }
	}
      }
    }
  }

  check_disre(sys);
}

void double_check(t_inputrec *ir,matrix box,gmx_bool bConstr,warninp_t wi)
{
  real min_size;
  gmx_bool bTWIN;
  char warn_buf[STRLEN];
  const char *ptr;
  
  ptr = check_box(ir->ePBC,box);
  if (ptr) {
      warning_error(wi,ptr);
  }  

  if (bConstr && ir->eConstrAlg == econtSHAKE) {
    if (ir->shake_tol <= 0.0) {
      sprintf(warn_buf,"ERROR: shake-tol must be > 0 instead of %g\n",
              ir->shake_tol);
      warning_error(wi,warn_buf);
    }

    if (IR_TWINRANGE(*ir) && ir->nstlist > 1) {
      sprintf(warn_buf,"With twin-range cut-off's and SHAKE the virial and the pressure are incorrect.");
      if (ir->epc == epcNO) {
	warning(wi,warn_buf);
      } else {
          warning_error(wi,warn_buf);
      }
    }
  }

  if( (ir->eConstrAlg == econtLINCS) && bConstr) {
    /* If we have Lincs constraints: */
    if(ir->eI==eiMD && ir->etc==etcNO &&
       ir->eConstrAlg==econtLINCS && ir->nLincsIter==1) {
      sprintf(warn_buf,"For energy conservation with LINCS, lincs_iter should be 2 or larger.\n");
      warning_note(wi,warn_buf);
    }
    
    if ((ir->eI == eiCG || ir->eI == eiLBFGS) && (ir->nProjOrder<8)) {
      sprintf(warn_buf,"For accurate %s with LINCS constraints, lincs-order should be 8 or more.",ei_names[ir->eI]);
      warning_note(wi,warn_buf);
    }
    if (ir->epc==epcMTTK) {
        warning_error(wi,"MTTK not compatible with lincs -- use shake instead.");
    }
  }

  if (ir->LincsWarnAngle > 90.0) {
    sprintf(warn_buf,"lincs-warnangle can not be larger than 90 degrees, setting it to 90.\n");
    warning(wi,warn_buf);
    ir->LincsWarnAngle = 90.0;
  }

  if (ir->ePBC != epbcNONE) {
    if (ir->nstlist == 0) {
      warning(wi,"With nstlist=0 atoms are only put into the box at step 0, therefore drifting atoms might cause the simulation to crash.");
    }
    bTWIN = (ir->rlistlong > ir->rlist);
    if (ir->ns_type == ensGRID) {
      if (sqr(ir->rlistlong) >= max_cutoff2(ir->ePBC,box)) {
          sprintf(warn_buf,"ERROR: The cut-off length is longer than half the shortest box vector or longer than the smallest box diagonal element. Increase the box size or decrease %s.\n",
		bTWIN ? (ir->rcoulomb==ir->rlistlong ? "rcoulomb" : "rvdw"):"rlist");
          warning_error(wi,warn_buf);
      }
    } else {
      min_size = min(box[XX][XX],min(box[YY][YY],box[ZZ][ZZ]));
      if (2*ir->rlistlong >= min_size) {
          sprintf(warn_buf,"ERROR: One of the box lengths is smaller than twice the cut-off length. Increase the box size or decrease rlist.");
          warning_error(wi,warn_buf);
	if (TRICLINIC(box))
	  fprintf(stderr,"Grid search might allow larger cut-off's than simple search with triclinic boxes.");
      }
    }
  }
}

void check_chargegroup_radii(const gmx_mtop_t *mtop,const t_inputrec *ir,
                             rvec *x,
                             warninp_t wi)
{
    real rvdw1,rvdw2,rcoul1,rcoul2;
    char warn_buf[STRLEN];

    calc_chargegroup_radii(mtop,x,&rvdw1,&rvdw2,&rcoul1,&rcoul2);

    if (rvdw1 > 0)
    {
        printf("Largest charge group radii for Van der Waals: %5.3f, %5.3f nm\n",
               rvdw1,rvdw2);
    }
    if (rcoul1 > 0)
    {
        printf("Largest charge group radii for Coulomb:       %5.3f, %5.3f nm\n",
               rcoul1,rcoul2);
    }

    if (ir->rlist > 0)
    {
        if (rvdw1  + rvdw2  > ir->rlist ||
            rcoul1 + rcoul2 > ir->rlist)
        {
            sprintf(warn_buf,"The sum of the two largest charge group radii (%f) is larger than rlist (%f)\n",max(rvdw1+rvdw2,rcoul1+rcoul2),ir->rlist);
            warning(wi,warn_buf);
        }
        else
        {
            /* Here we do not use the zero at cut-off macro,
             * since user defined interactions might purposely
             * not be zero at the cut-off.
             */
            if (EVDW_IS_ZERO_AT_CUTOFF(ir->vdwtype) &&
                rvdw1 + rvdw2 > ir->rlist - ir->rvdw)
            {
                sprintf(warn_buf,"The sum of the two largest charge group radii (%f) is larger than rlist (%f) - rvdw (%f)\n",
                        rvdw1+rvdw2,
                        ir->rlist,ir->rvdw);
                if (ir_NVE(ir))
                {
                    warning(wi,warn_buf);
                }
                else
                {
                    warning_note(wi,warn_buf);
                }
            }
            if (EEL_IS_ZERO_AT_CUTOFF(ir->coulombtype) &&
                rcoul1 + rcoul2 > ir->rlistlong - ir->rcoulomb)
            {
                sprintf(warn_buf,"The sum of the two largest charge group radii (%f) is larger than %s (%f) - rcoulomb (%f)\n",
                        rcoul1+rcoul2,
                        ir->rlistlong > ir->rlist ? "rlistlong" : "rlist",
                        ir->rlistlong,ir->rcoulomb);
                if (ir_NVE(ir))
                {
                    warning(wi,warn_buf);
                }
                else
                {
                    warning_note(wi,warn_buf);
                }
            }
        }
    }
}<|MERGE_RESOLUTION|>--- conflicted
+++ resolved
@@ -988,7 +988,6 @@
       }
   }
 
-<<<<<<< HEAD
     /* ENERGY CONSERVATION */
     if (ir_NVE(ir) && ir->cutoff_scheme == ecutsGROUP)
     {
@@ -1005,9 +1004,7 @@
             warning_note(wi,warn_buf);
         }
     }
-  
-=======
->>>>>>> c7a82654
+
   /* IMPLICIT SOLVENT */
   if(ir->coulombtype==eelGB_NOTUSED)
   {
