/*   -*- mode: c; tab-width: 4; indent-tabs-mode: nil; c-basic-offset: 4; c-file-style: "stroustrup"; -*-
 *
 * 
 *                This source code is part of
 * 
 *                 G   R   O   M   A   C   S
 * 
 *          GROningen MAchine for Chemical Simulations
 * 
 *                        VERSION 3.2.0
 * Written by David van der Spoel, Erik Lindahl, Berk Hess, and others.
 * Copyright (c) 1991-2000, University of Groningen, The Netherlands.
 * Copyright (c) 2001-2004, The GROMACS development team,
 * check out http://www.gromacs.org for more information.

 * This program is free software; you can redistribute it and/or
 * modify it under the terms of the GNU General Public License
 * as published by the Free Software Foundation; either version 2
 * of the License, or (at your option) any later version.
 * 
 * If you want to redistribute modifications, please consider that
 * scientific software is very special. Version control is crucial -
 * bugs must be traceable. We will be happy to consider code for
 * inclusion in the official distribution, but derived work must not
 * be called official GROMACS. Details are found in the README & COPYING
 * files - if they are missing, get the official version at www.gromacs.org.
 * 
 * To help us fund GROMACS development, we humbly ask that you cite
 * the papers on the package - you can find them in the top README file.
 * 
 * For more info, check our website at http://www.gromacs.org
 * 
 * And Hey:
 * Gallium Rubidium Oxygen Manganese Argon Carbon Silicon
 */
#ifdef HAVE_CONFIG_H
#include <config.h>
#endif

#include <ctype.h>
#include <stdlib.h>
#include <limits.h>
#include "sysstuff.h"
#include "smalloc.h"
#include "typedefs.h"
#include "physics.h"
#include "names.h"
#include "gmx_fatal.h"
#include "macros.h"
#include "index.h"
#include "symtab.h"
#include "string2.h"
#include "readinp.h"
#include "warninp.h"
#include "readir.h" 
#include "toputil.h"
#include "index.h"
#include "network.h"
#include "vec.h"
#include "pbc.h"
#include "mtop_util.h"
#include "chargegroup.h"

#define MAXPTR 254
#define NOGID  255

/* Resource parameters 
 * Do not change any of these until you read the instruction
 * in readinp.h. Some cpp's do not take spaces after the backslash
 * (like the c-shell), which will give you a very weird compiler
 * message.
 */

static char tcgrps[STRLEN],tau_t[STRLEN],ref_t[STRLEN],
  acc[STRLEN],accgrps[STRLEN],freeze[STRLEN],frdim[STRLEN],
  energy[STRLEN],user1[STRLEN],user2[STRLEN],vcm[STRLEN],xtc_grps[STRLEN],
  couple_moltype[STRLEN],orirefitgrp[STRLEN],egptable[STRLEN],egpexcl[STRLEN],
  wall_atomtype[STRLEN],wall_density[STRLEN],deform[STRLEN],QMMM[STRLEN],adress_refs[STRLEN],
  adress_tf_grp_names[STRLEN];
static char foreign_lambda[STRLEN];
static char **pull_grp;
static char anneal[STRLEN],anneal_npoints[STRLEN],
  anneal_time[STRLEN],anneal_temp[STRLEN];
static char QMmethod[STRLEN],QMbasis[STRLEN],QMcharge[STRLEN],QMmult[STRLEN],
  bSH[STRLEN],CASorbitals[STRLEN], CASelectrons[STRLEN],SAon[STRLEN],
  SAoff[STRLEN],SAsteps[STRLEN],bTS[STRLEN],bOPT[STRLEN]; 
static char efield_x[STRLEN],efield_xt[STRLEN],efield_y[STRLEN],
  efield_yt[STRLEN],efield_z[STRLEN],efield_zt[STRLEN];

enum { egrptpALL, egrptpALL_GENREST, egrptpPART, egrptpONE };


void init_ir(t_inputrec *ir, t_gromppopts *opts)
{
  snew(opts->include,STRLEN); 
  snew(opts->define,STRLEN);
}

static void _low_check(bool b,char *s,warninp_t wi)
{
    if (b)
    {
        warning_error(wi,s);
    }
}

static void check_nst(const char *desc_nst,int nst,
                      const char *desc_p,int *p,
                      warninp_t wi)
{
    char buf[STRLEN];

    if (*p > 0 && *p % nst != 0)
    {
        /* Round up to the next multiple of nst */
        *p = ((*p)/nst + 1)*nst;
        sprintf(buf,"%s should be a multiple of %s, changing %s to %d\n",
		desc_p,desc_nst,desc_p,*p);
        warning(wi,buf);
    }
}

static bool ir_NVE(const t_inputrec *ir)
{
    return ((ir->eI == eiMD || EI_VV(ir->eI)) && ir->etc == etcNO);
}

void check_ir(const char *mdparin,t_inputrec *ir, t_gromppopts *opts,
              warninp_t wi)
/* Check internal consistency */
{
  /* Strange macro: first one fills the err_buf, and then one can check 
   * the condition, which will print the message and increase the error
   * counter.
   */
#define CHECK(b) _low_check(b,err_buf,wi)
    char err_buf[256],warn_buf[STRLEN];
  int  ns_type=0;
  real dt_coupl=0;

  set_warning_line(wi,mdparin,-1);

  /* BASIC CUT-OFF STUFF */
  if (ir->rlist == 0 ||
      !((EEL_MIGHT_BE_ZERO_AT_CUTOFF(ir->coulombtype) && ir->rcoulomb > ir->rlist) ||
        (EVDW_MIGHT_BE_ZERO_AT_CUTOFF(ir->vdwtype)    && ir->rvdw     > ir->rlist))) {
    /* No switched potential and/or no twin-range:
     * we can set the long-range cut-off to the maximum of the other cut-offs.
     */
    ir->rlistlong = max_cutoff(ir->rlist,max_cutoff(ir->rvdw,ir->rcoulomb));
  } else if (ir->rlistlong < 0) {
    ir->rlistlong = max_cutoff(ir->rlist,max_cutoff(ir->rvdw,ir->rcoulomb));
    sprintf(warn_buf,"rlistlong was not set, setting it to %g (no buffer)",
	    ir->rlistlong);
    warning(wi,warn_buf);
  }
  if (ir->rlistlong == 0 && ir->ePBC != epbcNONE) {
      warning_error(wi,"Can not have an infinite cut-off with PBC");
  }
  if (ir->rlistlong > 0 && (ir->rlist == 0 || ir->rlistlong < ir->rlist)) {
      warning_error(wi,"rlistlong can not be shorter than rlist");
  }
  if (IR_TWINRANGE(*ir) && ir->nstlist <= 0) {
      warning_error(wi,"Can not have nstlist<=0 with twin-range interactions");
  }

  /* GENERAL INTEGRATOR STUFF */
  if (!(ir->eI == eiMD || EI_VV(ir->eI))) {
    ir->etc = etcNO;
  }
  if (!EI_DYNAMICS(ir->eI)) {
    ir->epc = epcNO;
  }
  if (EI_DYNAMICS(ir->eI)) {
    if (ir->nstcalcenergy < 0) {
      gmx_fatal(FARGS,"Can not have nstcalcenergy < 0");
    }
    if ((ir->etc != etcNO || ir->epc != epcNO) && ir->nstcalcenergy == 0) {
      gmx_fatal(FARGS,"Can not have nstcalcenergy=0 with global T/P-coupling");
    }
    if (IR_TWINRANGE(*ir)) {
        check_nst("nstlist",ir->nstlist,"nstcalcenergy",&ir->nstcalcenergy,wi);
    }
    dt_coupl = ir->nstcalcenergy*ir->delta_t;
  
    if (ir->nstcalcenergy > 1) {
      /* Energy and log file writing trigger energy calculation,
       * so we need some checks.
       */
        check_nst("nstcalcenergy",ir->nstcalcenergy,"nstenergy",&ir->nstenergy,wi);
        check_nst("nstcalcenergy",ir->nstcalcenergy,"nstlog",&ir->nstlog,wi);
      if (ir->efep != efepNO) {
          check_nst("nstcalcenergy",ir->nstcalcenergy,"nstdhdl",&ir->nstdhdl,wi);
      }
    }
  }

  /* LD STUFF */
  if ((EI_SD(ir->eI) || ir->eI == eiBD) &&
      ir->bContinuation && ir->ld_seed != -1) {
      warning_note(wi,"You are doing a continuation with SD or BD, make sure that ld_seed is different from the previous run (using ld_seed=-1 will ensure this)");
  }

  /* TPI STUFF */
  if (EI_TPI(ir->eI)) {
    sprintf(err_buf,"TPI only works with pbc = %s",epbc_names[epbcXYZ]);
    CHECK(ir->ePBC != epbcXYZ);
    sprintf(err_buf,"TPI only works with ns = %s",ens_names[ensGRID]);
    CHECK(ir->ns_type != ensGRID);
    sprintf(err_buf,"with TPI nstlist should be larger than zero");
    CHECK(ir->nstlist <= 0);
    sprintf(err_buf,"TPI does not work with full electrostatics other than PME");
    CHECK(EEL_FULL(ir->coulombtype) && !EEL_PME(ir->coulombtype));
  }

  /* SHAKE / LINCS */
  if ( (opts->nshake > 0) && (opts->bMorse) ) {
    sprintf(warn_buf,
	    "Using morse bond-potentials while constraining bonds is useless");
    warning(wi,warn_buf);
  }
  
  sprintf(err_buf,"shake_tol must be > 0 instead of %g while using shake",
	  ir->shake_tol);
  CHECK(((ir->shake_tol <= 0.0) && (opts->nshake>0) && 
	 (ir->eConstrAlg == econtSHAKE)));
     
  /* PBC/WALLS */
  sprintf(err_buf,"walls only work with pbc=%s",epbc_names[epbcXY]);
  CHECK(ir->nwall && ir->ePBC!=epbcXY);

  /* VACUUM STUFF */
  if (ir->ePBC != epbcXYZ && ir->nwall != 2) {
    if (ir->ePBC == epbcNONE) {
      if (ir->epc != epcNO) {
          warning(wi,"Turning off pressure coupling for vacuum system");
          ir->epc = epcNO;
      }
    } else {
      sprintf(err_buf,"Can not have pressure coupling with pbc=%s",
	      epbc_names[ir->ePBC]);
      CHECK(ir->epc != epcNO);
    }
    sprintf(err_buf,"Can not have Ewald with pbc=%s",epbc_names[ir->ePBC]);
    CHECK(EEL_FULL(ir->coulombtype));
    
    sprintf(err_buf,"Can not have dispersion correction with pbc=%s",
	    epbc_names[ir->ePBC]);
    CHECK(ir->eDispCorr != edispcNO);
  }

  if (ir->rlist == 0.0) {
    sprintf(err_buf,"can only have neighborlist cut-off zero (=infinite)\n"
	    "with coulombtype = %s or coulombtype = %s\n"
	    "without periodic boundary conditions (pbc = %s) and\n"
	    "rcoulomb and rvdw set to zero",
	    eel_names[eelCUT],eel_names[eelUSER],epbc_names[epbcNONE]);
    CHECK(((ir->coulombtype != eelCUT) && (ir->coulombtype != eelUSER)) ||
	  (ir->ePBC     != epbcNONE) || 
	  (ir->rcoulomb != 0.0)      || (ir->rvdw != 0.0));

    if (ir->nstlist < 0) {
        warning_error(wi,"Can not have heuristic neighborlist updates without cut-off");
    }
    if (ir->nstlist > 0) {
        warning_note(wi,"Simulating without cut-offs is usually (slightly) faster with nstlist=0, nstype=simple and particle decomposition");
    }
  }

  /* COMM STUFF */
  if (ir->nstcomm == 0) {
    ir->comm_mode = ecmNO;
  }
  if (ir->comm_mode != ecmNO) {
    if (ir->nstcomm < 0) {
        warning(wi,"If you want to remove the rotation around the center of mass, you should set comm_mode = Angular instead of setting nstcomm < 0. nstcomm is modified to its absolute value");
      ir->nstcomm = abs(ir->nstcomm);
    }
    
    if (ir->nstcalcenergy > 0 && ir->nstcomm < ir->nstcalcenergy) {
        warning_note(wi,"nstcomm < nstcalcenergy defeats the purpose of nstcalcenergy, setting nstcomm to nstcalcenergy");
      ir->nstcomm = ir->nstcalcenergy;
    }

    if (ir->comm_mode == ecmANGULAR) {
      sprintf(err_buf,"Can not remove the rotation around the center of mass with periodic molecules");
      CHECK(ir->bPeriodicMols);
      if (ir->ePBC != epbcNONE)
          warning(wi,"Removing the rotation around the center of mass in a periodic system (this is not a problem when you have only one molecule).");
    }
  }
    
  if (EI_STATE_VELOCITY(ir->eI) && ir->ePBC == epbcNONE && ir->comm_mode != ecmANGULAR) {
      warning_note(wi,"Tumbling and or flying ice-cubes: We are not removing rotation around center of mass in a non-periodic system. You should probably set comm_mode = ANGULAR.");
  }
  
  sprintf(err_buf,"Free-energy not implemented for Ewald and PPPM");
  CHECK((ir->coulombtype==eelEWALD || ir->coulombtype==eelPPPM)
	&& (ir->efep!=efepNO));
  
  sprintf(err_buf,"Twin-range neighbour searching (NS) with simple NS"
	  " algorithm not implemented");
  CHECK(((ir->rcoulomb > ir->rlist) || (ir->rvdw > ir->rlist)) 
	&& (ir->ns_type == ensSIMPLE));
  
  /* TEMPERATURE COUPLING */
  if(ir->etc == etcYES) {
    ir->etc = etcBERENDSEN;
    warning_note(wi,"Old option for temperature coupling given: "
		 "changing \"yes\" to \"Berendsen\"\n");
  }
  if (ir->etc == etcNOSEHOOVER) {
    if (ir->opts.nhchainlength < 1) 
      {
	sprintf(warn_buf,"number of Nose-Hoover chains (currently %d) cannot be less than 1,reset to 1\n",ir->opts.nhchainlength);
	ir->opts.nhchainlength =1;
	warning(wi,warn_buf);
      }
    
    if (ir->etc==etcNOSEHOOVER && !EI_VV(ir->eI) && ir->opts.nhchainlength > 1) {
        warning_note(wi,"leapfrog does not yet support Nose-Hoover chains, nhchainlength reset to 1");
      ir->opts.nhchainlength = 1;
    }
  } else {
    ir->opts.nhchainlength = 0;
  }

  if (ir->etc == etcBERENDSEN) {
    sprintf(warn_buf,"The %s thermostat does not generate the correct kinetic energy distribution. You might want to consider using the %s thermostat.",
	    ETCOUPLTYPE(ir->etc),ETCOUPLTYPE(etcVRESCALE));
    warning_note(wi,warn_buf);
  }
  
  if((ir->etc==etcNOSEHOOVER || ir->etc==etcANDERSEN || ir->etc==etcANDERSENINTERVAL ) 
     && ir->epc==epcBERENDSEN) {
    sprintf(warn_buf,"Using Berendsen pressure coupling invalidates the "
	    "true ensemble for the thermostat");
    warning(wi,warn_buf);
  }

  /* PRESSURE COUPLING */
  if (ir->epc == epcISOTROPIC) {
    ir->epc = epcBERENDSEN;
    warning_note(wi,"Old option for pressure coupling given: "
                 "changing \"Isotropic\" to \"Berendsen\"\n"); 
  }

  if (ir->epc != epcNO) {
    sprintf(err_buf,"tau_p must be > 0 instead of %g\n",ir->tau_p);
    CHECK(ir->tau_p <= 0);

    if (ir->tau_p < 100*dt_coupl) {
      sprintf(warn_buf,"For proper barostat integration tau_p (%g) should be more than two orders of magnitude larger than nstcalcenergy*dt (%g)",
	      ir->tau_p,dt_coupl);
      warning(wi,warn_buf);
    }	
       
    sprintf(err_buf,"compressibility must be > 0 when using pressure" 
	    " coupling %s\n",EPCOUPLTYPE(ir->epc));
    CHECK(ir->compress[XX][XX] < 0 || ir->compress[YY][YY] < 0 || 
	  ir->compress[ZZ][ZZ] < 0 || 
	  (trace(ir->compress) == 0 && ir->compress[YY][XX] <= 0 &&
	   ir->compress[ZZ][XX] <= 0 && ir->compress[ZZ][YY] <= 0));
    
    sprintf(err_buf,"pressure coupling with PPPM not implemented, use PME");
    CHECK(ir->coulombtype == eelPPPM);
     
  } else if (ir->coulombtype == eelPPPM) {
    sprintf(warn_buf,"The pressure with PPPM is incorrect, if you need the pressure use PME");
    warning(wi,warn_buf);
  }

  if (EI_VV(ir->eI)) {
    if (ir->epc > epcNO) {
      if (ir->epc!=epcMTTK) {
          warning_error(wi,"NPT only defined for vv using Martyna-Tuckerman-Tobias-Klein equations");	      
      }
    }
  }

  /* ELECTROSTATICS */
  /* More checks are in triple check (grompp.c) */
  if (ir->coulombtype == eelSWITCH) {
    sprintf(warn_buf,"coulombtype = %s is only for testing purposes and can lead to serious artifacts, advice: use coulombtype = %s",
	    eel_names[ir->coulombtype],
	    eel_names[eelRF_ZERO]);
    warning(wi,warn_buf);
  }

  if (ir->epsilon_r!=1 && ir->implicit_solvent==eisGBSA) {
    sprintf(warn_buf,"epsilon_r = %g with GB implicit solvent, will use this value for inner dielectric",ir->epsilon_r);
    warning_note(wi,warn_buf);
  }

  if (EEL_RF(ir->coulombtype) && ir->epsilon_rf==1 && ir->epsilon_r!=1) {
    sprintf(warn_buf,"epsilon_r = %g and epsilon_rf = 1 with reaction field, assuming old format and exchanging epsilon_r and epsilon_rf",ir->epsilon_r);
    warning(wi,warn_buf);
    ir->epsilon_rf = ir->epsilon_r;
    ir->epsilon_r  = 1.0;
  }

  if (getenv("GALACTIC_DYNAMICS") == NULL) {  
    sprintf(err_buf,"epsilon_r must be >= 0 instead of %g\n",ir->epsilon_r);
    CHECK(ir->epsilon_r < 0);
  }
  
  if (EEL_RF(ir->coulombtype)) {
    /* reaction field (at the cut-off) */
    
    if (ir->coulombtype == eelRF_ZERO) {
       sprintf(err_buf,"With coulombtype = %s, epsilon_rf must be 0",
	       eel_names[ir->coulombtype]);
      CHECK(ir->epsilon_rf != 0);
    }

    sprintf(err_buf,"epsilon_rf must be >= epsilon_r");
    CHECK((ir->epsilon_rf < ir->epsilon_r && ir->epsilon_rf != 0) ||
	  (ir->epsilon_r == 0));
    if (ir->epsilon_rf == ir->epsilon_r) {
      sprintf(warn_buf,"Using epsilon_rf = epsilon_r with %s does not make sense",
	      eel_names[ir->coulombtype]);
      warning(wi,warn_buf);
    }
  }
  /* Allow rlist>rcoulomb for tabulated long range stuff. This just
   * means the interaction is zero outside rcoulomb, but it helps to
   * provide accurate energy conservation.
   */
  if (EEL_MIGHT_BE_ZERO_AT_CUTOFF(ir->coulombtype)) {
    if (EEL_SWITCHED(ir->coulombtype)) {
      sprintf(err_buf,
	      "With coulombtype = %s rcoulomb_switch must be < rcoulomb",
	      eel_names[ir->coulombtype]);
      CHECK(ir->rcoulomb_switch >= ir->rcoulomb);
    }
  } else if (ir->coulombtype == eelCUT || EEL_RF(ir->coulombtype)) {
    sprintf(err_buf,"With coulombtype = %s, rcoulomb must be >= rlist",
	    eel_names[ir->coulombtype]);
    CHECK(ir->rlist > ir->rcoulomb);
  }

  if (EEL_FULL(ir->coulombtype)) {
    if (ir->coulombtype==eelPMESWITCH || ir->coulombtype==eelPMEUSER) {
      sprintf(err_buf,"With coulombtype = %s, rcoulomb must be <= rlist",
	      eel_names[ir->coulombtype]);
      CHECK(ir->rcoulomb > ir->rlist);
    } else {
      if (ir->coulombtype == eelPME) {
	sprintf(err_buf,
		"With coulombtype = %s, rcoulomb must be equal to rlist\n"
		"If you want optimal energy conservation or exact integration use %s",
		eel_names[ir->coulombtype],eel_names[eelPMESWITCH]);
      } else { 
	sprintf(err_buf,
		"With coulombtype = %s, rcoulomb must be equal to rlist",
		eel_names[ir->coulombtype]);
      }
      CHECK(ir->rcoulomb != ir->rlist);
    }
  }

  if (EEL_PME(ir->coulombtype)) {
    if (ir->pme_order < 3) {
        warning_error(wi,"pme_order can not be smaller than 3");
    }
  }

  if (ir->nwall==2 && EEL_FULL(ir->coulombtype)) {
    if (ir->ewald_geometry == eewg3D) {
      sprintf(warn_buf,"With pbc=%s you should use ewald_geometry=%s",
	      epbc_names[ir->ePBC],eewg_names[eewg3DC]);
      warning(wi,warn_buf);
    }
    /* This check avoids extra pbc coding for exclusion corrections */
    sprintf(err_buf,"wall_ewald_zfac should be >= 2");
    CHECK(ir->wall_ewald_zfac < 2);
  }

  if (EVDW_SWITCHED(ir->vdwtype)) {
    sprintf(err_buf,"With vdwtype = %s rvdw_switch must be < rvdw",
	    evdw_names[ir->vdwtype]);
    CHECK(ir->rvdw_switch >= ir->rvdw);
  } else if (ir->vdwtype == evdwCUT) {
    sprintf(err_buf,"With vdwtype = %s, rvdw must be >= rlist",evdw_names[ir->vdwtype]);
    CHECK(ir->rlist > ir->rvdw);
  }
  if (EEL_IS_ZERO_AT_CUTOFF(ir->coulombtype)
      && (ir->rlistlong <= ir->rcoulomb)) {
    sprintf(warn_buf,"For energy conservation with switch/shift potentials, %s should be 0.1 to 0.3 nm larger than rcoulomb.",
	    IR_TWINRANGE(*ir) ? "rlistlong" : "rlist");
    warning_note(wi,warn_buf);
  }
  if (EVDW_SWITCHED(ir->vdwtype) && (ir->rlistlong <= ir->rvdw)) {
    sprintf(warn_buf,"For energy conservation with switch/shift potentials, %s should be 0.1 to 0.3 nm larger than rvdw.",
	    IR_TWINRANGE(*ir) ? "rlistlong" : "rlist");
    warning_note(wi,warn_buf);
  }

  if (ir->vdwtype == evdwUSER && ir->eDispCorr != edispcNO) {
      warning_note(wi,"You have selected user tables with dispersion correction, the dispersion will be corrected to -C6/r^6 beyond rvdw_switch (the tabulated interaction between rvdw_switch and rvdw will not be double counted). Make sure that you really want dispersion correction to -C6/r^6.");
  }

  if (ir->nstlist == -1) {
    sprintf(err_buf,
	    "nstlist=-1 only works with switched or shifted potentials,\n"
	    "suggestion: use vdw-type=%s and coulomb-type=%s",
	    evdw_names[evdwSHIFT],eel_names[eelPMESWITCH]);
    CHECK(!(EEL_MIGHT_BE_ZERO_AT_CUTOFF(ir->coulombtype) &&
            EVDW_MIGHT_BE_ZERO_AT_CUTOFF(ir->vdwtype)));

    sprintf(err_buf,"With nstlist=-1 rvdw and rcoulomb should be smaller than rlist to account for diffusion and possibly charge-group radii");
    CHECK(ir->rvdw >= ir->rlist || ir->rcoulomb >= ir->rlist);
  }
  sprintf(err_buf,"nstlist can not be smaller than -1");
  CHECK(ir->nstlist < -1);

  if (ir->eI == eiLBFGS && (ir->coulombtype==eelCUT || ir->vdwtype==evdwCUT)
     && ir->rvdw != 0) {
    warning(wi,"For efficient BFGS minimization, use switch/shift/pme instead of cut-off.");
  }

  if (ir->eI == eiLBFGS && ir->nbfgscorr <= 0) {
    warning(wi,"Using L-BFGS with nbfgscorr<=0 just gets you steepest descent.");
  }

  /* FREE ENERGY */
  if (ir->efep != efepNO) {
    sprintf(err_buf,"The soft-core power is %d and can only be 1 or 2",
	    ir->sc_power);
    CHECK(ir->sc_alpha!=0 && ir->sc_power!=1 && ir->sc_power!=2);
  }

    /* ENERGY CONSERVATION */
    if (ir_NVE(ir))
    {
        if (!EVDW_MIGHT_BE_ZERO_AT_CUTOFF(ir->vdwtype) && ir->rvdw > 0)
        {
            sprintf(warn_buf,"You are using a cut-off for VdW interactions with NVE, for good energy conservation use vdwtype = %s (possibly with DispCorr)",
                    evdw_names[evdwSHIFT]);
            warning_note(wi,warn_buf);
        }
        if (!EEL_MIGHT_BE_ZERO_AT_CUTOFF(ir->coulombtype) && ir->rcoulomb > 0)
        {
            sprintf(warn_buf,"You are using a cut-off for electrostatics with NVE, for good energy conservation use coulombtype = %s or %s",
                    eel_names[eelPMESWITCH],eel_names[eelRF_ZERO]);
            warning_note(wi,warn_buf);
        }
    }

  if(ir->coulombtype==eelGB_NOTUSED)
  {
    ir->coulombtype=eelCUT;
    ir->implicit_solvent=eisGBSA;
    fprintf(stderr,"Note: Old option for generalized born electrostatics given:\n"
	    "Changing coulombtype from \"generalized-born\" to \"cut-off\" and instead\n"
	    "setting implicit_solvent value to \"GBSA\" in input section.\n");
  }

  if(ir->implicit_solvent==eisGBSA)
  {
      sprintf(err_buf,"With GBSA implicit solvent, rgbradii must be equal to rlist.");
      CHECK(ir->rgbradii != ir->rlist);
  }
}

static int str_nelem(const char *str,int maxptr,char *ptr[])
{
  int  np=0;
  char *copy0,*copy;
  
  copy0=strdup(str); 
  copy=copy0;
  ltrim(copy);
  while (*copy != '\0') {
    if (np >= maxptr)
      gmx_fatal(FARGS,"Too many groups on line: '%s' (max is %d)",
		  str,maxptr);
    if (ptr) 
      ptr[np]=copy;
    np++;
    while ((*copy != '\0') && !isspace(*copy))
      copy++;
    if (*copy != '\0') {
      *copy='\0';
      copy++;
    }
    ltrim(copy);
  }
  if (ptr == NULL)
    sfree(copy0);

  return np;
}

static void parse_n_double(char *str,int *n,double **r)
{
  char *ptr[MAXPTR];
  int  i;

  *n = str_nelem(str,MAXPTR,ptr);

  snew(*r,*n);
  for(i=0; i<*n; i++) {
    (*r)[i] = strtod(ptr[i],NULL);
  }
}

static void do_wall_params(t_inputrec *ir,
			   char *wall_atomtype, char *wall_density,
			   t_gromppopts *opts)
{
  int  nstr,i;
  char *names[MAXPTR];
  double dbl;

  opts->wall_atomtype[0] = NULL;
  opts->wall_atomtype[1] = NULL;

  ir->wall_atomtype[0] = -1;
  ir->wall_atomtype[1] = -1;
  ir->wall_density[0] = 0;
  ir->wall_density[1] = 0;
  
  if (ir->nwall > 0) {
    nstr = str_nelem(wall_atomtype,MAXPTR,names);
    if (nstr != ir->nwall)
      gmx_fatal(FARGS,"Expected %d elements for wall_atomtype, found %d",
		ir->nwall,nstr);
    for(i=0; i<ir->nwall; i++)
      opts->wall_atomtype[i] = strdup(names[i]);
    
    if (ir->wall_type != ewtTABLE) {
      nstr = str_nelem(wall_density,MAXPTR,names);
      if (nstr != ir->nwall)
	gmx_fatal(FARGS,"Expected %d elements for wall_density, found %d",
		  ir->nwall,nstr);
      for(i=0; i<ir->nwall; i++) {
	sscanf(names[i],"%lf",&dbl);
	if (dbl <= 0)
	  gmx_fatal(FARGS,"wall_density[%d] = %f\n",i,dbl);
	ir->wall_density[i] = dbl;
      }
    }
  }
}

static void add_wall_energrps(gmx_groups_t *groups,int nwall,t_symtab *symtab)
{
  int  i;
  t_grps *grps;
  char str[STRLEN];
  
  if (nwall > 0) {
    srenew(groups->grpname,groups->ngrpname+nwall);
    grps = &(groups->grps[egcENER]);
    srenew(grps->nm_ind,grps->nr+nwall);
    for(i=0; i<nwall; i++) {
      sprintf(str,"wall%d",i);
      groups->grpname[groups->ngrpname] = put_symtab(symtab,str);
      grps->nm_ind[grps->nr++] = groups->ngrpname++;
    }
  }
}

void get_ir(const char *mdparin,const char *mdparout,
            t_inputrec *ir,t_gromppopts *opts,
            warninp_t wi)
{
  char      *dumstr[2];
  double    dumdub[2][6];
  t_inpfile *inp;
  const char *tmp;
  int       i,j,m,ninp;
  char      warn_buf[STRLEN];
  
  inp = read_inpfile(mdparin, &ninp, NULL, wi);

  snew(dumstr[0],STRLEN);
  snew(dumstr[1],STRLEN);

  REM_TYPE("title");
  REM_TYPE("cpp");
  REM_TYPE("domain-decomposition");
  REPL_TYPE("unconstrained-start","continuation");
  REM_TYPE("dihre-tau");
  REM_TYPE("nstdihreout");
  REM_TYPE("nstcheckpoint");

  CCTYPE ("VARIOUS PREPROCESSING OPTIONS");
  CTYPE ("Preprocessor information: use cpp syntax.");
  CTYPE ("e.g.: -I/home/joe/doe -I/home/mary/roe");
  STYPE ("include",	opts->include,	NULL);
  CTYPE ("e.g.: -DI_Want_Cookies -DMe_Too");
  STYPE ("define",	opts->define,	NULL);
    
  CCTYPE ("RUN CONTROL PARAMETERS");
  EETYPE("integrator",  ir->eI,         ei_names);
  CTYPE ("Start time and timestep in ps");
  RTYPE ("tinit",	ir->init_t,	0.0);
  RTYPE ("dt",		ir->delta_t,	0.001);
  STEPTYPE ("nsteps",   ir->nsteps,     0);
  CTYPE ("For exact run continuation or redoing part of a run");
  STEPTYPE ("init_step",ir->init_step,  0);
  CTYPE ("Part index is updated automatically on checkpointing (keeps files separate)");
  ITYPE ("simulation_part", ir->simulation_part, 1);
  CTYPE ("mode for center of mass motion removal");
  CTYPE ("energy calculation and T/P-coupling frequency");
  ITYPE ("nstcalcenergy",ir->nstcalcenergy,	1);
  EETYPE("comm-mode",   ir->comm_mode,  ecm_names);
  CTYPE ("number of steps for center of mass motion removal");
  ITYPE ("nstcomm",	ir->nstcomm,	1);
  CTYPE ("group(s) for center of mass motion removal");
  STYPE ("comm-grps",   vcm,            NULL);
  
  CCTYPE ("LANGEVIN DYNAMICS OPTIONS");
  CTYPE ("Friction coefficient (amu/ps) and random seed");
  RTYPE ("bd-fric",     ir->bd_fric,    0.0);
  ITYPE ("ld-seed",     ir->ld_seed,    1993);
  
  /* Em stuff */
  CCTYPE ("ENERGY MINIMIZATION OPTIONS");
  CTYPE ("Force tolerance and initial step-size");
  RTYPE ("emtol",       ir->em_tol,     10.0);
  RTYPE ("emstep",      ir->em_stepsize,0.01);
  CTYPE ("Max number of iterations in relax_shells");
  ITYPE ("niter",       ir->niter,      20);
  CTYPE ("Step size (ps^2) for minimization of flexible constraints");
  RTYPE ("fcstep",      ir->fc_stepsize, 0);
  CTYPE ("Frequency of steepest descents steps when doing CG");
  ITYPE ("nstcgsteep",	ir->nstcgsteep,	1000);
  ITYPE ("nbfgscorr",   ir->nbfgscorr,  10); 

  CCTYPE ("TEST PARTICLE INSERTION OPTIONS");
  RTYPE ("rtpi",	ir->rtpi,	0.05);

  /* Output options */
  CCTYPE ("OUTPUT CONTROL OPTIONS");
  CTYPE ("Output frequency for coords (x), velocities (v) and forces (f)");
  ITYPE ("nstxout",	ir->nstxout,	100);
  ITYPE ("nstvout",	ir->nstvout,	100);
  ITYPE ("nstfout",	ir->nstfout,	0);
  ir->nstcheckpoint = 1000;
  CTYPE ("Output frequency for energies to log file and energy file");
  ITYPE ("nstlog",	ir->nstlog,	100);
  ITYPE ("nstenergy",   ir->nstenergy,  100);
  CTYPE ("Output frequency and precision for xtc file");
  ITYPE ("nstxtcout",   ir->nstxtcout,  0);
  RTYPE ("xtc-precision",ir->xtcprec,   1000.0);
  CTYPE ("This selects the subset of atoms for the xtc file. You can");
  CTYPE ("select multiple groups. By default all atoms will be written.");
  STYPE ("xtc-grps",    xtc_grps,       NULL);
  CTYPE ("Selection of energy groups");
  STYPE ("energygrps",  energy,         NULL);

  /* Neighbor searching */  
  CCTYPE ("NEIGHBORSEARCHING PARAMETERS");
  CTYPE ("nblist update frequency");
  ITYPE ("nstlist",	ir->nstlist,	10);
  CTYPE ("ns algorithm (simple or grid)");
  EETYPE("ns-type",     ir->ns_type,    ens_names);
  /* set ndelta to the optimal value of 2 */
  ir->ndelta = 2;
  CTYPE ("Periodic boundary conditions: xyz, no, xy");
  EETYPE("pbc",         ir->ePBC,       epbc_names);
  EETYPE("periodic_molecules", ir->bPeriodicMols, yesno_names);
  CTYPE ("nblist cut-off");
  RTYPE ("rlist",	ir->rlist,	1.0);
  CTYPE ("long-range cut-off for switched potentials");
  RTYPE ("rlistlong",	ir->rlistlong,	-1);

  /* Electrostatics */
  CCTYPE ("OPTIONS FOR ELECTROSTATICS AND VDW");
  CTYPE ("Method for doing electrostatics");
  EETYPE("coulombtype",	ir->coulombtype,    eel_names);
  CTYPE ("cut-off lengths");
  RTYPE ("rcoulomb-switch",	ir->rcoulomb_switch,	0.0);
  RTYPE ("rcoulomb",	ir->rcoulomb,	1.0);
  CTYPE ("Relative dielectric constant for the medium and the reaction field");
  RTYPE ("epsilon_r",   ir->epsilon_r,  1.0);
  RTYPE ("epsilon_rf",  ir->epsilon_rf, 1.0);
  CTYPE ("Method for doing Van der Waals");
  EETYPE("vdw-type",	ir->vdwtype,    evdw_names);
  CTYPE ("cut-off lengths");
  RTYPE ("rvdw-switch",	ir->rvdw_switch,	0.0);
  RTYPE ("rvdw",	ir->rvdw,	1.0);
  CTYPE ("Apply long range dispersion corrections for Energy and Pressure");
  EETYPE("DispCorr",    ir->eDispCorr,  edispc_names);
  CTYPE ("Extension of the potential lookup tables beyond the cut-off");
  RTYPE ("table-extension", ir->tabext, 1.0);
  CTYPE ("Seperate tables between energy group pairs");
  STYPE ("energygrp_table", egptable,   NULL);
  CTYPE ("Spacing for the PME/PPPM FFT grid");
  RTYPE ("fourierspacing", opts->fourierspacing,0.12);
  CTYPE ("FFT grid size, when a value is 0 fourierspacing will be used");
  ITYPE ("fourier_nx",  ir->nkx,         0);
  ITYPE ("fourier_ny",  ir->nky,         0);
  ITYPE ("fourier_nz",  ir->nkz,         0);
  CTYPE ("EWALD/PME/PPPM parameters");
  ITYPE ("pme_order",   ir->pme_order,   4);
  RTYPE ("ewald_rtol",  ir->ewald_rtol, 0.00001);
  EETYPE("ewald_geometry", ir->ewald_geometry, eewg_names);
  RTYPE ("epsilon_surface", ir->epsilon_surface, 0.0);
  EETYPE("optimize_fft",ir->bOptFFT,  yesno_names);

  CCTYPE("IMPLICIT SOLVENT ALGORITHM");
  EETYPE("implicit_solvent", ir->implicit_solvent, eis_names);
	
  CCTYPE ("GENERALIZED BORN ELECTROSTATICS"); 
  CTYPE ("Algorithm for calculating Born radii");
  EETYPE("gb_algorithm", ir->gb_algorithm, egb_names);
  CTYPE ("Frequency of calculating the Born radii inside rlist");
  ITYPE ("nstgbradii", ir->nstgbradii, 1);
  CTYPE ("Cutoff for Born radii calculation; the contribution from atoms");
  CTYPE ("between rlist and rgbradii is updated every nstlist steps");
  RTYPE ("rgbradii",  ir->rgbradii, 1.0);
  CTYPE ("Dielectric coefficient of the implicit solvent");
  RTYPE ("gb_epsilon_solvent",ir->gb_epsilon_solvent, 80.0);	
  CTYPE ("Salt concentration in M for Generalized Born models");
  RTYPE ("gb_saltconc",  ir->gb_saltconc, 0.0); 
  CTYPE ("Scaling factors used in the OBC GB model. Default values are OBC(II)");
  RTYPE ("gb_obc_alpha", ir->gb_obc_alpha, 1.0);
  RTYPE ("gb_obc_beta", ir->gb_obc_beta, 0.8);
  RTYPE ("gb_obc_gamma", ir->gb_obc_gamma, 4.85);	
  RTYPE ("gb_dielectric_offset", ir->gb_dielectric_offset, 0.009);
  EETYPE("sa_algorithm", ir->sa_algorithm, esa_names);
  CTYPE ("Surface tension (kJ/mol/nm^2) for the SA (nonpolar surface) part of GBSA");
  CTYPE ("The default value (2.092) corresponds to 0.005 kcal/mol/Angstrom^2.");
  RTYPE ("sa_surface_tension", ir->sa_surface_tension, 2.092);
		 
  /* Coupling stuff */
  CCTYPE ("OPTIONS FOR WEAK COUPLING ALGORITHMS");
  CTYPE ("Temperature coupling");
  EETYPE("tcoupl",	ir->etc,        etcoupl_names);
  ITYPE("nh-chain-length",     ir->opts.nhchainlength, NHCHAINLENGTH);
  CTYPE ("Groups to couple separately");
  STYPE ("tc-grps",     tcgrps,         NULL);
  CTYPE ("Time constant (ps) and reference temperature (K)");
  STYPE ("tau-t",	tau_t,		NULL);
  STYPE ("ref-t",	ref_t,		NULL);
  CTYPE ("Pressure coupling");
  EETYPE("Pcoupl",	ir->epc,        epcoupl_names);
  EETYPE("Pcoupltype",	ir->epct,       epcoupltype_names);
  CTYPE ("Time constant (ps), compressibility (1/bar) and reference P (bar)");
  RTYPE ("tau-p",	ir->tau_p,	1.0);
  STYPE ("compressibility",	dumstr[0],	NULL);
  STYPE ("ref-p",       dumstr[1],      NULL);
  CTYPE ("Scaling of reference coordinates, No, All or COM");
  EETYPE ("refcoord_scaling",ir->refcoord_scaling,erefscaling_names);

  CTYPE ("Random seed for Andersen thermostat");
  ITYPE ("andersen_seed", ir->andersen_seed, 815131);

  /* QMMM */
  CCTYPE ("OPTIONS FOR QMMM calculations");
  EETYPE("QMMM", ir->bQMMM, yesno_names);
  CTYPE ("Groups treated Quantum Mechanically");
  STYPE ("QMMM-grps",  QMMM,          NULL);
  CTYPE ("QM method");
  STYPE("QMmethod",     QMmethod, NULL);
  CTYPE ("QMMM scheme");
  EETYPE("QMMMscheme",  ir->QMMMscheme,    eQMMMscheme_names);
  CTYPE ("QM basisset");
  STYPE("QMbasis",      QMbasis, NULL);
  CTYPE ("QM charge");
  STYPE ("QMcharge",    QMcharge,NULL);
  CTYPE ("QM multiplicity");
  STYPE ("QMmult",      QMmult,NULL);
  CTYPE ("Surface Hopping");
  STYPE ("SH",          bSH, NULL);
  CTYPE ("CAS space options");
  STYPE ("CASorbitals",      CASorbitals,   NULL);
  STYPE ("CASelectrons",     CASelectrons,  NULL);
  STYPE ("SAon", SAon, NULL);
  STYPE ("SAoff",SAoff,NULL);
  STYPE ("SAsteps",  SAsteps, NULL);
  CTYPE ("Scale factor for MM charges");
  RTYPE ("MMChargeScaleFactor", ir->scalefactor, 1.0);
  CTYPE ("Optimization of QM subsystem");
  STYPE ("bOPT",          bOPT, NULL);
  STYPE ("bTS",          bTS, NULL);

  /* Simulated annealing */
  CCTYPE("SIMULATED ANNEALING");
  CTYPE ("Type of annealing for each temperature group (no/single/periodic)");
  STYPE ("annealing",   anneal,      NULL);
  CTYPE ("Number of time points to use for specifying annealing in each group");
  STYPE ("annealing_npoints", anneal_npoints, NULL);
  CTYPE ("List of times at the annealing points for each group");
  STYPE ("annealing_time",       anneal_time,       NULL);
  CTYPE ("Temp. at each annealing point, for each group.");
  STYPE ("annealing_temp",  anneal_temp,  NULL);
  
  /* Startup run */
  CCTYPE ("GENERATE VELOCITIES FOR STARTUP RUN");
  EETYPE("gen-vel",     opts->bGenVel,  yesno_names);
  RTYPE ("gen-temp",    opts->tempi,    300.0);
  ITYPE ("gen-seed",    opts->seed,     173529);
  
  /* Shake stuff */
  CCTYPE ("OPTIONS FOR BONDS");
  EETYPE("constraints",	opts->nshake,	constraints);
  CTYPE ("Type of constraint algorithm");
  EETYPE("constraint-algorithm",  ir->eConstrAlg, econstr_names);
  CTYPE ("Do not constrain the start configuration");
  EETYPE("continuation", ir->bContinuation, yesno_names);
  CTYPE ("Use successive overrelaxation to reduce the number of shake iterations");
  EETYPE("Shake-SOR", ir->bShakeSOR, yesno_names);
  CTYPE ("Relative tolerance of shake");
  RTYPE ("shake-tol", ir->shake_tol, 0.0001);
  CTYPE ("Highest order in the expansion of the constraint coupling matrix");
  ITYPE ("lincs-order", ir->nProjOrder, 4);
  CTYPE ("Number of iterations in the final step of LINCS. 1 is fine for");
  CTYPE ("normal simulations, but use 2 to conserve energy in NVE runs.");
  CTYPE ("For energy minimization with constraints it should be 4 to 8.");
  ITYPE ("lincs-iter", ir->nLincsIter, 1);
  CTYPE ("Lincs will write a warning to the stderr if in one step a bond"); 
  CTYPE ("rotates over more degrees than");
  RTYPE ("lincs-warnangle", ir->LincsWarnAngle, 30.0);
  CTYPE ("Convert harmonic bonds to morse potentials");
  EETYPE("morse",       opts->bMorse,yesno_names);

  /* Energy group exclusions */
  CCTYPE ("ENERGY GROUP EXCLUSIONS");
  CTYPE ("Pairs of energy groups for which all non-bonded interactions are excluded");
  STYPE ("energygrp_excl", egpexcl,     NULL);
  
  /* Walls */
  CCTYPE ("WALLS");
  CTYPE ("Number of walls, type, atom types, densities and box-z scale factor for Ewald");
  ITYPE ("nwall", ir->nwall, 0);
  EETYPE("wall_type",     ir->wall_type,   ewt_names);
  RTYPE ("wall_r_linpot", ir->wall_r_linpot, -1);
  STYPE ("wall_atomtype", wall_atomtype, NULL);
  STYPE ("wall_density",  wall_density,  NULL);
  RTYPE ("wall_ewald_zfac", ir->wall_ewald_zfac, 3);
  
  /* COM pulling */
  CCTYPE("COM PULLING");
  CTYPE("Pull type: no, umbrella, constraint or constant_force");
  EETYPE("pull",          ir->ePull, epull_names);
  if (ir->ePull != epullNO) {
    snew(ir->pull,1);
    pull_grp = read_pullparams(&ninp,&inp,ir->pull,&opts->pull_start,wi);
  }

  /* Refinement */
  CCTYPE("NMR refinement stuff");
  CTYPE ("Distance restraints type: No, Simple or Ensemble");
  EETYPE("disre",       ir->eDisre,     edisre_names);
  CTYPE ("Force weighting of pairs in one distance restraint: Conservative or Equal");
  EETYPE("disre-weighting", ir->eDisreWeighting, edisreweighting_names);
  CTYPE ("Use sqrt of the time averaged times the instantaneous violation");
  EETYPE("disre-mixed", ir->bDisreMixed, yesno_names);
  RTYPE ("disre-fc",	ir->dr_fc,	1000.0);
  RTYPE ("disre-tau",	ir->dr_tau,	0.0);
  CTYPE ("Output frequency for pair distances to energy file");
  ITYPE ("nstdisreout", ir->nstdisreout, 100);
  CTYPE ("Orientation restraints: No or Yes");
  EETYPE("orire",       opts->bOrire,   yesno_names);
  CTYPE ("Orientation restraints force constant and tau for time averaging");
  RTYPE ("orire-fc",	ir->orires_fc,	0.0);
  RTYPE ("orire-tau",	ir->orires_tau,	0.0);
  STYPE ("orire-fitgrp",orirefitgrp,    NULL);
  CTYPE ("Output frequency for trace(SD) and S to energy file");
  ITYPE ("nstorireout", ir->nstorireout, 100);
  CTYPE ("Dihedral angle restraints: No or Yes");
  EETYPE("dihre",       opts->bDihre,   yesno_names);
  RTYPE ("dihre-fc",	ir->dihre_fc,	1000.0);

  /* Free energy stuff */
  CCTYPE ("Free energy control stuff");
  EETYPE("free-energy",	ir->efep, efep_names);
  RTYPE ("init-lambda",	ir->init_lambda,0.0);
  RTYPE ("delta-lambda",ir->delta_lambda,0.0);
  STYPE ("foreign_lambda", foreign_lambda, NULL);
  RTYPE ("sc-alpha",ir->sc_alpha,0.0);
  ITYPE ("sc-power",ir->sc_power,0);
  RTYPE ("sc-sigma",ir->sc_sigma,0.3);
  ITYPE ("nstdhdl",     ir->nstdhdl, 10);
  STYPE ("couple-moltype",  couple_moltype,  NULL);
  EETYPE("couple-lambda0", opts->couple_lam0, couple_lam);
  EETYPE("couple-lambda1", opts->couple_lam1, couple_lam);
  EETYPE("couple-intramol", opts->bCoupleIntra, yesno_names);

  /* Non-equilibrium MD stuff */  
  CCTYPE("Non-equilibrium MD stuff");
  STYPE ("acc-grps",    accgrps,        NULL);
  STYPE ("accelerate",  acc,            NULL);
  STYPE ("freezegrps",  freeze,         NULL);
  STYPE ("freezedim",   frdim,          NULL);
  RTYPE ("cos-acceleration", ir->cos_accel, 0);
  STYPE ("deform",      deform,         NULL);

  /* Electric fields */
  CCTYPE("Electric fields");
  CTYPE ("Format is number of terms (int) and for all terms an amplitude (real)");
  CTYPE ("and a phase angle (real)");
  STYPE ("E-x",   	efield_x,	NULL);
  STYPE ("E-xt",	efield_xt,	NULL);
  STYPE ("E-y",   	efield_y,	NULL);
  STYPE ("E-yt",	efield_yt,	NULL);
  STYPE ("E-z",   	efield_z,	NULL);
  STYPE ("E-zt",	efield_zt,	NULL);
  
  /* AdResS defined thingies */
  CCTYPE ("AdResS parameters");
<<<<<<< HEAD
  EETYPE("adress_type",                ir->adress_type,     eAdresstype_names, nerror, TRUE);
  EETYPE("adress_new_wf",              ir->badress_new_wf,  yesno_names,       nerror, TRUE);
  EETYPE("adress_chempot_dx",         ir->badress_chempot_dx,  yesno_names,       nerror, TRUE);
  EETYPE("adress_tf_full_box",         ir->badress_tf_full_box,  yesno_names,       nerror, TRUE);
  RTYPE ("adress_const_wf",            ir->adress_const_wf, 1);
  RTYPE ("adress_ex_width",            ir->adress_ex_width, 0);
  RTYPE ("adress_hy_width",            ir->adress_hy_width, 0);
  EETYPE("adress_interface_correction",ir->adress_icor,     eAdressICtype_names,nerror, TRUE);
  EETYPE("adress_exvdw",               ir->adress_ivdw,     evdw_names,        nerror, TRUE);
  EETYPE("adress_site",                ir->adress_site,     eAdressSITEtype_names,nerror, TRUE);
  STYPE ("adress_reference_coords",    adress_refs,         NULL);
  STYPE ("adress_tf_grp_names",      adress_tf_grp_names,    NULL);
=======
  EETYPE("adress_type",                ir->adress_type,         eAdresstype_names);
  EETYPE("adress_new_wf",              ir->badress_new_wf,      yesno_names);
  EETYPE("adress_chempot_dx",          ir->badress_chempot_dx,  yesno_names);
  RTYPE ("adress_const_wf",            ir->adress_const_wf,     1);
  RTYPE ("adress_ex_width",            ir->adress_ex_width,     0);
  RTYPE ("adress_hy_width",            ir->adress_hy_width,     0);
  EETYPE("adress_interface_correction",ir->adress_icor,         eAdressICtype_names);
  EETYPE("adress_exvdw",               ir->adress_ivdw,         evdw_names);
  EETYPE("adress_site",                ir->adress_site,         eAdressSITEtype_names);
  STYPE ("adress_reference_coords",    adress_refs,             NULL);
>>>>>>> 3e121a26

  /* User defined thingies */
  CCTYPE ("User defined thingies");
  STYPE ("user1-grps",  user1,          NULL);
  STYPE ("user2-grps",  user2,          NULL);
  ITYPE ("userint1",    ir->userint1,   0);
  ITYPE ("userint2",    ir->userint2,   0);
  ITYPE ("userint3",    ir->userint3,   0);
  ITYPE ("userint4",    ir->userint4,   0);
  RTYPE ("userreal1",   ir->userreal1,  0);
  RTYPE ("userreal2",   ir->userreal2,  0);
  RTYPE ("userreal3",   ir->userreal3,  0);
  RTYPE ("userreal4",   ir->userreal4,  0);
#undef CTYPE

  write_inpfile(mdparout,ninp,inp,FALSE,wi);
  for (i=0; (i<ninp); i++) {
    sfree(inp[i].name);
    sfree(inp[i].value);
  }
  sfree(inp);

  /* Process options if necessary */
  for(m=0; m<2; m++) {
    for(i=0; i<2*DIM; i++)
      dumdub[m][i]=0.0;
    if(ir->epc) {
      switch (ir->epct) {
      case epctISOTROPIC:
	if (sscanf(dumstr[m],"%lf",&(dumdub[m][XX]))!=1) {
        warning_error(wi,"Pressure coupling not enough values (I need 1)");
	}
	dumdub[m][YY]=dumdub[m][ZZ]=dumdub[m][XX];
	break;
      case epctSEMIISOTROPIC:
      case epctSURFACETENSION:
	if (sscanf(dumstr[m],"%lf%lf",
		   &(dumdub[m][XX]),&(dumdub[m][ZZ]))!=2) {
        warning_error(wi,"Pressure coupling not enough values (I need 2)");
	}
	dumdub[m][YY]=dumdub[m][XX];
	break;
      case epctANISOTROPIC:
	if (sscanf(dumstr[m],"%lf%lf%lf%lf%lf%lf",
		   &(dumdub[m][XX]),&(dumdub[m][YY]),&(dumdub[m][ZZ]),
		   &(dumdub[m][3]),&(dumdub[m][4]),&(dumdub[m][5]))!=6) {
        warning_error(wi,"Pressure coupling not enough values (I need 6)");
	}
	break;
      default:
	gmx_fatal(FARGS,"Pressure coupling type %s not implemented yet",
		    epcoupltype_names[ir->epct]);
      }
    }
  }
  clear_mat(ir->ref_p);
  clear_mat(ir->compress);
  for(i=0; i<DIM; i++) {
    ir->ref_p[i][i]    = dumdub[1][i];
    ir->compress[i][i] = dumdub[0][i];
  }
  if (ir->epct == epctANISOTROPIC) {
    ir->ref_p[XX][YY] = dumdub[1][3];
    ir->ref_p[XX][ZZ] = dumdub[1][4];
    ir->ref_p[YY][ZZ] = dumdub[1][5];
    if (ir->ref_p[XX][YY]!=0 && ir->ref_p[XX][ZZ]!=0 && ir->ref_p[YY][ZZ]!=0) {
      warning(wi,"All off-diagonal reference pressures are non-zero. Are you sure you want to apply a threefold shear stress?\n");
    }
    ir->compress[XX][YY] = dumdub[0][3];
    ir->compress[XX][ZZ] = dumdub[0][4];
    ir->compress[YY][ZZ] = dumdub[0][5];
    for(i=0; i<DIM; i++) {
      for(m=0; m<i; m++) {
	ir->ref_p[i][m] = ir->ref_p[m][i];
	ir->compress[i][m] = ir->compress[m][i];
      }
    }
  } 
  
  if (ir->comm_mode == ecmNO)
    ir->nstcomm = 0;

  opts->couple_moltype = NULL;
  if (strlen(couple_moltype) > 0) {
    if (ir->efep != efepNO) {
      opts->couple_moltype = strdup(couple_moltype);
      if (opts->couple_lam0 == opts->couple_lam1)
	warning(wi,"The lambda=0 and lambda=1 states for coupling are identical");
      if (ir->eI == eiMD && (opts->couple_lam0 == ecouplamNONE ||
			     opts->couple_lam1 == ecouplamNONE)) {
	warning(wi,"For proper sampling of the (nearly) decoupled state, stochastic dynamics should be used");
      }
    } else {
      warning(wi,"Can not couple a molecule with free_energy = no");
    }
  }

  do_wall_params(ir,wall_atomtype,wall_density,opts);
  
  if (opts->bOrire && str_nelem(orirefitgrp,MAXPTR,NULL)!=1) {
      warning_error(wi,"ERROR: Need one orientation restraint fit group\n");
  }

  clear_mat(ir->deform);
  for(i=0; i<6; i++)
    dumdub[0][i] = 0;
  m = sscanf(deform,"%lf %lf %lf %lf %lf %lf",
	     &(dumdub[0][0]),&(dumdub[0][1]),&(dumdub[0][2]),
	     &(dumdub[0][3]),&(dumdub[0][4]),&(dumdub[0][5]));
  for(i=0; i<3; i++)
    ir->deform[i][i] = dumdub[0][i];
  ir->deform[YY][XX] = dumdub[0][3];
  ir->deform[ZZ][XX] = dumdub[0][4];
  ir->deform[ZZ][YY] = dumdub[0][5];
  if (ir->epc != epcNO) {
    for(i=0; i<3; i++)
      for(j=0; j<=i; j++)
	if (ir->deform[i][j]!=0 && ir->compress[i][j]!=0) {
        warning_error(wi,"A box element has deform set and compressibility > 0");
	}
    for(i=0; i<3; i++)
      for(j=0; j<i; j++)
	if (ir->deform[i][j]!=0) {
	  for(m=j; m<DIM; m++)
	    if (ir->compress[m][j]!=0) {
	      sprintf(warn_buf,"An off-diagonal box element has deform set while compressibility > 0 for the same component of another box vector, this might lead to spurious periodicity effects.");
	      warning(wi,warn_buf);
	    }
	}
  }

  if (ir->efep != efepNO) {
    parse_n_double(foreign_lambda,&ir->n_flambda,&ir->flambda);
    if (ir->n_flambda > 0 && ir->rlist < max(ir->rvdw,ir->rcoulomb)) {
      warning_note(wi,"For foreign lambda free energy differences it is assumed that the soft-core interactions have no effect beyond the neighborlist cut-off");
    }
  } else {
    ir->n_flambda = 0;
  }

  sfree(dumstr[0]);
  sfree(dumstr[1]);
}

static int search_QMstring(char *s,int ng,const char *gn[])
{
  /* same as normal search_string, but this one searches QM strings */
  int i;

  for(i=0; (i<ng); i++)
    if (strcasecmp(s,gn[i]) == 0)
      return i;

  gmx_fatal(FARGS,"this QM method or basisset (%s) is not implemented\n!",s);

  return -1;

} /* search_QMstring */


int search_string(char *s,int ng,char *gn[])
{
  int i;
  
  for(i=0; (i<ng); i++)
    if (strcasecmp(s,gn[i]) == 0)
      return i;
      
  gmx_fatal(FARGS,"Group %s not found in indexfile.\nMaybe you have non-default goups in your mdp file, while not using the '-n' option of grompp.\nIn that case use the '-n' option.\n",s);
  
  return -1;
}

static bool do_numbering(int natoms,gmx_groups_t *groups,int ng,char *ptrs[],
                         t_blocka *block,char *gnames[],
                         int gtype,int restnm,
                         int grptp,bool bVerbose,
                         warninp_t wi)
{
  unsigned short *cbuf;
  t_grps *grps=&(groups->grps[gtype]);
  int    i,j,gid,aj,ognr,ntot=0;
  const char *title;
  bool   bRest;
  char   warn_buf[STRLEN];

  if (debug)
    fprintf(debug,"Starting numbering %d groups of type %d\n",ng,gtype);
  
  title = gtypes[gtype];
    
  snew(cbuf,natoms);
  for(i=0; (i<natoms); i++)
    cbuf[i]=NOGID;
  
  snew(grps->nm_ind,ng+1); /* +1 for possible rest group */
  for(i=0; (i<ng); i++) {
    /* Lookup the group name in the block structure */
    gid = search_string(ptrs[i],block->nr,gnames);
    if ((grptp != egrptpONE) || (i == 0))
      grps->nm_ind[grps->nr++]=gid;
    if (debug) 
      fprintf(debug,"Found gid %d for group %s\n",gid,ptrs[i]);
    
    /* Now go over the atoms in the group */
    for(j=block->index[gid]; (j<block->index[gid+1]); j++) {
      aj=block->a[j];
      
      /* Range checking */
      if ((aj < 0) || (aj >= natoms)) 
	gmx_fatal(FARGS,"Invalid atom number %d in indexfile",aj);
	
      /* Lookup up the old group number */
      ognr = cbuf[aj];
      if (ognr != NOGID) 
	gmx_fatal(FARGS,"Atom %d in multiple %s groups (%d and %d)",
		    aj+1,title,ognr+1,i+1);
      else {
	/* Store the group number in buffer */
	if (grptp == egrptpONE)
	  cbuf[aj] = 0;
	else
	  cbuf[aj] = i;
	ntot++;
      }
    }
  }
  
  /* Now check whether we have done all atoms */
  bRest = FALSE;
  if (ntot != natoms) {
    if (grptp == egrptpALL) {
      gmx_fatal(FARGS,"%d atoms are not part of any of the %s groups",
		natoms-ntot,title);
    } else if (grptp == egrptpPART) {
      sprintf(warn_buf,"%d atoms are not part of any of the %s groups",
	      natoms-ntot,title);
      warning_note(wi,warn_buf);
    }
    /* Assign all atoms currently unassigned to a rest group */
    for(j=0; (j<natoms); j++) {
      if (cbuf[j] == NOGID) {
	cbuf[j] = grps->nr;
	bRest = TRUE;
      }
    }
    if (grptp != egrptpPART) {
      if (bVerbose)
	fprintf(stderr,
		"Making dummy/rest group for %s containing %d elements\n",
		title,natoms-ntot);
      /* Add group name "rest" */ 
      grps->nm_ind[grps->nr] = restnm;
      
      /* Assign the rest name to all atoms not currently assigned to a group */
      for(j=0; (j<natoms); j++) {
	if (cbuf[j] == NOGID)
	  cbuf[j] = grps->nr;
      }
      grps->nr++;
    }
  }

  if (grps->nr == 1) {
    groups->ngrpnr[gtype] = 0;
    groups->grpnr[gtype]  = NULL;
  } else {
    groups->ngrpnr[gtype] = natoms;
    snew(groups->grpnr[gtype],natoms);
    for(j=0; (j<natoms); j++) {
      groups->grpnr[gtype][j] = cbuf[j];
    }
  }
  
  sfree(cbuf);

  return (bRest && grptp == egrptpPART);
}

static void calc_nrdf(gmx_mtop_t *mtop,t_inputrec *ir,char **gnames)
{
  t_grpopts *opts;
  gmx_groups_t *groups;
  t_pull  *pull;
  int     natoms,ai,aj,i,j,d,g,imin,jmin,nc;
  t_iatom *ia;
  int     *nrdf2,*na_vcm,na_tot;
  double  *nrdf_tc,*nrdf_vcm,nrdf_uc,n_sub=0;
  gmx_mtop_atomloop_all_t aloop;
  t_atom  *atom;
  int     mb,mol,ftype,as;
  gmx_molblock_t *molb;
  gmx_moltype_t *molt;

  /* Calculate nrdf. 
   * First calc 3xnr-atoms for each group
   * then subtract half a degree of freedom for each constraint
   *
   * Only atoms and nuclei contribute to the degrees of freedom...
   */

  opts = &ir->opts;
  
  groups = &mtop->groups;
  natoms = mtop->natoms;

  /* Allocate one more for a possible rest group */
  /* We need to sum degrees of freedom into doubles,
   * since floats give too low nrdf's above 3 million atoms.
   */
  snew(nrdf_tc,groups->grps[egcTC].nr+1);
  snew(nrdf_vcm,groups->grps[egcVCM].nr+1);
  snew(na_vcm,groups->grps[egcVCM].nr+1);
  
  for(i=0; i<groups->grps[egcTC].nr; i++)
    nrdf_tc[i] = 0;
  for(i=0; i<groups->grps[egcVCM].nr+1; i++)
    nrdf_vcm[i] = 0;

  snew(nrdf2,natoms);
  aloop = gmx_mtop_atomloop_all_init(mtop);
  while (gmx_mtop_atomloop_all_next(aloop,&i,&atom)) {
    nrdf2[i] = 0;
    if (atom->ptype == eptAtom || atom->ptype == eptNucleus) {
      g = ggrpnr(groups,egcFREEZE,i);
      /* Double count nrdf for particle i */
      for(d=0; d<DIM; d++) {
	if (opts->nFreeze[g][d] == 0) {
	  nrdf2[i] += 2;
	}
      }
      nrdf_tc [ggrpnr(groups,egcTC ,i)] += 0.5*nrdf2[i];
      nrdf_vcm[ggrpnr(groups,egcVCM,i)] += 0.5*nrdf2[i];
    }
  }

  as = 0;
  for(mb=0; mb<mtop->nmolblock; mb++) {
    molb = &mtop->molblock[mb];
    molt = &mtop->moltype[molb->type];
    atom = molt->atoms.atom;
    for(mol=0; mol<molb->nmol; mol++) {
      for (ftype=F_CONSTR; ftype<=F_CONSTRNC; ftype++) {
	ia = molt->ilist[ftype].iatoms;
	for(i=0; i<molt->ilist[ftype].nr; ) {
	  /* Subtract degrees of freedom for the constraints,
	   * if the particles still have degrees of freedom left.
	   * If one of the particles is a vsite or a shell, then all
	   * constraint motion will go there, but since they do not
	   * contribute to the constraints the degrees of freedom do not
	   * change.
	   */
	  ai = as + ia[1];
	  aj = as + ia[2];
	  if (((atom[ia[1]].ptype == eptNucleus) ||
	       (atom[ia[1]].ptype == eptAtom)) &&
	      ((atom[ia[2]].ptype == eptNucleus) ||
	       (atom[ia[2]].ptype == eptAtom))) {
	    if (nrdf2[ai] > 0) 
	      jmin = 1;
	    else
	      jmin = 2;
	    if (nrdf2[aj] > 0)
	      imin = 1;
	    else
	      imin = 2;
	    imin = min(imin,nrdf2[ai]);
	    jmin = min(jmin,nrdf2[aj]);
	    nrdf2[ai] -= imin;
	    nrdf2[aj] -= jmin;
	    nrdf_tc [ggrpnr(groups,egcTC ,ai)] -= 0.5*imin;
	    nrdf_tc [ggrpnr(groups,egcTC ,aj)] -= 0.5*jmin;
	    nrdf_vcm[ggrpnr(groups,egcVCM,ai)] -= 0.5*imin;
	    nrdf_vcm[ggrpnr(groups,egcVCM,aj)] -= 0.5*jmin;
	  }
	  ia += interaction_function[ftype].nratoms+1;
	  i  += interaction_function[ftype].nratoms+1;
	}
      }
      ia = molt->ilist[F_SETTLE].iatoms;
      for(i=0; i<molt->ilist[F_SETTLE].nr; ) {
	/* Subtract 1 dof from every atom in the SETTLE */
	for(ai=as+ia[1]; ai<as+ia[1]+3; ai++) {
	  imin = min(2,nrdf2[ai]);
	  nrdf2[ai] -= imin;
	  nrdf_tc [ggrpnr(groups,egcTC ,ai)] -= 0.5*imin;
	  nrdf_vcm[ggrpnr(groups,egcVCM,ai)] -= 0.5*imin;
	}
	ia += 2;
	i  += 2;
      }
      as += molt->atoms.nr;
    }
  }

  if (ir->ePull == epullCONSTRAINT) {
    /* Correct nrdf for the COM constraints.
     * We correct using the TC and VCM group of the first atom
     * in the reference and pull group. If atoms in one pull group
     * belong to different TC or VCM groups it is anyhow difficult
     * to determine the optimal nrdf assignment.
     */
    pull = ir->pull;
    if (pull->eGeom == epullgPOS) {
      nc = 0;
      for(i=0; i<DIM; i++) {
	if (pull->dim[i])
	  nc++;
      }
    } else {
      nc = 1;
    }
    for(i=0; i<pull->ngrp; i++) {
      imin = 2*nc;
      if (pull->grp[0].nat > 0) {
	/* Subtract 1/2 dof from the reference group */
	ai = pull->grp[0].ind[0];
	if (nrdf_tc[ggrpnr(groups,egcTC,ai)] > 1) {
	  nrdf_tc [ggrpnr(groups,egcTC ,ai)] -= 0.5;
	  nrdf_vcm[ggrpnr(groups,egcVCM,ai)] -= 0.5;
	  imin--;
	}
      }
      /* Subtract 1/2 dof from the pulled group */
      ai = pull->grp[1+i].ind[0];
      nrdf_tc [ggrpnr(groups,egcTC ,ai)] -= 0.5*imin;
      nrdf_vcm[ggrpnr(groups,egcVCM,ai)] -= 0.5*imin;
      if (nrdf_tc[ggrpnr(groups,egcTC,ai)] < 0)
	gmx_fatal(FARGS,"Center of mass pulling constraints caused the number of degrees of freedom for temperature coupling group %s to be negative",gnames[groups->grps[egcTC].nm_ind[ggrpnr(groups,egcTC,ai)]]);
    }
  }
  
  if (ir->nstcomm != 0) {
    /* Subtract 3 from the number of degrees of freedom in each vcm group
     * when com translation is removed and 6 when rotation is removed
     * as well.
     */
    switch (ir->comm_mode) {
    case ecmLINEAR:
      n_sub = ndof_com(ir);
      break;
    case ecmANGULAR:
      n_sub = 6;
      break;
    default:
      n_sub = 0;
      gmx_incons("Checking comm_mode");
    }
    
    for(i=0; i<groups->grps[egcTC].nr; i++) {
      /* Count the number of atoms of TC group i for every VCM group */
      for(j=0; j<groups->grps[egcVCM].nr+1; j++)
	na_vcm[j] = 0;
      na_tot = 0;
      for(ai=0; ai<natoms; ai++)
	if (ggrpnr(groups,egcTC,ai) == i) {
	  na_vcm[ggrpnr(groups,egcVCM,ai)]++;
	  na_tot++;
	}
      /* Correct for VCM removal according to the fraction of each VCM
       * group present in this TC group.
       */
      nrdf_uc = nrdf_tc[i];
      if (debug) {
	fprintf(debug,"T-group[%d] nrdf_uc = %g, n_sub = %g\n",
		i,nrdf_uc,n_sub);
      }
      nrdf_tc[i] = 0;
      for(j=0; j<groups->grps[egcVCM].nr+1; j++) {
	if (nrdf_vcm[j] > n_sub) {
	  nrdf_tc[i] += nrdf_uc*((double)na_vcm[j]/(double)na_tot)*
	    (nrdf_vcm[j] - n_sub)/nrdf_vcm[j];
	}
	if (debug) {
	  fprintf(debug,"  nrdf_vcm[%d] = %g, nrdf = %g\n",
		  j,nrdf_vcm[j],nrdf_tc[i]);
	}
      }
    }
  }
  for(i=0; (i<groups->grps[egcTC].nr); i++) {
    opts->nrdf[i] = nrdf_tc[i];
    if (opts->nrdf[i] < 0)
      opts->nrdf[i] = 0;
    fprintf(stderr,
	    "Number of degrees of freedom in T-Coupling group %s is %.2f\n",
	    gnames[groups->grps[egcTC].nm_ind[i]],opts->nrdf[i]);
  }
  
  sfree(nrdf2);
  sfree(nrdf_tc);
  sfree(nrdf_vcm);
  sfree(na_vcm);
}

static void decode_cos(char *s,t_cosines *cosine,bool bTime)
{
  char   *t;
  char   format[STRLEN],f1[STRLEN];
  double a,phi;
  int    i;
  
  t=strdup(s);
  trim(t);
  
  cosine->n=0;
  cosine->a=NULL;
  cosine->phi=NULL;
  if (strlen(t)) {
    sscanf(t,"%d",&(cosine->n));
    if (cosine->n <= 0) {
      cosine->n=0;
    } else {
      snew(cosine->a,cosine->n);
      snew(cosine->phi,cosine->n);
      
      sprintf(format,"%%*d");
      for(i=0; (i<cosine->n); i++) {
	strcpy(f1,format);
	strcat(f1,"%lf%lf");
	if (sscanf(t,f1,&a,&phi) < 2)
	  gmx_fatal(FARGS,"Invalid input for electric field shift: '%s'",t);
	cosine->a[i]=a;
	cosine->phi[i]=phi;
	strcat(format,"%*lf%*lf");
      }
    }
  }
  sfree(t);
}

static bool do_egp_flag(t_inputrec *ir,gmx_groups_t *groups,
			const char *option,const char *val,int flag)
{
  /* The maximum number of energy group pairs would be MAXPTR*(MAXPTR+1)/2.
   * But since this is much larger than STRLEN, such a line can not be parsed.
   * The real maximum is the number of names that fit in a string: STRLEN/2.
   */
#define EGP_MAX (STRLEN/2)
  int  nelem,i,j,k,nr;
  char *names[EGP_MAX];
  char ***gnames;
  bool bSet;

  gnames = groups->grpname;

  nelem = str_nelem(val,EGP_MAX,names);
  if (nelem % 2 != 0)
    gmx_fatal(FARGS,"The number of groups for %s is odd",option);
  nr = groups->grps[egcENER].nr;
  bSet = FALSE;
  for(i=0; i<nelem/2; i++) {
    j = 0;
    while ((j < nr) &&
	   strcasecmp(names[2*i],*(gnames[groups->grps[egcENER].nm_ind[j]])))
      j++;
    if (j == nr)
      gmx_fatal(FARGS,"%s in %s is not an energy group\n",
		  names[2*i],option);
    k = 0;
    while ((k < nr) &&
	   strcasecmp(names[2*i+1],*(gnames[groups->grps[egcENER].nm_ind[k]])))
      k++;
    if (k==nr)
      gmx_fatal(FARGS,"%s in %s is not an energy group\n",
	      names[2*i+1],option);
    if ((j < nr) && (k < nr)) {
      ir->opts.egp_flags[nr*j+k] |= flag;
      ir->opts.egp_flags[nr*k+j] |= flag;
      bSet = TRUE;
    }
  }

  return bSet;
}

void do_index(const char* mdparin, const char *ndx,
              gmx_mtop_t *mtop,
              bool bVerbose,
              t_inputrec *ir,rvec *v,
              warninp_t wi)
{
  t_blocka *grps;
  gmx_groups_t *groups;
  int     natoms;
  t_symtab *symtab;
  t_atoms atoms_all;
  char    warnbuf[STRLEN],**gnames;
  int     nr,ntcg,ntau_t,nref_t,nacc,nofg,nSA,nSA_points,nSA_time,nSA_temp;
  int     nacg,nfreeze,nfrdim,nenergy,nvcm,nuser,nadress_refs, nadress_tf_grp_names;
  char    *ptr1[MAXPTR],*ptr2[MAXPTR],*ptr3[MAXPTR];
  int     i,j,k,restnm;
  real    SAtime;
  bool    bExcl,bTable,bSetTCpar,bAnneal,bRest;
  int     nQMmethod,nQMbasis,nQMcharge,nQMmult,nbSH,nCASorb,nCASelec,
    nSAon,nSAoff,nSAsteps,nQMg,nbOPT,nbTS;
  char    warn_buf[STRLEN];

  if (bVerbose)
    fprintf(stderr,"processing index file...\n");
  debug_gmx();
  if (ndx == NULL) {
    snew(grps,1);
    snew(grps->index,1);
    snew(gnames,1);
    atoms_all = gmx_mtop_global_atoms(mtop);
    analyse(&atoms_all,grps,&gnames,FALSE,TRUE);
    free_t_atoms(&atoms_all,FALSE);
  } else {
    grps = init_index(ndx,&gnames);
  }

  groups = &mtop->groups;
  natoms = mtop->natoms;
  symtab = &mtop->symtab;

  snew(groups->grpname,grps->nr+1);
  
  for(i=0; (i<grps->nr); i++) {
    groups->grpname[i] = put_symtab(symtab,gnames[i]);
  }
  groups->grpname[i] = put_symtab(symtab,"rest");
  restnm=i;
  srenew(gnames,grps->nr+1);
  gnames[restnm] = *(groups->grpname[i]);
  groups->ngrpname = grps->nr+1;

  set_warning_line(wi,mdparin,-1);

  ntau_t = str_nelem(tau_t,MAXPTR,ptr1);
  nref_t = str_nelem(ref_t,MAXPTR,ptr2);
  ntcg   = str_nelem(tcgrps,MAXPTR,ptr3);
  if ((ntau_t != ntcg) || (nref_t != ntcg)) {
    gmx_fatal(FARGS,"Invalid T coupling input: %d groups, %d ref_t values and "
		"%d tau_t values",ntcg,nref_t,ntau_t);
  }

  bSetTCpar = (ir->etc || EI_SD(ir->eI) || ir->eI==eiBD || EI_TPI(ir->eI));
  do_numbering(natoms,groups,ntcg,ptr3,grps,gnames,egcTC,
               restnm,bSetTCpar ? egrptpALL : egrptpALL_GENREST,bVerbose,wi);
  nr = groups->grps[egcTC].nr;
  ir->opts.ngtc = nr;
  snew(ir->opts.nrdf,nr);
  snew(ir->opts.tau_t,nr);
  snew(ir->opts.ref_t,nr);
  if (ir->eI==eiBD && ir->bd_fric==0) {
    fprintf(stderr,"bd_fric=0, so tau_t will be used as the inverse friction constant(s)\n"); 
  }
  if (bSetTCpar) {
    if (nr != nref_t)
      gmx_fatal(FARGS,"Not enough ref_t and tau_t values!");
    for(i=0; (i<nr); i++) {
      ir->opts.tau_t[i]=strtod(ptr1[i],NULL);
      if (ir->opts.tau_t[i] < 0) {
	gmx_fatal(FARGS,"tau_t for group %d negative",i);
      }
      /* We check the relative magnitude of the coupling time tau_t.
       * V-rescale works correctly, even for tau_t=0.
       */
      if ((ir->etc == etcBERENDSEN || ir->etc == etcNOSEHOOVER) &&
	  ir->opts.tau_t[i] != 0 &&
	  ir->opts.tau_t[i] < 10*ir->nstcalcenergy*ir->delta_t) {
	sprintf(warn_buf,"For proper thermostat integration tau_t (%g) should be more than an order of magnitude larger than nstcalcenergy*dt (%g)",
		ir->opts.tau_t[i],ir->nstcalcenergy*ir->delta_t);
	warning(wi,warn_buf);
      }
    }
    for(i=0; (i<nr); i++) {
      ir->opts.ref_t[i]=strtod(ptr2[i],NULL);
      if (ir->opts.ref_t[i] < 0)
	gmx_fatal(FARGS,"ref_t for group %d negative",i);
    }
  }

  /* Simulated annealing for each group. There are nr groups */
  nSA = str_nelem(anneal,MAXPTR,ptr1);
  if (nSA == 1 && (ptr1[0][0]=='n' || ptr1[0][0]=='N'))
     nSA = 0;
  if(nSA>0 && nSA != nr) 
    gmx_fatal(FARGS,"Not enough annealing values: %d (for %d groups)\n",nSA,nr);
  else {
    snew(ir->opts.annealing,nr);
    snew(ir->opts.anneal_npoints,nr);
    snew(ir->opts.anneal_time,nr);
    snew(ir->opts.anneal_temp,nr);
    for(i=0;i<nr;i++) {
      ir->opts.annealing[i]=eannNO;
      ir->opts.anneal_npoints[i]=0;
      ir->opts.anneal_time[i]=NULL;
      ir->opts.anneal_temp[i]=NULL;
    }
    if (nSA > 0) {
      bAnneal=FALSE;
      for(i=0;i<nr;i++) { 
	if(ptr1[i][0]=='n' || ptr1[i][0]=='N') {
	  ir->opts.annealing[i]=eannNO;
	} else if(ptr1[i][0]=='s'|| ptr1[i][0]=='S') {
	  ir->opts.annealing[i]=eannSINGLE;
	  bAnneal=TRUE;
	} else if(ptr1[i][0]=='p'|| ptr1[i][0]=='P') {
	  ir->opts.annealing[i]=eannPERIODIC;
	  bAnneal=TRUE;
	} 
      } 
      if(bAnneal) {
	/* Read the other fields too */
	nSA_points = str_nelem(anneal_npoints,MAXPTR,ptr1);
	if(nSA_points!=nSA) 
	  gmx_fatal(FARGS,"Found %d annealing_npoints values for %d groups\n",nSA_points,nSA);
	for(k=0,i=0;i<nr;i++) {
	  ir->opts.anneal_npoints[i]=strtol(ptr1[i],NULL,10);
	  if(ir->opts.anneal_npoints[i]==1)
	    gmx_fatal(FARGS,"Please specify at least a start and an end point for annealing\n");
	  snew(ir->opts.anneal_time[i],ir->opts.anneal_npoints[i]);
	  snew(ir->opts.anneal_temp[i],ir->opts.anneal_npoints[i]);
	  k += ir->opts.anneal_npoints[i];
	}

	nSA_time = str_nelem(anneal_time,MAXPTR,ptr1);
	if(nSA_time!=k) 
	  gmx_fatal(FARGS,"Found %d annealing_time values, wanter %d\n",nSA_time,k);
	nSA_temp = str_nelem(anneal_temp,MAXPTR,ptr2);
	if(nSA_temp!=k) 
	  gmx_fatal(FARGS,"Found %d annealing_temp values, wanted %d\n",nSA_temp,k);

	for(i=0,k=0;i<nr;i++) {
	  
	  for(j=0;j<ir->opts.anneal_npoints[i];j++) {
	    ir->opts.anneal_time[i][j]=strtod(ptr1[k],NULL);
	    ir->opts.anneal_temp[i][j]=strtod(ptr2[k],NULL);
	    if(j==0) {
	      if(ir->opts.anneal_time[i][0] > (ir->init_t+GMX_REAL_EPS))
		gmx_fatal(FARGS,"First time point for annealing > init_t.\n");      
	    } else { 
	      /* j>0 */
	      if(ir->opts.anneal_time[i][j]<ir->opts.anneal_time[i][j-1])
		gmx_fatal(FARGS,"Annealing timepoints out of order: t=%f comes after t=%f\n",
			    ir->opts.anneal_time[i][j],ir->opts.anneal_time[i][j-1]);
	    }
	    if(ir->opts.anneal_temp[i][j]<0) 
	      gmx_fatal(FARGS,"Found negative temperature in annealing: %f\n",ir->opts.anneal_temp[i][j]);    
	    k++;
	  }
	}
	/* Print out some summary information, to make sure we got it right */
	for(i=0,k=0;i<nr;i++) {
	  if(ir->opts.annealing[i]!=eannNO) {
	    j = groups->grps[egcTC].nm_ind[i];
	    fprintf(stderr,"Simulated annealing for group %s: %s, %d timepoints\n",
		    *(groups->grpname[j]),eann_names[ir->opts.annealing[i]],
		    ir->opts.anneal_npoints[i]);
	    fprintf(stderr,"Time (ps)   Temperature (K)\n");
	    /* All terms except the last one */
	    for(j=0;j<(ir->opts.anneal_npoints[i]-1);j++) 
		fprintf(stderr,"%9.1f      %5.1f\n",ir->opts.anneal_time[i][j],ir->opts.anneal_temp[i][j]);
	    
	    /* Finally the last one */
	    j = ir->opts.anneal_npoints[i]-1;
	    if(ir->opts.annealing[i]==eannSINGLE)
	      fprintf(stderr,"%9.1f-     %5.1f\n",ir->opts.anneal_time[i][j],ir->opts.anneal_temp[i][j]);
	    else {
	      fprintf(stderr,"%9.1f      %5.1f\n",ir->opts.anneal_time[i][j],ir->opts.anneal_temp[i][j]);
	      if(fabs(ir->opts.anneal_temp[i][j]-ir->opts.anneal_temp[i][0])>GMX_REAL_EPS)
		warning_note(wi,"There is a temperature jump when your annealing loops back.\n");
	    }
	  }
	} 
      }
    }
  }	

  if (ir->ePull != epullNO) {
    make_pull_groups(ir->pull,pull_grp,grps,gnames);
  }

  nacc = str_nelem(acc,MAXPTR,ptr1);
  nacg = str_nelem(accgrps,MAXPTR,ptr2);
  if (nacg*DIM != nacc)
    gmx_fatal(FARGS,"Invalid Acceleration input: %d groups and %d acc. values",
		nacg,nacc);
  do_numbering(natoms,groups,nacg,ptr2,grps,gnames,egcACC,
               restnm,egrptpALL_GENREST,bVerbose,wi);
  nr = groups->grps[egcACC].nr;
  snew(ir->opts.acc,nr);
  ir->opts.ngacc=nr;
  
  for(i=k=0; (i<nacg); i++)
    for(j=0; (j<DIM); j++,k++)
      ir->opts.acc[i][j]=strtod(ptr1[k],NULL);
  for( ;(i<nr); i++)
    for(j=0; (j<DIM); j++)
      ir->opts.acc[i][j]=0;
  
  nfrdim  = str_nelem(frdim,MAXPTR,ptr1);
  nfreeze = str_nelem(freeze,MAXPTR,ptr2);
  if (nfrdim != DIM*nfreeze)
    gmx_fatal(FARGS,"Invalid Freezing input: %d groups and %d freeze values",
		nfreeze,nfrdim);
  do_numbering(natoms,groups,nfreeze,ptr2,grps,gnames,egcFREEZE,
               restnm,egrptpALL_GENREST,bVerbose,wi);
  nr = groups->grps[egcFREEZE].nr;
  ir->opts.ngfrz=nr;
  snew(ir->opts.nFreeze,nr);
  for(i=k=0; (i<nfreeze); i++)
    for(j=0; (j<DIM); j++,k++) {
      ir->opts.nFreeze[i][j]=(strncasecmp(ptr1[k],"Y",1)==0);
      if (!ir->opts.nFreeze[i][j]) {
	if (strncasecmp(ptr1[k],"N",1) != 0) {
	  sprintf(warnbuf,"Please use Y(ES) or N(O) for freezedim only "
		  "(not %s)", ptr1[k]);
	  warning(wi,warn_buf);
	}
      }
    }
  for( ; (i<nr); i++)
    for(j=0; (j<DIM); j++)
      ir->opts.nFreeze[i][j]=0;
  
  nenergy=str_nelem(energy,MAXPTR,ptr1);
  do_numbering(natoms,groups,nenergy,ptr1,grps,gnames,egcENER,
               restnm,egrptpALL_GENREST,bVerbose,wi);
  add_wall_energrps(groups,ir->nwall,symtab);
  ir->opts.ngener = groups->grps[egcENER].nr;
  nvcm=str_nelem(vcm,MAXPTR,ptr1);
  bRest =
    do_numbering(natoms,groups,nvcm,ptr1,grps,gnames,egcVCM,
                 restnm,nvcm==0 ? egrptpALL_GENREST : egrptpPART,bVerbose,wi);
  if (bRest) {
    warning(wi,"Some atoms are not part of any center of mass motion removal group.\n"
	    "This may lead to artifacts.\n"
	    "In most cases one should use one group for the whole system.");
  }

  /* Now we have filled the freeze struct, so we can calculate NRDF */ 
  calc_nrdf(mtop,ir,gnames);

  if (v && NULL) {
    real fac,ntot=0;
    
    /* Must check per group! */
    for(i=0; (i<ir->opts.ngtc); i++) 
      ntot += ir->opts.nrdf[i];
    if (ntot != (DIM*natoms)) {
      fac = sqrt(ntot/(DIM*natoms));
      if (bVerbose)
	fprintf(stderr,"Scaling velocities by a factor of %.3f to account for constraints\n"
		"and removal of center of mass motion\n",fac);
      for(i=0; (i<natoms); i++)
	svmul(fac,v[i],v[i]);
    }
  }
  
  nuser=str_nelem(user1,MAXPTR,ptr1);
  do_numbering(natoms,groups,nuser,ptr1,grps,gnames,egcUser1,
               restnm,egrptpALL_GENREST,bVerbose,wi);
  nuser=str_nelem(user2,MAXPTR,ptr1);
  do_numbering(natoms,groups,nuser,ptr1,grps,gnames,egcUser2,
               restnm,egrptpALL_GENREST,bVerbose,wi);
  nuser=str_nelem(xtc_grps,MAXPTR,ptr1);
  do_numbering(natoms,groups,nuser,ptr1,grps,gnames,egcXTC,
               restnm,egrptpONE,bVerbose,wi);
  nofg = str_nelem(orirefitgrp,MAXPTR,ptr1);
  do_numbering(natoms,groups,nofg,ptr1,grps,gnames,egcORFIT,
               restnm,egrptpALL_GENREST,bVerbose,wi);

  /* QMMM input processing */
  nQMg          = str_nelem(QMMM,MAXPTR,ptr1);
  nQMmethod     = str_nelem(QMmethod,MAXPTR,ptr2);
  nQMbasis      = str_nelem(QMbasis,MAXPTR,ptr3);
  if((nQMmethod != nQMg)||(nQMbasis != nQMg)){
    gmx_fatal(FARGS,"Invalid QMMM input: %d groups %d basissets"
	      " and %d methods\n",nQMg,nQMbasis,nQMmethod);
  }
  /* group rest, if any, is always MM! */
  do_numbering(natoms,groups,nQMg,ptr1,grps,gnames,egcQMMM,
               restnm,egrptpALL_GENREST,bVerbose,wi);
  nr = nQMg; /*atoms->grps[egcQMMM].nr;*/
  ir->opts.ngQM = nQMg;
  snew(ir->opts.QMmethod,nr);
  snew(ir->opts.QMbasis,nr);
  for(i=0;i<nr;i++){
    /* input consists of strings: RHF CASSCF PM3 .. These need to be
     * converted to the corresponding enum in names.c
     */
    ir->opts.QMmethod[i] = search_QMstring(ptr2[i],eQMmethodNR,
                                           eQMmethod_names);
    ir->opts.QMbasis[i]  = search_QMstring(ptr3[i],eQMbasisNR,
                                           eQMbasis_names);

  }
  nQMmult   = str_nelem(QMmult,MAXPTR,ptr1);
  nQMcharge = str_nelem(QMcharge,MAXPTR,ptr2);
  nbSH      = str_nelem(bSH,MAXPTR,ptr3);
  snew(ir->opts.QMmult,nr);
  snew(ir->opts.QMcharge,nr);
  snew(ir->opts.bSH,nr);

  for(i=0;i<nr;i++){
    ir->opts.QMmult[i]   = strtol(ptr1[i],NULL,10);
    ir->opts.QMcharge[i] = strtol(ptr2[i],NULL,10);
    ir->opts.bSH[i]      = (strncasecmp(ptr3[i],"Y",1)==0);
  }

  nCASelec  = str_nelem(CASelectrons,MAXPTR,ptr1);
  nCASorb   = str_nelem(CASorbitals,MAXPTR,ptr2);
  snew(ir->opts.CASelectrons,nr);
  snew(ir->opts.CASorbitals,nr);
  for(i=0;i<nr;i++){
    ir->opts.CASelectrons[i]= strtol(ptr1[i],NULL,10);
    ir->opts.CASorbitals[i] = strtol(ptr2[i],NULL,10);
  }
  /* special optimization options */

  nbOPT = str_nelem(bOPT,MAXPTR,ptr1);
  nbTS = str_nelem(bTS,MAXPTR,ptr2);
  snew(ir->opts.bOPT,nr);
  snew(ir->opts.bTS,nr);
  for(i=0;i<nr;i++){
    ir->opts.bOPT[i] = (strncasecmp(ptr1[i],"Y",1)==0);
    ir->opts.bTS[i]  = (strncasecmp(ptr2[i],"Y",1)==0);
  }
  nSAon     = str_nelem(SAon,MAXPTR,ptr1);
  nSAoff    = str_nelem(SAoff,MAXPTR,ptr2);
  nSAsteps  = str_nelem(SAsteps,MAXPTR,ptr3);
  snew(ir->opts.SAon,nr);
  snew(ir->opts.SAoff,nr);
  snew(ir->opts.SAsteps,nr);

  for(i=0;i<nr;i++){
    ir->opts.SAon[i]    = strtod(ptr1[i],NULL);
    ir->opts.SAoff[i]   = strtod(ptr2[i],NULL);
    ir->opts.SAsteps[i] = strtol(ptr3[i],NULL,10);
  }
  /* end of QMMM input */

  /* AdResS reference input */
  nadress_refs = str_nelem(adress_refs,MAXPTR,ptr1);

  for(i=0; (i<nadress_refs); i++)
    ir->adress_refs[i]=strtod(ptr1[i],NULL);
  for( ;(i<DIM); i++)
    ir->adress_refs[i]=0;

 /* End AdResS input */

  if (bVerbose)
    for(i=0; (i<egcNR); i++) {
      fprintf(stderr,"%-16s has %d element(s):",gtypes[i],groups->grps[i].nr); 
      for(j=0; (j<groups->grps[i].nr); j++)
	fprintf(stderr," %s",*(groups->grpname[groups->grps[i].nm_ind[j]]));
      fprintf(stderr,"\n");
    }

  nr = groups->grps[egcENER].nr;
  snew(ir->opts.egp_flags,nr*nr);

  bExcl = do_egp_flag(ir,groups,"energygrp_excl",egpexcl,EGP_EXCL);
  if (bExcl && EEL_FULL(ir->coulombtype))
    warning(wi,"Can not exclude the lattice Coulomb energy between energy groups");

  bTable = do_egp_flag(ir,groups,"energygrp_table",egptable,EGP_TABLE);
  if (bTable && !(ir->vdwtype == evdwUSER) && 
      !(ir->coulombtype == eelUSER) &&!(ir->coulombtype == eelPMEUSER))
    gmx_fatal(FARGS,"Can only have energy group pair tables in combination with user tables for VdW and/or Coulomb");

  decode_cos(efield_x,&(ir->ex[XX]),FALSE);
  decode_cos(efield_xt,&(ir->et[XX]),TRUE);
  decode_cos(efield_y,&(ir->ex[YY]),FALSE);
  decode_cos(efield_yt,&(ir->et[YY]),TRUE);
  decode_cos(efield_z,&(ir->ex[ZZ]),FALSE);
  decode_cos(efield_zt,&(ir->et[ZZ]),TRUE);

  /* AdResS multiple tf tables input */
  nadress_tf_grp_names = str_nelem(adress_tf_grp_names,MAXPTR,ptr1);
  ir->n_adress_tf_grps = nadress_tf_grp_names;
  snew(ir->adress_tf_table_index, nadress_tf_grp_names);

  nr = groups->grps[egcENER].nr;

  if (nadress_tf_grp_names > 0){
        for (i=0; i <nadress_tf_grp_names; i++){
        //search for the group name mathching the tf group name
            k = 0;
            while ((k < nr) &&
                 strcasecmp(ptr1[i],(char*)(gnames[groups->grps[egcENER].nm_ind[k]])))
              k++;
            if (k==nr) gmx_fatal(FARGS,"Adress tf energy group %s not found\n",ptr1[i]);
            
            ir->adress_tf_table_index[i] = k;
            if (debug) fprintf(debug,"found tf group %s id %d \n",ptr1[i], k);

    }
  }
  /* end AdResS multiple tf tables input */
  
  for(i=0; (i<grps->nr); i++)
    sfree(gnames[i]);
  sfree(gnames);
  done_blocka(grps);
  sfree(grps);

}



static void check_disre(gmx_mtop_t *mtop)
{
  gmx_ffparams_t *ffparams;
  t_functype *functype;
  t_iparams  *ip;
  int i,ndouble,ftype;
  int label,old_label;
  
  if (gmx_mtop_ftype_count(mtop,F_DISRES) > 0) {
    ffparams  = &mtop->ffparams;
    functype  = ffparams->functype;
    ip        = ffparams->iparams;
    ndouble   = 0;
    old_label = -1;
    for(i=0; i<ffparams->ntypes; i++) {
      ftype = functype[i];
      if (ftype == F_DISRES) {
	label = ip[i].disres.label;
	if (label == old_label) {
	  fprintf(stderr,"Distance restraint index %d occurs twice\n",label);
	  ndouble++;
	}
	old_label = label;
      }
    }
    if (ndouble>0)
      gmx_fatal(FARGS,"Found %d double distance restraint indices,\n"
		"probably the parameters for multiple pairs in one restraint "
		"are not identical\n",ndouble);
  }
}

static bool absolute_reference(t_inputrec *ir,gmx_mtop_t *sys,ivec AbsRef)
{
  int d,g,i;
  gmx_mtop_ilistloop_t iloop;
  t_ilist *ilist;
  int nmol;
  t_iparams *pr;

  /* Check the COM */
  for(d=0; d<DIM; d++) {
    AbsRef[d] = (d < ndof_com(ir) ? 0 : 1);
  }
  /* Check for freeze groups */
  for(g=0; g<ir->opts.ngfrz; g++) {
    for(d=0; d<DIM; d++) {
      if (ir->opts.nFreeze[g][d] != 0) {
	AbsRef[d] = 1;
      }
    }
  }
  /* Check for position restraints */
  iloop = gmx_mtop_ilistloop_init(sys);
  while (gmx_mtop_ilistloop_next(iloop,&ilist,&nmol)) {
    if (nmol > 0) {
      for(i=0; i<ilist[F_POSRES].nr; i+=2) {
	pr = &sys->ffparams.iparams[ilist[F_POSRES].iatoms[i]];
	for(d=0; d<DIM; d++) {
	  if (pr->posres.fcA[d] != 0) {
	    AbsRef[d] = 1;
	  }
	}
      }
    }
  }

  return (AbsRef[XX] != 0 && AbsRef[YY] != 0 && AbsRef[ZZ] != 0);
}

void triple_check(const char *mdparin,t_inputrec *ir,gmx_mtop_t *sys,
                  warninp_t wi)
{
  char err_buf[256];
  int  i,m,g,nmol,npct;
  bool bCharge,bAcc;
  real gdt_max,*mgrp,mt;
  rvec acc;
  gmx_mtop_atomloop_block_t aloopb;
  gmx_mtop_atomloop_all_t aloop;
  t_atom *atom;
  ivec AbsRef;
  char warn_buf[STRLEN];

  set_warning_line(wi,mdparin,-1);

  if (EI_DYNAMICS(ir->eI) && !EI_SD(ir->eI) && ir->eI != eiBD &&
      ir->comm_mode == ecmNO &&
      !(absolute_reference(ir,sys,AbsRef) || ir->nsteps <= 10)) {
    warning(wi,"You are not using center of mass motion removal (mdp option comm-mode), numerical rounding errors can lead to build up of kinetic energy of the center of mass");
  }
  
  bCharge = FALSE;
  aloopb = gmx_mtop_atomloop_block_init(sys);
  while (gmx_mtop_atomloop_block_next(aloopb,&atom,&nmol)) {
    if (atom->q != 0 || atom->qB != 0) {
      bCharge = TRUE;
    }
  }
  
  if (!bCharge) {
    if (EEL_FULL(ir->coulombtype)) {
      sprintf(err_buf,
	      "You are using full electrostatics treatment %s for a system without charges.\n"
	      "This costs a lot of performance for just processing zeros, consider using %s instead.\n",
	      EELTYPE(ir->coulombtype),EELTYPE(eelCUT));
      warning(wi,err_buf);
    }
  } else {
    if (ir->coulombtype == eelCUT && ir->rcoulomb > 0) {
      sprintf(err_buf,
	      "You are using a plain Coulomb cut-off, which might produce artifacts.\n"
	      "You might want to consider using %s electrostatics.\n",
	      EELTYPE(eelPME));
      warning_note(wi,err_buf);
    }
  }

  /* Generalized reaction field */  
  if (ir->opts.ngtc == 0) {
    sprintf(err_buf,"No temperature coupling while using coulombtype %s",
	    eel_names[eelGRF]);
    CHECK(ir->coulombtype == eelGRF);
  }
  else {
    sprintf(err_buf,"When using coulombtype = %s"
	    " ref_t for temperature coupling should be > 0",
	    eel_names[eelGRF]);
    CHECK((ir->coulombtype == eelGRF) && (ir->opts.ref_t[0] <= 0));
  }
    
  if (ir->eI == eiSD1) {
    gdt_max = 0;
    for(i=0; (i<ir->opts.ngtc); i++)
      gdt_max = max(gdt_max,ir->delta_t/ir->opts.tau_t[i]);
    if (0.5*gdt_max > 0.0015) {
      sprintf(warn_buf,"The relative error with integrator %s is 0.5*delta_t/tau_t = %g, you might want to switch to integrator %s\n",
	      ei_names[ir->eI],0.5*gdt_max,ei_names[eiSD2]);
      warning_note(wi,warn_buf);
    }
  }

  bAcc = FALSE;
  for(i=0; (i<sys->groups.grps[egcACC].nr); i++) {
    for(m=0; (m<DIM); m++) {
      if (fabs(ir->opts.acc[i][m]) > 1e-6) {
	bAcc = TRUE;
      }
    }
  }
  if (bAcc) {
    clear_rvec(acc);
    snew(mgrp,sys->groups.grps[egcACC].nr);
    aloop = gmx_mtop_atomloop_all_init(sys);
    while (gmx_mtop_atomloop_all_next(aloop,&i,&atom)) {
      mgrp[ggrpnr(&sys->groups,egcACC,i)] += atom->m;
    }
    mt = 0.0;
    for(i=0; (i<sys->groups.grps[egcACC].nr); i++) {
      for(m=0; (m<DIM); m++)
	acc[m] += ir->opts.acc[i][m]*mgrp[i];
      mt += mgrp[i];
    }
    for(m=0; (m<DIM); m++) {
      if (fabs(acc[m]) > 1e-6) {
	const char *dim[DIM] = { "X", "Y", "Z" };
	fprintf(stderr,
		"Net Acceleration in %s direction, will %s be corrected\n",
		dim[m],ir->nstcomm != 0 ? "" : "not");
	if (ir->nstcomm != 0 && m < ndof_com(ir)) {
	  acc[m] /= mt;
	  for (i=0; (i<sys->groups.grps[egcACC].nr); i++)
	    ir->opts.acc[i][m] -= acc[m];
	}
      }
    }
    sfree(mgrp);
  }

  if (ir->efep != efepNO && ir->sc_alpha != 0 &&
      !gmx_within_tol(sys->ffparams.reppow,12.0,10*GMX_DOUBLE_EPS)) {
    gmx_fatal(FARGS,"Soft-core interactions are only supported with VdW repulsion power 12");
  }

  if (ir->ePull != epullNO) {
    if (ir->pull->grp[0].nat == 0) {
      absolute_reference(ir,sys,AbsRef);
      for(m=0; m<DIM; m++) {
	if (ir->pull->dim[m] && !AbsRef[m]) {
	  warning(wi,"You are using an absolute reference for pulling, but the rest of the system does not have an absolute reference. This will lead to artifacts.");
	  break;
	}
      }
    }

    if (ir->pull->eGeom == epullgDIRPBC) {
      for(i=0; i<3; i++) {
	for(m=0; m<=i; m++) {
	  if ((ir->epc != epcNO && ir->compress[i][m] != 0) ||
	      ir->deform[i][m] != 0) {
	    for(g=1; g<ir->pull->ngrp; g++) {
	      if (ir->pull->grp[g].vec[m] != 0) {
		gmx_fatal(FARGS,"Can not have dynamic box while using pull geometry '%s' (dim %c)",EPULLGEOM(ir->pull->eGeom),'x'+m);
	      }
	    }
	  }
	}
      }
    }
  }

  check_disre(sys);
}

void double_check(t_inputrec *ir,matrix box,bool bConstr,warninp_t wi)
{
  real min_size;
  bool bTWIN;
  char warn_buf[STRLEN];
  const char *ptr;
  
  ptr = check_box(ir->ePBC,box);
  if (ptr) {
      warning_error(wi,ptr);
  }  

  if (bConstr && ir->eConstrAlg == econtSHAKE) {
    if (ir->shake_tol <= 0.0) {
      sprintf(warn_buf,"ERROR: shake_tol must be > 0 instead of %g\n",
              ir->shake_tol);
      warning_error(wi,warn_buf);
    }

    if (IR_TWINRANGE(*ir) && ir->nstlist > 1) {
      sprintf(warn_buf,"With twin-range cut-off's and SHAKE the virial and the pressure are incorrect.");
      if (ir->epc == epcNO) {
	warning(wi,warn_buf);
      } else {
          warning_error(wi,warn_buf);
      }
    }
  }

  if( (ir->eConstrAlg == econtLINCS) && bConstr) {
    /* If we have Lincs constraints: */
    if(ir->eI==eiMD && ir->etc==etcNO &&
       ir->eConstrAlg==econtLINCS && ir->nLincsIter==1) {
      sprintf(warn_buf,"For energy conservation with LINCS, lincs_iter should be 2 or larger.\n");
      warning_note(wi,warn_buf);
    }
    
    if ((ir->eI == eiCG || ir->eI == eiLBFGS) && (ir->nProjOrder<8)) {
      sprintf(warn_buf,"For accurate %s with LINCS constraints, lincs_order should be 8 or more.",ei_names[ir->eI]);
      warning_note(wi,warn_buf);
    }
    if (ir->epc==epcMTTK) {
        warning_error(wi,"MTTK not compatible with lincs -- use shake instead.");
    }
  }

  if (ir->LincsWarnAngle > 90.0) {
    sprintf(warn_buf,"lincs-warnangle can not be larger than 90 degrees, setting it to 90.\n");
    warning(wi,warn_buf);
    ir->LincsWarnAngle = 90.0;
  }

  if (ir->ePBC != epbcNONE) {
    if (ir->nstlist == 0) {
      warning(wi,"With nstlist=0 atoms are only put into the box at step 0, therefore drifting atoms might cause the simulation to crash.");
    }
    bTWIN = (ir->rlistlong > ir->rlist);
    if (ir->ns_type == ensGRID) {
      if (sqr(ir->rlistlong) >= max_cutoff2(ir->ePBC,box)) {
          sprintf(warn_buf,"ERROR: The cut-off length is longer than half the shortest box vector or longer than the smallest box diagonal element. Increase the box size or decrease %s.\n",
		bTWIN ? (ir->rcoulomb==ir->rlistlong ? "rcoulomb" : "rvdw"):"rlist");
          warning_error(wi,warn_buf);
      }
    } else {
      min_size = min(box[XX][XX],min(box[YY][YY],box[ZZ][ZZ]));
      if (2*ir->rlistlong >= min_size) {
          sprintf(warn_buf,"ERROR: One of the box lengths is smaller than twice the cut-off length. Increase the box size or decrease rlist.");
          warning_error(wi,warn_buf);
	if (TRICLINIC(box))
	  fprintf(stderr,"Grid search might allow larger cut-off's than simple search with triclinic boxes.");
      }
    }
  }
}

void check_chargegroup_radii(const gmx_mtop_t *mtop,const t_inputrec *ir,
                             rvec *x,
                             warninp_t wi)
{
    real rvdw1,rvdw2,rcoul1,rcoul2;
    char warn_buf[STRLEN];

    calc_chargegroup_radii(mtop,x,&rvdw1,&rvdw2,&rcoul1,&rcoul2);

    if (rvdw1 > 0)
    {
        printf("Largest charge group radii for Van der Waals: %5.3f, %5.3f nm\n",
               rvdw1,rvdw2);
    }
    if (rcoul1 > 0)
    {
        printf("Largest charge group radii for Coulomb:       %5.3f, %5.3f nm\n",
               rcoul1,rcoul2);
    }

    if (ir->rlist > 0)
    {
        if (rvdw1  + rvdw2  > ir->rlist ||
            rcoul1 + rcoul2 > ir->rlist)
        {
            sprintf(warn_buf,"The sum of the two largest charge group radii (%f) is larger than rlist (%f)\n",max(rvdw1+rvdw2,rcoul1+rcoul2),ir->rlist);
            warning(wi,warn_buf);
        }
        else
        {
            /* Here we do not use the zero at cut-off macro,
             * since user defined interactions might purposely
             * not be zero at the cut-off.
             */
            if (EVDW_IS_ZERO_AT_CUTOFF(ir->vdwtype) &&
                rvdw1 + rvdw2 > ir->rlistlong - ir->rvdw)
            {
                sprintf(warn_buf,"The sum of the two largest charge group radii (%f) is larger than %s (%f) - rvdw (%f)\n",
                        rvdw1+rvdw2,
                        ir->rlistlong > ir->rlist ? "rlistlong" : "rlist",
                        ir->rlist,ir->rvdw);
                if (ir_NVE(ir))
                {
                    warning(wi,warn_buf);
                }
                else
                {
                    warning_note(wi,warn_buf);
                }
            }
            if (EEL_IS_ZERO_AT_CUTOFF(ir->coulombtype) &&
                rcoul1 + rcoul2 > ir->rlistlong - ir->rcoulomb)
            {
                sprintf(warn_buf,"The sum of the two largest charge group radii (%f) is larger than %s (%f) - rcoulomb (%f)\n",
                        rcoul1+rcoul2,
                        ir->rlistlong > ir->rlist ? "rlistlong" : "rlist",
                        ir->rlistlong,ir->rcoulomb);
                if (ir_NVE(ir))
                {
                    warning(wi,warn_buf);
                }
                else
                {
                    warning_note(wi,warn_buf);
                }
            }
        }
    }
}<|MERGE_RESOLUTION|>--- conflicted
+++ resolved
@@ -1004,23 +1004,10 @@
   
   /* AdResS defined thingies */
   CCTYPE ("AdResS parameters");
-<<<<<<< HEAD
-  EETYPE("adress_type",                ir->adress_type,     eAdresstype_names, nerror, TRUE);
-  EETYPE("adress_new_wf",              ir->badress_new_wf,  yesno_names,       nerror, TRUE);
-  EETYPE("adress_chempot_dx",         ir->badress_chempot_dx,  yesno_names,       nerror, TRUE);
-  EETYPE("adress_tf_full_box",         ir->badress_tf_full_box,  yesno_names,       nerror, TRUE);
-  RTYPE ("adress_const_wf",            ir->adress_const_wf, 1);
-  RTYPE ("adress_ex_width",            ir->adress_ex_width, 0);
-  RTYPE ("adress_hy_width",            ir->adress_hy_width, 0);
-  EETYPE("adress_interface_correction",ir->adress_icor,     eAdressICtype_names,nerror, TRUE);
-  EETYPE("adress_exvdw",               ir->adress_ivdw,     evdw_names,        nerror, TRUE);
-  EETYPE("adress_site",                ir->adress_site,     eAdressSITEtype_names,nerror, TRUE);
-  STYPE ("adress_reference_coords",    adress_refs,         NULL);
-  STYPE ("adress_tf_grp_names",      adress_tf_grp_names,    NULL);
-=======
   EETYPE("adress_type",                ir->adress_type,         eAdresstype_names);
   EETYPE("adress_new_wf",              ir->badress_new_wf,      yesno_names);
   EETYPE("adress_chempot_dx",          ir->badress_chempot_dx,  yesno_names);
+  EETYPE("adress_tf_full_box",         ir->badress_tf_full_box, yesno_names);
   RTYPE ("adress_const_wf",            ir->adress_const_wf,     1);
   RTYPE ("adress_ex_width",            ir->adress_ex_width,     0);
   RTYPE ("adress_hy_width",            ir->adress_hy_width,     0);
@@ -1028,7 +1015,7 @@
   EETYPE("adress_exvdw",               ir->adress_ivdw,         evdw_names);
   EETYPE("adress_site",                ir->adress_site,         eAdressSITEtype_names);
   STYPE ("adress_reference_coords",    adress_refs,             NULL);
->>>>>>> 3e121a26
+  STYPE ("adress_tf_grp_names",        adress_tf_grp_names,     NULL);
 
   /* User defined thingies */
   CCTYPE ("User defined thingies");
