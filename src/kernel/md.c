--- conflicted
+++ resolved
@@ -571,12 +571,7 @@
     }
 }
 
-<<<<<<< HEAD
-/* should steps here be a gmx_large_int_t? */
-static bool done_iterating(const t_commrec *cr,FILE *fplog, int nsteps, gmx_iterate_t *iterate, bool bFirstIterate, real fom, real *newf) 
-=======
-static gmx_bool done_iterating(const t_commrec *cr,FILE *fplog, int nsteps, gmx_iterate_t *iterate, gmx_bool bFirstIterate, real fom, real *newf) 
->>>>>>> be66ba7f
+static gmx_bool done_iterating(const t_commrec *cr,FILE *fplog, gmx_large_int_t nsteps, gmx_iterate_t *iterate, gmx_bool bFirstIterate, real fom, real *newf) 
 {    
     /* monitor convergence, and use a secant search to propose new
        values.  
@@ -705,7 +700,7 @@
                     /* how many close calls have we had?  If less than a few, we're OK */
                     if (iterate->num_close < MAX_NUMBER_CLOSE) 
                     {
-                        sprintf(buf,"Slight numerical convergence deviation with NPT at step %d, relative error only %10.5g, likely not a problem, continuing\n",nsteps,relerr);
+                        sprintf(buf,"Slight numerical convergence deviation with NPT at step %d, relative error only %10.5g, likely not a problem, continuing\n",(int) nsteps,relerr);
                         md_print_warning(cr,fplog,buf);
                         iterate->num_close++;
                         return TRUE;
@@ -1088,26 +1083,16 @@
     gmx_mdoutf_t *outf;
     gmx_large_int_t step,step_rel;
     double     run_time;
-<<<<<<< HEAD
     double     t,t0,lam0[efptNR];
-    bool       bGStatEveryStep,bGStat,bNstEner,bCalcEnerPres,bExpandedEnsemble;
-    bool       bNS,bNStList,bSimAnn,bStopCM,bRerunMD,bNotLastFrame=FALSE,
+    gmx_bool   bGStatEveryStep,bGStat,bNstEner,bCalcEnerPres,bExpandedEnsemble;
+    gmx_bool   bNS,bNStList,bSimAnn,bStopCM,bRerunMD,bNotLastFrame=FALSE,
                bFirstStep,bStateFromTPX,bInitStep,bLastStep,
                bBornRadii,bStartingFromCpt;
-    bool       bDoDHDL,bDoFEP=FALSE;
-    bool       bNEMD,do_ene,do_log,do_verbose,bRerunWarnNoV=TRUE,
-=======
-    double     t,t0,lam0;
-    gmx_bool       bGStatEveryStep,bGStat,bNstEner,bCalcEnerPres;
-    gmx_bool       bNS,bNStList,bSimAnn,bStopCM,bRerunMD,bNotLastFrame=FALSE,
-               bFirstStep,bStateFromTPX,bInitStep,bLastStep,
-               bBornRadii,bStartingFromCpt;
-    gmx_bool       bDoDHDL=FALSE;
-    gmx_bool       do_ene,do_log,do_verbose,bRerunWarnNoV=TRUE,
->>>>>>> be66ba7f
+    gmx_bool   bDoDHDL=FALSE,bDoFEP=FALSE;
+    gmx_bool   do_ene,do_log,do_verbose,bRerunWarnNoV=TRUE,
                bForceUpdate=FALSE,bCPT;
     int        mdof_flags;
-    gmx_bool       bMasterState;
+    gmx_bool   bMasterState;
     int        force_flags,cglo_flags;
     tensor     force_vir,shake_vir,total_vir,tmp_vir,pres;
     int        i,m;
@@ -2672,17 +2657,13 @@
 
         /* #########  BEGIN PREPARING EDR OUTPUT  ###########  */
         
-<<<<<<< HEAD
+        /* sum up the foreign energy and dhdl terms */
         sum_dhdl(enerd,state->lambda,ir->fepvals);
         /* perform extended ensemble sampling in lambda - we don't actually move to the new state before 
            outputting statistics */
         if (bExpandedEnsemble) {
             lamnew = ExpandedEnsembleDynamics(fplog,ir,enerd,state->fep_state,&df_history,step,mcrng);
         }
-=======
-        /* sum up the foreign energy and dhdl terms */
-        sum_dhdl(enerd,state->lambda,ir);
->>>>>>> be66ba7f
 
         /* use the directly determined last velocity, not actually the averaged half steps */
         if (bTrotter && ir->eI==eiVV) 
@@ -2734,13 +2715,8 @@
             {
                 if (bNstEner)
                 {
-<<<<<<< HEAD
-                    upd_mdebin(mdebin,bDoDHDL ? outf->fp_dhdl : NULL,TRUE,
+                    upd_mdebin(mdebin, TRUE,
                                t,mdatoms->tmass,enerd,state,ir->fepvals,lastbox,
-=======
-                    upd_mdebin(mdebin,bDoDHDL, TRUE,
-                               t,mdatoms->tmass,enerd,state,lastbox,
->>>>>>> be66ba7f
                                shake_vir,force_vir,total_vir,pres,
                                ekind,mu_tot,constr);
                 }
