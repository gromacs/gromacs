/*
 *
 *                This source code is part of
 *
 *                 G   R   O   M   A   C   S
 *
 *          GROningen MAchine for Chemical Simulations
 *
 *                        VERSION 3.2.0
 * Written by David van der Spoel, Erik Lindahl, Berk Hess, and others.
 * Copyright (c) 1991-2000, University of Groningen, The Netherlands.
 * Copyright (c) 2001-2004, The GROMACS development team,
 * check out http://www.gromacs.org for more information.

 * This program is free software; you can redistribute it and/or
 * modify it under the terms of the GNU General Public License
 * as published by the Free Software Foundation; either version 2
 * of the License, or (at your option) any later version.
 *
 * If you want to redistribute modifications, please consider that
 * scientific software is very special. Version control is crucial -
 * bugs must be traceable. We will be happy to consider code for
 * inclusion in the official distribution, but derived work must not
 * be called official GROMACS. Details are found in the README & COPYING
 * files - if they are missing, get the official version at www.gromacs.org.
 *
 * To help us fund GROMACS development, we humbly ask that you cite
 * the papers on the package - you can find them in the top README file.
 *
 * For more info, check our website at http://www.gromacs.org
 *
 * And Hey:
 * Gallium Rubidium Oxygen Manganese Argon Carbon Silicon
 */
#ifdef HAVE_CONFIG_H
#include <config.h>
#endif

#ifdef __linux
#define _GNU_SOURCE
#include <sched.h>
#include <sys/syscall.h>
#endif
#include <signal.h>
#include <stdlib.h>

#include "typedefs.h"
#include "sysstuff.h"
#include "statutil.h"
#include "macros.h"
#include "copyrite.h"
#include "main.h"
<<<<<<< HEAD
=======
#include "futil.h"
#include "edsam.h"
#include "checkpoint.h"
#include "vcm.h"
#include "mdebin.h"
#include "nrnb.h"
#include "calcmu.h"
#include "index.h"
#include "vsite.h"
#include "update.h"
#include "ns.h"
#include "trnio.h"
#include "xtcio.h"
#include "mdrun.h"
#include "confio.h"
#include "network.h"
#include "pull.h"
#include "xvgr.h"
#include "physics.h"
#include "names.h"
#include "disre.h"
#include "orires.h"
#include "dihre.h"
#include "pme.h"
#include "mdatoms.h"
#include "qmmm.h"
#include "mpelogging.h"
#include "domdec.h"
#include "partdec.h"
#include "topsort.h"
#include "coulomb.h"
#include "constr.h"
#include "shellfc.h"
#include "mvdata.h"
#include "checkpoint.h"
#include "mtop_util.h"
#include "tpxio.h"
#include "string2.h"
#include "sighandler.h"
>>>>>>> ba83dea5
#include "gmx_ana.h"

#ifdef GMX_LIB_MPI
#include <mpi.h>
#endif
#ifdef GMX_THREAD_MPI
#include "tmpi.h"
#endif

#ifdef GMX_OPENMP
#include <omp.h>
#endif

/* afm stuf */
#include "pull.h"

/* We use the same defines as in mvdata.c here */
#define  block_bc(cr,   d) gmx_bcast(     sizeof(d),     &(d),(cr))
#define nblock_bc(cr,nr,d) gmx_bcast((nr)*sizeof((d)[0]), (d),(cr))
#define   snew_bc(cr,d,nr) { if (!MASTER(cr)) snew((d),(nr)); }

/* The following two variables and the signal_handler function
 * is used from pme.c as well
 */

typedef struct {
	t_state s;
	rvec    *f;
	real    epot;
	real    fnorm;
	real    fmax;
	int     a_fmax;
} em_state_t;

typedef struct {
	int    it_xy;
	int    it_z;
	int    xy_step;
	int    z_step;
	rvec    xmin;
	rvec	xmax;
	rvec	*geom_cent;
	int    pieces;
	int    *nidx;
	atom_id **subindex;
} pos_ins_t;

typedef struct {
	int		id;
	char	*name;
	int 	nr;
	int 	natoms;	    /*nr of atoms per lipid*/
	int	mol1;	    /*id of the first lipid molecule*/
	real 	area;
} lip_t;

typedef struct {
	char	*name;
	t_block mem_at;
	int		*mol_id;
	int		nmol;
	real	lip_area;
	real	zmin;
	real	zmax;
	real	zmed;
} mem_t;

typedef struct {
	int		*mol;
	int		*block;
	int 	nr;
} rmm_t;

int search_string(char *s,int ng,char ***gn)
{
	int i;

	for(i=0; (i<ng); i++)
		if (gmx_strcasecmp(s,*gn[i]) == 0)
			return i;

	gmx_fatal(FARGS,"Group %s not found in indexfile.\nMaybe you have non-default groups in your mdp file, while not using the '-n' option of grompp.\nIn that case use the '-n' option.\n",s);

	return -1;
}

int get_mol_id(int at,int nmblock,gmx_molblock_t *mblock, int *type, int *block)
{
	int mol_id=0;
	int i;

	for(i=0;i<nmblock;i++)
	{
		if(at<(mblock[i].nmol*mblock[i].natoms_mol))
		{
			mol_id+=at/mblock[i].natoms_mol;
			*type = mblock[i].type;
			*block = i;
			return mol_id;
		} else {
			at-= mblock[i].nmol*mblock[i].natoms_mol;
			mol_id+=mblock[i].nmol;
		}
	}

	gmx_fatal(FARGS,"Something is wrong in mol ids, at %d, mol_id %d",at,mol_id);

	return -1;
}

int get_block(int mol_id,int nmblock,gmx_molblock_t *mblock)
{
	int i;
	int nmol=0;

	for(i=0;i<nmblock;i++)
	{
		nmol+=mblock[i].nmol;
		if(mol_id<nmol)
			return i;
	}

	gmx_fatal(FARGS,"mol_id %d larger than total number of molecules %d.\n",mol_id,nmol);

	return -1;
}

int get_tpr_version(const char *infile)
{
	char  	buf[STRLEN];
	gmx_bool  	bDouble;
	int 	precision,fver;
        t_fileio *fio;

	fio = open_tpx(infile,"r");
	gmx_fio_checktype(fio);

	precision = sizeof(real);

	gmx_fio_do_string(fio,buf);
	if (strncmp(buf,"VERSION",7))
		gmx_fatal(FARGS,"Can not read file %s,\n"
				"             this file is from a Gromacs version which is older than 2.0\n"
				"             Make a new one with grompp or use a gro or pdb file, if possible",
				gmx_fio_getname(fio));
	gmx_fio_do_int(fio,precision);
	bDouble = (precision == sizeof(double));
	if ((precision != sizeof(float)) && !bDouble)
		gmx_fatal(FARGS,"Unknown precision in file %s: real is %d bytes "
				"instead of %d or %d",
				gmx_fio_getname(fio),precision,sizeof(float),sizeof(double));
	gmx_fio_setprecision(fio,bDouble);
	fprintf(stderr,"Reading file %s, %s (%s precision)\n",
			gmx_fio_getname(fio),buf,bDouble ? "double" : "single");

	gmx_fio_do_int(fio,fver);

	close_tpx(fio);

	return fver;
}

int get_mtype_list(t_block *at, gmx_mtop_t *mtop, t_block *tlist)
{
	int i,j,nr,mol_id;
        int type=0,block=0;
	gmx_bool bNEW;

	nr=0;
	snew(tlist->index,at->nr);
	for (i=0;i<at->nr;i++)
	{
		bNEW=TRUE;
		mol_id = get_mol_id(at->index[i],mtop->nmolblock,mtop->molblock,&type,&block);
		for(j=0;j<nr;j++)
		{
			if(tlist->index[j]==type)
						bNEW=FALSE;
		}
		if(bNEW==TRUE)
		{
			tlist->index[nr]=type;
			nr++;
		}
	}

	srenew(tlist->index,nr);
	return nr;
}

void check_types(t_block *ins_at,t_block *rest_at,gmx_mtop_t *mtop)
{
	t_block		*ins_mtype,*rest_mtype;
	int			i,j;

	snew(ins_mtype,1);
	snew(rest_mtype,1);
    ins_mtype->nr  = get_mtype_list(ins_at , mtop, ins_mtype );
    rest_mtype->nr = get_mtype_list(rest_at, mtop, rest_mtype);

    for(i=0;i<ins_mtype->nr;i++)
    {
    	for(j=0;j<rest_mtype->nr;j++)
    	{
    		if(ins_mtype->index[i]==rest_mtype->index[j])
    			gmx_fatal(FARGS,"Moleculetype %s is found both in the group to insert and the rest of the system.\n"
    					"Because we need to exclude all interactions between the atoms in the group to\n"
    					"insert, the same moleculetype can not be used in both groups. Change the\n"
    					"moleculetype of the molecules %s in the inserted group. Do not forget to provide\n"
    					"an appropriate *.itp file",*(mtop->moltype[rest_mtype->index[j]].name),
    					*(mtop->moltype[rest_mtype->index[j]].name));
    	}
    }

    sfree(ins_mtype->index);
    sfree(rest_mtype->index);
    sfree(ins_mtype);
    sfree(rest_mtype);
}

int init_ins_at(t_block *ins_at,t_block *rest_at,t_state *state, pos_ins_t *pos_ins,gmx_groups_t *groups,int ins_grp_id, real xy_max)
{
	int i,gid,c=0;
	real x,xmin,xmax,y,ymin,ymax,z,zmin,zmax;

	snew(rest_at->index,state->natoms);

	xmin=xmax=state->x[ins_at->index[0]][XX];
	ymin=ymax=state->x[ins_at->index[0]][YY];
	zmin=zmax=state->x[ins_at->index[0]][ZZ];

	for(i=0;i<state->natoms;i++)
	{
		gid = groups->grpnr[egcFREEZE][i];
		if(groups->grps[egcFREEZE].nm_ind[gid]==ins_grp_id)
		{
			x=state->x[i][XX];
			if (x<xmin) 			xmin=x;
			if (x>xmax)  			xmax=x;
			y=state->x[i][YY];
			if (y<ymin)				ymin=y;
			if (y>ymax)				ymax=y;
			z=state->x[i][ZZ];
			if (z<zmin)				zmin=z;
			if (z>zmax)				zmax=z;
		} else {
			rest_at->index[c]=i;
			c++;
		}
	}

	rest_at->nr=c;
	srenew(rest_at->index,c);

	if(xy_max>1.000001)
	{
		pos_ins->xmin[XX]=xmin-((xmax-xmin)*xy_max-(xmax-xmin))/2;
		pos_ins->xmin[YY]=ymin-((ymax-ymin)*xy_max-(ymax-ymin))/2;

		pos_ins->xmax[XX]=xmax+((xmax-xmin)*xy_max-(xmax-xmin))/2;
		pos_ins->xmax[YY]=ymax+((ymax-ymin)*xy_max-(ymax-ymin))/2;
	} else {
		pos_ins->xmin[XX]=xmin;
		pos_ins->xmin[YY]=ymin;

		pos_ins->xmax[XX]=xmax;
		pos_ins->xmax[YY]=ymax;
	}

	/* 6.0 is estimated thickness of bilayer */
	if( (zmax-zmin) < 6.0 )
	{
		pos_ins->xmin[ZZ]=zmin+(zmax-zmin)/2.0-3.0;
		pos_ins->xmax[ZZ]=zmin+(zmax-zmin)/2.0+3.0;
	} else {
		pos_ins->xmin[ZZ]=zmin;
		pos_ins->xmax[ZZ]=zmax;
	}

	return c;
}

real est_prot_area(pos_ins_t *pos_ins,rvec *r,t_block *ins_at, mem_t *mem_p)
{
	real x,y,dx=0.15,dy=0.15,area=0.0;
	real add;
	int c,at;

	for(x=pos_ins->xmin[XX];x<pos_ins->xmax[XX];x+=dx)
	{
		for(y=pos_ins->xmin[YY];y<pos_ins->xmax[YY];y+=dy)
		{
			c=0;
			add=0.0;
			do
			{
				at=ins_at->index[c];
				if ( (r[at][XX]>=x) && (r[at][XX]<x+dx) &&
						(r[at][YY]>=y) && (r[at][YY]<y+dy) &&
						(r[at][ZZ]>mem_p->zmin+1.0) && (r[at][ZZ]<mem_p->zmax-1.0) )
					add=1.0;
				c++;
			} while ( (c<ins_at->nr) && (add<0.5) );
			area+=add;
		}
	}
	area=area*dx*dy;

	return area;
}

int init_mem_at(mem_t *mem_p, gmx_mtop_t *mtop, rvec *r, matrix box, pos_ins_t *pos_ins)
{
	int i,j,at,mol,nmol,nmolbox,count;
	t_block *mem_a;
	real z,zmin,zmax,mem_area;
	gmx_bool bNew;
	atom_id *mol_id;
	int type=0,block=0;

	nmol=count=0;
	mem_a=&(mem_p->mem_at);
	snew(mol_id,mem_a->nr);
/*	snew(index,mem_a->nr); */
	zmin=pos_ins->xmax[ZZ];
	zmax=pos_ins->xmin[ZZ];
	for(i=0;i<mem_a->nr;i++)
	{
		at=mem_a->index[i];
		if(	(r[at][XX]>pos_ins->xmin[XX]) && (r[at][XX]<pos_ins->xmax[XX]) &&
			(r[at][YY]>pos_ins->xmin[YY]) && (r[at][YY]<pos_ins->xmax[YY]) &&
			(r[at][ZZ]>pos_ins->xmin[ZZ]) && (r[at][ZZ]<pos_ins->xmax[ZZ]) )
		{
			mol = get_mol_id(at,mtop->nmolblock,mtop->molblock,&type,&block);

			bNew=TRUE;
			for(j=0;j<nmol;j++)
				if(mol == mol_id[j])
					bNew=FALSE;

			if(bNew)
			{
				mol_id[nmol]=mol;
				nmol++;
			}

			z=r[at][ZZ];
			if(z<zmin)					zmin=z;
			if(z>zmax)					zmax=z;

/*			index[count]=at;*/
			count++;
		}
	}

	mem_p->nmol=nmol;
	srenew(mol_id,nmol);
	mem_p->mol_id=mol_id;
/*	srenew(index,count);*/
/*	mem_p->mem_at.nr=count;*/
/*	sfree(mem_p->mem_at.index);*/
/*	mem_p->mem_at.index=index;*/

	if((zmax-zmin)>(box[ZZ][ZZ]-0.5))
		gmx_fatal(FARGS,"Something is wrong with your membrane. Max and min z values are %f and %f.\n"
				"Maybe your membrane is not centered in the box, but located at the box edge in the z-direction,\n"
				"so that one membrane is distributed over two periodic box images. Another possibility is that\n"
				"your water layer is not thick enough.\n",zmax,zmin);
	mem_p->zmin=zmin;
	mem_p->zmax=zmax;
	mem_p->zmed=(zmax-zmin)/2+zmin;

	/*number of membrane molecules in protein box*/
	nmolbox = count/mtop->molblock[block].natoms_mol;
	/*mem_area = box[XX][XX]*box[YY][YY]-box[XX][YY]*box[YY][XX];
	mem_p->lip_area = 2.0*mem_area/(double)mem_p->nmol;*/
	mem_area = (pos_ins->xmax[XX]-pos_ins->xmin[XX])*(pos_ins->xmax[YY]-pos_ins->xmin[YY]);
	mem_p->lip_area = 2.0*mem_area/(double)nmolbox;

	return mem_p->mem_at.nr;
}

void init_resize(t_block *ins_at,rvec *r_ins,pos_ins_t *pos_ins,mem_t *mem_p,rvec *r, gmx_bool bALLOW_ASYMMETRY)
{
	int i,j,at,c,outsidesum,gctr=0;
    int idxsum=0;

    /*sanity check*/
    for (i=0;i<pos_ins->pieces;i++)
          idxsum+=pos_ins->nidx[i];
    if (idxsum!=ins_at->nr)
          gmx_fatal(FARGS,"Piecewise sum of inserted atoms not same as size of group selected to insert.");

    snew(pos_ins->geom_cent,pos_ins->pieces);
    for (i=0;i<pos_ins->pieces;i++)
    {
    	c=0;
    	outsidesum=0;
    	for(j=0;j<DIM;j++)
    		pos_ins->geom_cent[i][j]=0;

    	for(j=0;j<DIM;j++)
    		pos_ins->geom_cent[i][j]=0;
    	for (j=0;j<pos_ins->nidx[i];j++)
    	{
    		at=pos_ins->subindex[i][j];
    		copy_rvec(r[at],r_ins[gctr]);
    		if( (r_ins[gctr][ZZ]<mem_p->zmax) && (r_ins[gctr][ZZ]>mem_p->zmin) )
    		{
    			rvec_inc(pos_ins->geom_cent[i],r_ins[gctr]);
    			c++;
    		}
    		else
    			outsidesum++;
    		gctr++;
    	}
    	if (c>0)
    		svmul(1/(double)c,pos_ins->geom_cent[i],pos_ins->geom_cent[i]);
    	if (!bALLOW_ASYMMETRY)
    		pos_ins->geom_cent[i][ZZ]=mem_p->zmed;

    	fprintf(stderr,"Embedding piece %d with center of geometry: %f %f %f\n",i,pos_ins->geom_cent[i][XX],pos_ins->geom_cent[i][YY],pos_ins->geom_cent[i][ZZ]);
    }
    fprintf(stderr,"\n");
}

void resize(t_block *ins_at, rvec *r_ins, rvec *r, pos_ins_t *pos_ins,rvec fac)
{
	int i,j,k,at,c=0;
	for (k=0;k<pos_ins->pieces;k++)
		for(i=0;i<pos_ins->nidx[k];i++)
		{
			at=pos_ins->subindex[k][i];
			for(j=0;j<DIM;j++)
				r[at][j]=pos_ins->geom_cent[k][j]+fac[j]*(r_ins[c][j]-pos_ins->geom_cent[k][j]);
			c++;
		}
}

int gen_rm_list(rmm_t *rm_p,t_block *ins_at,t_block *rest_at,t_pbc *pbc, gmx_mtop_t *mtop,
		rvec *r, rvec *r_ins, mem_t *mem_p, pos_ins_t *pos_ins, real probe_rad, int low_up_rm, gmx_bool bALLOW_ASYMMETRY)
{
	int i,j,k,l,at,at2,mol_id;
        int type=0,block=0;
	int nrm,nupper,nlower;
	real r_min_rad,z_lip,min_norm;
	gmx_bool bRM;
	rvec dr,dr_tmp;
	real *dist;
	int *order;

	r_min_rad=probe_rad*probe_rad;
	snew(rm_p->mol,mtop->mols.nr);
	snew(rm_p->block,mtop->mols.nr);
	nrm=nupper=0;
	nlower=low_up_rm;
	for(i=0;i<ins_at->nr;i++)
	{
		at=ins_at->index[i];
		for(j=0;j<rest_at->nr;j++)
		{
			at2=rest_at->index[j];
			pbc_dx(pbc,r[at],r[at2],dr);

			if(norm2(dr)<r_min_rad)
			{
				mol_id = get_mol_id(at2,mtop->nmolblock,mtop->molblock,&type,&block);
				bRM=TRUE;
				for(l=0;l<nrm;l++)
					if(rm_p->mol[l]==mol_id)
						bRM=FALSE;
				if(bRM)
				{
					/*fprintf(stderr,"%d wordt toegevoegd\n",mol_id);*/
					rm_p->mol[nrm]=mol_id;
					rm_p->block[nrm]=block;
					nrm++;
					z_lip=0.0;
					for(l=0;l<mem_p->nmol;l++)
					{
						if(mol_id==mem_p->mol_id[l])
						{
							for(k=mtop->mols.index[mol_id];k<mtop->mols.index[mol_id+1];k++)
								z_lip+=r[k][ZZ];
							z_lip/=mtop->molblock[block].natoms_mol;
							if(z_lip<mem_p->zmed)
								nlower++;
							else
								nupper++;
						}
					}
				}
			}
		}
	}

	/*make sure equal number of lipids from upper and lower layer are removed */
	if( (nupper!=nlower) && (!bALLOW_ASYMMETRY) )
	{
		snew(dist,mem_p->nmol);
		snew(order,mem_p->nmol);
		for(i=0;i<mem_p->nmol;i++)
		{
			at = mtop->mols.index[mem_p->mol_id[i]];
			pbc_dx(pbc,r[at],pos_ins->geom_cent[0],dr);
			if (pos_ins->pieces>1)
			{
				/*minimum dr value*/
				min_norm=norm2(dr);
				for (k=1;k<pos_ins->pieces;k++)
				{
					pbc_dx(pbc,r[at],pos_ins->geom_cent[k],dr_tmp);
					if (norm2(dr_tmp) < min_norm)
					{
						min_norm=norm2(dr_tmp);
						copy_rvec(dr_tmp,dr);
					}
				}
			}
			dist[i]=dr[XX]*dr[XX]+dr[YY]*dr[YY];
			j=i-1;
			while (j>=0 && dist[i]<dist[order[j]])
			{
				order[j+1]=order[j];
				j--;
			}
			order[j+1]=i;
		}

		i=0;
		while(nupper!=nlower)
		{
			mol_id=mem_p->mol_id[order[i]];
			block=get_block(mol_id,mtop->nmolblock,mtop->molblock);

			bRM=TRUE;
			for(l=0;l<nrm;l++)
				if(rm_p->mol[l]==mol_id)
					bRM=FALSE;
			if(bRM)
			{
				z_lip=0;
				for(k=mtop->mols.index[mol_id];k<mtop->mols.index[mol_id+1];k++)
					z_lip+=r[k][ZZ];
				z_lip/=mtop->molblock[block].natoms_mol;
				if(nupper>nlower && z_lip<mem_p->zmed)
				{
					rm_p->mol[nrm]=mol_id;
					rm_p->block[nrm]=block;
					nrm++;
					nlower++;
				}
				else if (nupper<nlower && z_lip>mem_p->zmed)
				{
					rm_p->mol[nrm]=mol_id;
					rm_p->block[nrm]=block;
					nrm++;
					nupper++;
				}
			}
			i++;

			if(i>mem_p->nmol)
				gmx_fatal(FARGS,"Trying to remove more lipid molecules than there are in the membrane");
		}
		sfree(dist);
		sfree(order);
	}

	rm_p->nr=nrm;
	srenew(rm_p->mol,nrm);
	srenew(rm_p->block,nrm);

	return nupper+nlower;
}

void rm_group(t_inputrec *ir, gmx_groups_t *groups, gmx_mtop_t *mtop, rmm_t *rm_p, t_state *state, t_block *ins_at, pos_ins_t *pos_ins)
{
	int i,j,k,n,rm,mol_id,at,block;
	rvec *x_tmp,*v_tmp;
	atom_id *list,*new_mols;
	unsigned char  *new_egrp[egcNR];
	gmx_bool bRM;

	snew(list,state->natoms);
	n=0;
	for(i=0;i<rm_p->nr;i++)
	{
		mol_id=rm_p->mol[i];
		at=mtop->mols.index[mol_id];
		block =rm_p->block[i];
		mtop->molblock[block].nmol--;
		for(j=0;j<mtop->molblock[block].natoms_mol;j++)
		{
			list[n]=at+j;
			n++;
		}

		mtop->mols.index[mol_id]=-1;
	}

	mtop->mols.nr-=rm_p->nr;
	mtop->mols.nalloc_index-=rm_p->nr;
	snew(new_mols,mtop->mols.nr);
	for(i=0;i<mtop->mols.nr+rm_p->nr;i++)
	{
		j=0;
		if(mtop->mols.index[i]!=-1)
		{
			new_mols[j]=mtop->mols.index[i];
			j++;
		}
	}
	sfree(mtop->mols.index);
	mtop->mols.index=new_mols;


	mtop->natoms-=n;
	state->natoms-=n;
	state->nalloc=state->natoms;
	snew(x_tmp,state->nalloc);
	snew(v_tmp,state->nalloc);

	for(i=0;i<egcNR;i++)
	{
		if(groups->grpnr[i]!=NULL)
		{
			groups->ngrpnr[i]=state->natoms;
			snew(new_egrp[i],state->natoms);
		}
	}

	rm=0;
	for (i=0;i<state->natoms+n;i++)
	{
		bRM=FALSE;
		for(j=0;j<n;j++)
		{
			if(i==list[j])
			{
				bRM=TRUE;
				rm++;
			}
		}

		if(!bRM)
		{
			for(j=0;j<egcNR;j++)
			{
				if(groups->grpnr[j]!=NULL)
				{
					new_egrp[j][i-rm]=groups->grpnr[j][i];
				}
			}
			copy_rvec(state->x[i],x_tmp[i-rm]);
			copy_rvec(state->v[i],v_tmp[i-rm]);
			for(j=0;j<ins_at->nr;j++)
			{
				if (i==ins_at->index[j])
					ins_at->index[j]=i-rm;
			}
			for(j=0;j<pos_ins->pieces;j++)
			{
				for(k=0;k<pos_ins->nidx[j];k++)
				{
					if (i==pos_ins->subindex[j][k])
						pos_ins->subindex[j][k]=i-rm;
				}
			}
		}
	}
	sfree(state->x);
	state->x=x_tmp;
	sfree(state->v);
	state->v=v_tmp;

	for(i=0;i<egcNR;i++)
	{
		if(groups->grpnr[i]!=NULL)
		{
			sfree(groups->grpnr[i]);
			groups->grpnr[i]=new_egrp[i];
		}
	}
}

int rm_bonded(t_block *ins_at, gmx_mtop_t *mtop)
{
	int i,j,m;
	int type,natom,nmol,at,atom1=0,rm_at=0;
	gmx_bool *bRM,bINS;
	/*this routine lives dangerously by assuming that all molecules of a given type are in order in the structure*/
	/*this routine does not live as dangerously as it seems. There is namely a check in mdrunner_membed to make
         *sure that g_membed exits with a warning when there are molecules of the same type not in the 
	 *ins_at index group. MGWolf 050710 */


	snew(bRM,mtop->nmoltype);
	for (i=0;i<mtop->nmoltype;i++)
	{
		bRM[i]=TRUE;
	}

	for (i=0;i<mtop->nmolblock;i++) 
	{
	    /*loop over molecule blocks*/
		type        =mtop->molblock[i].type;
		natom	    =mtop->molblock[i].natoms_mol;
		nmol		=mtop->molblock[i].nmol;

		for(j=0;j<natom*nmol && bRM[type]==TRUE;j++) 
		{
		    /*loop over atoms in the block*/
			at=j+atom1; /*atom index = block index + offset*/
			bINS=FALSE;

			for (m=0;(m<ins_at->nr) && (bINS==FALSE);m++)
			{
			    /*loop over atoms in insertion index group to determine if we're inserting one*/
				if(at==ins_at->index[m])
				{
					bINS=TRUE;
				}
			}
			bRM[type]=bINS;
		}
		atom1+=natom*nmol; /*update offset*/
		if(bRM[type])
		{
			rm_at+=natom*nmol; /*increment bonded removal counter by # atoms in block*/
		}
	}

	for(i=0;i<mtop->nmoltype;i++)
	{
		if(bRM[i])
		{
			for(j=0;j<F_LJ;j++)
			{
				mtop->moltype[i].ilist[j].nr=0;
			}
			for(j=F_POSRES;j<=F_VSITEN;j++)
			{
				mtop->moltype[i].ilist[j].nr=0;
			}
		}
	}
	sfree(bRM);

	return rm_at;
}

void top_update(const char *topfile, char *ins, rmm_t *rm_p, gmx_mtop_t *mtop)
{
#define TEMP_FILENM "temp.top"
	int	bMolecules=0;
	FILE	*fpin,*fpout;
	char	buf[STRLEN],buf2[STRLEN],*temp;
	int		i,*nmol_rm,nmol,line;

	fpin  = ffopen(topfile,"r");
	fpout = ffopen(TEMP_FILENM,"w");

	snew(nmol_rm,mtop->nmoltype);
	for(i=0;i<rm_p->nr;i++)
		nmol_rm[rm_p->block[i]]++;

	line=0;
	while(fgets(buf,STRLEN,fpin))
	{
		line++;
		if(buf[0]!=';')
		{
			strcpy(buf2,buf);
			if ((temp=strchr(buf2,'\n')) != NULL)
				temp[0]='\0';
			ltrim(buf2);

			if (buf2[0]=='[')
			{
				buf2[0]=' ';
				if ((temp=strchr(buf2,'\n')) != NULL)
					temp[0]='\0';
				rtrim(buf2);
				if (buf2[strlen(buf2)-1]==']')
				{
					buf2[strlen(buf2)-1]='\0';
					ltrim(buf2);
					rtrim(buf2);
					if (gmx_strcasecmp(buf2,"molecules")==0)
						bMolecules=1;
				}
				fprintf(fpout,"%s",buf);
			} else if (bMolecules==1)
			{
				for(i=0;i<mtop->nmolblock;i++)
				{
					nmol=mtop->molblock[i].nmol;
					sprintf(buf,"%-15s %5d\n",*(mtop->moltype[mtop->molblock[i].type].name),nmol);
					fprintf(fpout,"%s",buf);
				}
				bMolecules=2;
			} else if (bMolecules==2)
			{
				/* print nothing */
			} else 
			{
				fprintf(fpout,"%s",buf);
			}
		} else 
		{
			fprintf(fpout,"%s",buf);
		}
	}

	ffclose(fpout);
	ffclose(fpin);
	/* use ffopen to generate backup of topinout */
	fpout=ffopen(topfile,"w");
	ffclose(fpout);
	rename(TEMP_FILENM,topfile);
#undef TEMP_FILENM
}

double do_md_membed(FILE *fplog,t_commrec *cr,int nfile,const t_filenm fnm[],
             const output_env_t oenv, gmx_bool bVerbose,gmx_bool bCompact,
             int nstglobalcomm,
             gmx_vsite_t *vsite,gmx_constr_t constr,
             int stepout,t_inputrec *ir,
             gmx_mtop_t *top_global,
             t_fcdata *fcd,
             t_state *state_global,
             t_mdatoms *mdatoms,
             t_nrnb *nrnb,gmx_wallcycle_t wcycle,
             gmx_edsam_t ed,t_forcerec *fr,
             int repl_ex_nst,int repl_ex_seed,
             real cpt_period,real max_hours,
             const char *deviceOptions,
             unsigned long Flags,
             gmx_runtime_t *runtime,
             rvec fac, rvec *r_ins, pos_ins_t *pos_ins, t_block *ins_at,
             real xy_step, real z_step, int it_xy, int it_z)
{
    gmx_mdoutf_t *outf;
    gmx_large_int_t step,step_rel;
    double     run_time;
    double     t,t0,lam0;
    gmx_bool       bGStatEveryStep,bGStat,bNstEner,bCalcEnerPres;
    gmx_bool       bNS,bNStList,bSimAnn,bStopCM,bRerunMD,bNotLastFrame=FALSE,
               bFirstStep,bStateFromTPX,bInitStep,bLastStep,
               bBornRadii,bStartingFromCpt;
    gmx_bool       bDoDHDL=FALSE;
    gmx_bool       do_ene,do_log,do_verbose,bRerunWarnNoV=TRUE,
               bForceUpdate=FALSE,bCPT;
    int        mdof_flags;
    gmx_bool       bMasterState;
    int        force_flags,cglo_flags;
    tensor     force_vir,shake_vir,total_vir,tmp_vir,pres;
    int        i,m;
    t_trxstatus *status;
    rvec       mu_tot;
    t_vcm      *vcm;
    t_state    *bufstate=NULL;
    matrix     *scale_tot,pcoupl_mu,M,ebox;
    gmx_nlheur_t nlh;
    t_trxframe rerun_fr;
/*    gmx_repl_ex_t repl_ex=NULL;*/
    int        nchkpt=1;

    gmx_localtop_t *top;
    t_mdebin *mdebin=NULL;
    t_state    *state=NULL;
    rvec       *f_global=NULL;
    int        n_xtc=-1;
    rvec       *x_xtc=NULL;
    gmx_enerdata_t *enerd;
    rvec       *f=NULL;
    gmx_global_stat_t gstat;
    gmx_update_t upd=NULL;
    t_graph    *graph=NULL;
    globsig_t   gs;

    gmx_bool        bFFscan;
    gmx_groups_t *groups;
    gmx_ekindata_t *ekind, *ekind_save;
    gmx_shellfc_t shellfc;
    int         count,nconverged=0;
    real        timestep=0;
    double      tcount=0;
    gmx_bool        bIonize=FALSE;
    gmx_bool        bTCR=FALSE,bConverged=TRUE,bOK,bSumEkinhOld,bExchanged;
    gmx_bool        bAppend;
    gmx_bool        bResetCountersHalfMaxH=FALSE;
    gmx_bool        bVV,bIterations,bIterate,bFirstIterate,bTemp,bPres,bTrotter;
    real        temp0,dvdl;
    int         a0,a1,ii;
    rvec        *xcopy=NULL,*vcopy=NULL,*cbuf=NULL;
    matrix      boxcopy={{0}},lastbox;
	real        veta_save,pcurr,scalevir,tracevir;
	real        vetanew = 0;
    double      cycles;
	real        last_conserved = 0;
    real        last_ekin = 0;
	t_extmass   MassQ;
    int         **trotter_seq;
    char        sbuf[STEPSTRSIZE],sbuf2[STEPSTRSIZE];
    int         handled_stop_condition=gmx_stop_cond_none; /* compare to get_stop_condition*/
    gmx_iterate_t iterate;
#ifdef GMX_FAHCORE
    /* Temporary addition for FAHCORE checkpointing */
    int chkpt_ret;
#endif

    /* Check for special mdrun options */
    bRerunMD = (Flags & MD_RERUN);
    bIonize  = (Flags & MD_IONIZE);
    bFFscan  = (Flags & MD_FFSCAN);
    bAppend  = (Flags & MD_APPENDFILES);
    bGStatEveryStep = FALSE;
    if (Flags & MD_RESETCOUNTERSHALFWAY)
    {
        if (ir->nsteps > 0)
        {
            /* Signal to reset the counters half the simulation steps. */
            wcycle_set_reset_counters(wcycle,ir->nsteps/2);
        }
        /* Signal to reset the counters halfway the simulation time. */
        bResetCountersHalfMaxH = (max_hours > 0);
    }

    /* md-vv uses averaged full step velocities for T-control
       md-vv-avek uses averaged half step velocities for T-control (but full step ekin for P control)
       md uses averaged half step kinetic energies to determine temperature unless defined otherwise by GMX_EKIN_AVE_VEL; */
    bVV = EI_VV(ir->eI);
    if (bVV) /* to store the initial velocities while computing virial */
    {
        snew(cbuf,top_global->natoms);
    }
    /* all the iteratative cases - only if there are constraints */
    bIterations = ((IR_NPT_TROTTER(ir)) && (constr) && (!bRerunMD));
    bTrotter = (bVV && (IR_NPT_TROTTER(ir) || (IR_NVT_TROTTER(ir))));

    if (bRerunMD)
    {
        /* Since we don't know if the frames read are related in any way,
         * rebuild the neighborlist at every step.
         */
        ir->nstlist       = 1;
        ir->nstcalcenergy = 1;
        nstglobalcomm     = 1;
    }

    check_ir_old_tpx_versions(cr,fplog,ir,top_global);

    nstglobalcomm = check_nstglobalcomm(fplog,cr,nstglobalcomm,ir);
    /*bGStatEveryStep = (nstglobalcomm == 1);*/
    bGStatEveryStep = FALSE;

    if (!bGStatEveryStep && ir->nstlist == -1 && fplog != NULL)
    {
        fprintf(fplog,
                "To reduce the energy communication with nstlist = -1\n"
                "the neighbor list validity should not be checked at every step,\n"
                "this means that exact integration is not guaranteed.\n"
                "The neighbor list validity is checked after:\n"
                "  <n.list life time> - 2*std.dev.(n.list life time)  steps.\n"
                "In most cases this will result in exact integration.\n"
                "This reduces the energy communication by a factor of 2 to 3.\n"
                "If you want less energy communication, set nstlist > 3.\n\n");
    }

    if (bRerunMD || bFFscan)
    {
        ir->nstxtcout = 0;
    }
    groups = &top_global->groups;

    /* Initial values */
    init_md(fplog,cr,ir,oenv,&t,&t0,&state_global->lambda,&lam0,
            nrnb,top_global,&upd,
            nfile,fnm,&outf,&mdebin,
            force_vir,shake_vir,mu_tot,&bSimAnn,&vcm,state_global,Flags);

    clear_mat(total_vir);
    clear_mat(pres);
    /* Energy terms and groups */
    snew(enerd,1);
    init_enerdata(top_global->groups.grps[egcENER].nr,ir->n_flambda,enerd);
    if (DOMAINDECOMP(cr))
    {
        f = NULL;
    }
    else
    {
        snew(f,top_global->natoms);
    }

    /* Kinetic energy data */
    snew(ekind,1);
    init_ekindata(fplog,top_global,&(ir->opts),ekind);
    /* needed for iteration of constraints */
    snew(ekind_save,1);
    init_ekindata(fplog,top_global,&(ir->opts),ekind_save);
    /* Copy the cos acceleration to the groups struct */
    ekind->cosacc.cos_accel = ir->cos_accel;

    gstat = global_stat_init(ir);
    debug_gmx();

    /* Check for polarizable models and flexible constraints */
    shellfc = init_shell_flexcon(fplog,
                                 top_global,n_flexible_constraints(constr),
                                 (ir->bContinuation ||
                                  (DOMAINDECOMP(cr) && !MASTER(cr))) ?
                                 NULL : state_global->x);

/*    if (DEFORM(*ir))
    {
#ifdef GMX_THREAD_MPI
        tMPI_Thread_mutex_lock(&deform_init_box_mutex);
#endif
        set_deform_reference_box(upd,
                                 deform_init_init_step_tpx,
                                 deform_init_box_tpx);
#ifdef GMX_THREAD_MPI
        tMPI_Thread_mutex_unlock(&deform_init_box_mutex);
#endif
    }*/

/*    {
        double io = compute_io(ir,top_global->natoms,groups,mdebin->ebin->nener,1);
        if ((io > 2000) && MASTER(cr))
            fprintf(stderr,
                    "\nWARNING: This run will generate roughly %.0f Mb of data\n\n",
                    io);
    }*/

    if (DOMAINDECOMP(cr)) {
        top = dd_init_local_top(top_global);

        snew(state,1);
        dd_init_local_state(cr->dd,state_global,state);

        if (DDMASTER(cr->dd) && ir->nstfout) {
            snew(f_global,state_global->natoms);
        }
    } else {
        if (PAR(cr)) {
            /* Initialize the particle decomposition and split the topology */
            top = split_system(fplog,top_global,ir,cr);

            pd_cg_range(cr,&fr->cg0,&fr->hcg);
            pd_at_range(cr,&a0,&a1);
        } else {
            top = gmx_mtop_generate_local_top(top_global,ir);

            a0 = 0;
            a1 = top_global->natoms;
        }

        state = partdec_init_local_state(cr,state_global);
        f_global = f;

        atoms2md(top_global,ir,0,NULL,a0,a1-a0,mdatoms);

        if (vsite) {
            set_vsite_top(vsite,top,mdatoms,cr);
        }

        if (ir->ePBC != epbcNONE && !ir->bPeriodicMols) {
            graph = mk_graph(fplog,&(top->idef),0,top_global->natoms,FALSE,FALSE);
        }

        if (shellfc) {
            make_local_shells(cr,mdatoms,shellfc);
        }

        if (ir->pull && PAR(cr)) {
            dd_make_local_pull_groups(NULL,ir->pull,mdatoms);
        }
    }

    if (DOMAINDECOMP(cr))
    {
        /* Distribute the charge groups over the nodes from the master node */
        dd_partition_system(fplog,ir->init_step,cr,TRUE,1,
                            state_global,top_global,ir,
                            state,&f,mdatoms,top,fr,
                            vsite,shellfc,constr,
                            nrnb,wcycle,FALSE);
    }

    update_mdatoms(mdatoms,state->lambda);

    if (MASTER(cr))
    {
        if (opt2bSet("-cpi",nfile,fnm))
        {
            /* Update mdebin with energy history if appending to output files */
            if ( Flags & MD_APPENDFILES )
            {
                restore_energyhistory_from_state(mdebin,&state_global->enerhist);
            }
            else
            {
                /* We might have read an energy history from checkpoint,
                 * free the allocated memory and reset the counts.
                 */
                done_energyhistory(&state_global->enerhist);
                init_energyhistory(&state_global->enerhist);
            }
        }
        /* Set the initial energy history in state by updating once */
        update_energyhistory(&state_global->enerhist,mdebin);
    }

    if ((state->flags & (1<<estLD_RNG)) && (Flags & MD_READ_RNG)) {
        /* Set the random state if we read a checkpoint file */
        set_stochd_state(upd,state);
    }

    /* Initialize constraints */
    if (constr) {
        if (!DOMAINDECOMP(cr))
            set_constraints(constr,top,ir,mdatoms,cr);
    }

    /* Check whether we have to GCT stuff */
 /*   bTCR = ftp2bSet(efGCT,nfile,fnm);
    if (bTCR) {
        if (MASTER(cr)) {
            fprintf(stderr,"Will do General Coupling Theory!\n");
        }
        gnx = top_global->mols.nr;
        snew(grpindex,gnx);
        for(i=0; (i<gnx); i++) {
            grpindex[i] = i;
        }
    }*/

/*    if (repl_ex_nst > 0 && MASTER(cr))
        repl_ex = init_replica_exchange(fplog,cr->ms,state_global,ir,
                                        repl_ex_nst,repl_ex_seed);*/

    if (!ir->bContinuation && !bRerunMD)
    {
        if (mdatoms->cFREEZE && (state->flags & (1<<estV)))
        {
            /* Set the velocities of frozen particles to zero */
            for(i=mdatoms->start; i<mdatoms->start+mdatoms->homenr; i++)
            {
                for(m=0; m<DIM; m++)
                {
                    if (ir->opts.nFreeze[mdatoms->cFREEZE[i]][m])
                    {
                        state->v[i][m] = 0;
                    }
                }
            }
        }

        if (constr)
        {
            /* Constrain the initial coordinates and velocities */
            do_constrain_first(fplog,constr,ir,mdatoms,state,f,
                               graph,cr,nrnb,fr,top,shake_vir);
        }
        if (vsite)
        {
            /* Construct the virtual sites for the initial configuration */
            construct_vsites(fplog,vsite,state->x,nrnb,ir->delta_t,NULL,
                             top->idef.iparams,top->idef.il,
                             fr->ePBC,fr->bMolPBC,graph,cr,state->box);
        }
    }

    debug_gmx();

    /* I'm assuming we need global communication the first time! MRS */
    cglo_flags = (CGLO_TEMPERATURE | CGLO_GSTAT
                  | (bVV ? CGLO_PRESSURE:0)
                  | (bVV ? CGLO_CONSTRAINT:0)
                  | (bRerunMD ? CGLO_RERUNMD:0)
                  | ((Flags & MD_READ_EKIN) ? CGLO_READEKIN:0));

    bSumEkinhOld = FALSE;
    compute_globals(fplog,gstat,cr,ir,fr,ekind,state,state_global,mdatoms,nrnb,vcm,
                    wcycle,enerd,force_vir,shake_vir,total_vir,pres,mu_tot,
                    constr,NULL,FALSE,state->box,
                    top_global,&pcurr,top_global->natoms,&bSumEkinhOld,cglo_flags);
    if (ir->eI == eiVVAK) {
        /* a second call to get the half step temperature initialized as well */
        /* we do the same call as above, but turn the pressure off -- internally, this
           is recognized as a velocity verlet half-step kinetic energy calculation.
           This minimized excess variables, but perhaps loses some logic?*/

        compute_globals(fplog,gstat,cr,ir,fr,ekind,state,state_global,mdatoms,nrnb,vcm,
                        wcycle,enerd,force_vir,shake_vir,total_vir,pres,mu_tot,
                        constr,NULL,FALSE,state->box,
                        top_global,&pcurr,top_global->natoms,&bSumEkinhOld,
                        cglo_flags &~ CGLO_PRESSURE);
    }

    /* Calculate the initial half step temperature, and save the ekinh_old */
    if (!(Flags & MD_STARTFROMCPT))
    {
        for(i=0; (i<ir->opts.ngtc); i++)
        {
            copy_mat(ekind->tcstat[i].ekinh,ekind->tcstat[i].ekinh_old);
        }
    }
    if (ir->eI != eiVV) 
    {
        enerd->term[F_TEMP] *= 2; /* result of averages being done over previous and current step,
                                     and there is no previous step */
    }
    temp0 = enerd->term[F_TEMP];

    /* if using an iterative algorithm, we need to create a working directory for the state. */
    if (bIterations)
    {
            bufstate = init_bufstate(state);
    }
    if (bFFscan)
    {
        snew(xcopy,state->natoms);
        snew(vcopy,state->natoms);
        copy_rvecn(state->x,xcopy,0,state->natoms);
        copy_rvecn(state->v,vcopy,0,state->natoms);
        copy_mat(state->box,boxcopy);
    }

    /* need to make an initiation call to get the Trotter variables set, as well as other constants for non-trotter
       temperature control */
    trotter_seq = init_npt_vars(ir,state,&MassQ,bTrotter);

    if (MASTER(cr))
    {
        if (constr && !ir->bContinuation && ir->eConstrAlg == econtLINCS)
        {
            fprintf(fplog,
                    "RMS relative constraint deviation after constraining: %.2e\n",
                    constr_rmsd(constr,FALSE));
        }
        fprintf(fplog,"Initial temperature: %g K\n",enerd->term[F_TEMP]);
        if (bRerunMD)
        {
            fprintf(stderr,"starting md rerun '%s', reading coordinates from"
                    " input trajectory '%s'\n\n",
                    *(top_global->name),opt2fn("-rerun",nfile,fnm));
            if (bVerbose)
            {
                fprintf(stderr,"Calculated time to finish depends on nsteps from "
                        "run input file,\nwhich may not correspond to the time "
                        "needed to process input trajectory.\n\n");
            }
        }
        else
        {
            char tbuf[20];
            fprintf(stderr,"starting mdrun '%s'\n",
                    *(top_global->name));
            if (ir->nsteps >= 0)
            {
                sprintf(tbuf,"%8.1f",(ir->init_step+ir->nsteps)*ir->delta_t);
            }
            else
            {
                sprintf(tbuf,"%s","infinite");
            }
            if (ir->init_step > 0)
            {
                fprintf(stderr,"%s steps, %s ps (continuing from step %s, %8.1f ps).\n",
                        gmx_step_str(ir->init_step+ir->nsteps,sbuf),tbuf,
                        gmx_step_str(ir->init_step,sbuf2),
                        ir->init_step*ir->delta_t);
            }
            else
            {
                fprintf(stderr,"%s steps, %s ps.\n",
                        gmx_step_str(ir->nsteps,sbuf),tbuf);
            }
        }
        fprintf(fplog,"\n");
    }

    /* Set and write start time */
    runtime_start(runtime);
    print_date_and_time(fplog,cr->nodeid,"Started mdrun",runtime);
    wallcycle_start(wcycle,ewcRUN);
    if (fplog)
        fprintf(fplog,"\n");

    /* safest point to do file checkpointing is here.  More general point would be immediately before integrator call */
/*#ifdef GMX_FAHCORE
    chkpt_ret=fcCheckPointParallel( cr->nodeid,
                                    NULL,0);
    if ( chkpt_ret == 0 )
        gmx_fatal( 3,__FILE__,__LINE__, "Checkpoint error on step %d\n", 0 );
#endif*/

    debug_gmx();
    /***********************************************************
     *
     *             Loop over MD steps
     *
     ************************************************************/

    /* if rerunMD then read coordinates and velocities from input trajectory */
    if (bRerunMD)
    {
        if (getenv("GMX_FORCE_UPDATE"))
        {
            bForceUpdate = TRUE;
        }

        bNotLastFrame = read_first_frame(oenv,&status,
                                         opt2fn("-rerun",nfile,fnm),
                                         &rerun_fr,TRX_NEED_X | TRX_READ_V);
        if (rerun_fr.natoms != top_global->natoms)
        {
            gmx_fatal(FARGS,
                      "Number of atoms in trajectory (%d) does not match the "
                      "run input file (%d)\n",
                      rerun_fr.natoms,top_global->natoms);
        }
        if (ir->ePBC != epbcNONE)
        {
            if (!rerun_fr.bBox)
            {
                gmx_fatal(FARGS,"Rerun trajectory frame step %d time %f does not contain a box, while pbc is used",rerun_fr.step,rerun_fr.time);
            }
            if (max_cutoff2(ir->ePBC,rerun_fr.box) < sqr(fr->rlistlong))
            {
                gmx_fatal(FARGS,"Rerun trajectory frame step %d time %f has too small box dimensions",rerun_fr.step,rerun_fr.time);
            }

            /* Set the shift vectors.
             * Necessary here when have a static box different from the tpr box.
             */
            calc_shifts(rerun_fr.box,fr->shift_vec);
        }
    }

    /* loop over MD steps or if rerunMD to end of input trajectory */
    bFirstStep = TRUE;
    /* Skip the first Nose-Hoover integration when we get the state from tpx */
    bStateFromTPX = !opt2bSet("-cpi",nfile,fnm);
    bInitStep = bFirstStep && (bStateFromTPX || bVV);
    bStartingFromCpt = (Flags & MD_STARTFROMCPT) && bInitStep;
    bLastStep    = FALSE;
    bSumEkinhOld = FALSE;
    bExchanged   = FALSE;

    init_global_signals(&gs,cr,ir,repl_ex_nst);

    step = ir->init_step;
    step_rel = 0;

    if (ir->nstlist == -1)
    {
        init_nlistheuristics(&nlh,bGStatEveryStep,step);
    }

    bLastStep = (bRerunMD || (ir->nsteps >= 0 && step_rel > ir->nsteps));
    while (!bLastStep || (bRerunMD && bNotLastFrame)) {

        wallcycle_start(wcycle,ewcSTEP);

        if (bRerunMD) {
            if (rerun_fr.bStep) {
                step = rerun_fr.step;
                step_rel = step - ir->init_step;
            }
            if (rerun_fr.bTime) {
                t = rerun_fr.time;
            }
            else
            {
                t = step;
            }
        }
        else
        {
            bLastStep = (step_rel == ir->nsteps);
            t = t0 + step*ir->delta_t;
        }

        if (ir->efep != efepNO)
        {
            if (bRerunMD && rerun_fr.bLambda && (ir->delta_lambda!=0))
            {
                state_global->lambda = rerun_fr.lambda;
            }
            else
            {
                state_global->lambda = lam0 + step*ir->delta_lambda;
            }
            state->lambda = state_global->lambda;
            bDoDHDL = do_per_step(step,ir->nstdhdl);
        }

        if (bSimAnn)
        {
            update_annealing_target_temp(&(ir->opts),t);
        }

        if (bRerunMD)
        {
            if (!(DOMAINDECOMP(cr) && !MASTER(cr)))
            {
                for(i=0; i<state_global->natoms; i++)
                {
                    copy_rvec(rerun_fr.x[i],state_global->x[i]);
                }
                if (rerun_fr.bV)
                {
                    for(i=0; i<state_global->natoms; i++)
                    {
                        copy_rvec(rerun_fr.v[i],state_global->v[i]);
                    }
                }
                else
                {
                    for(i=0; i<state_global->natoms; i++)
                    {
                        clear_rvec(state_global->v[i]);
                    }
                    if (bRerunWarnNoV)
                    {
                        fprintf(stderr,"\nWARNING: Some frames do not contain velocities.\n"
                                "         Ekin, temperature and pressure are incorrect,\n"
                                "         the virial will be incorrect when constraints are present.\n"
                                "\n");
                        bRerunWarnNoV = FALSE;
                    }
                }
            }
            copy_mat(rerun_fr.box,state_global->box);
            copy_mat(state_global->box,state->box);

            if (vsite && (Flags & MD_RERUN_VSITE))
            {
                if (DOMAINDECOMP(cr))
                {
                    gmx_fatal(FARGS,"Vsite recalculation with -rerun is not implemented for domain decomposition, use particle decomposition");
                }
                if (graph)
                {
                    /* Following is necessary because the graph may get out of sync
                     * with the coordinates if we only have every N'th coordinate set
                     */
                    mk_mshift(fplog,graph,fr->ePBC,state->box,state->x);
                    shift_self(graph,state->box,state->x);
                }
                construct_vsites(fplog,vsite,state->x,nrnb,ir->delta_t,state->v,
                                 top->idef.iparams,top->idef.il,
                                 fr->ePBC,fr->bMolPBC,graph,cr,state->box);
                if (graph)
                {
                    unshift_self(graph,state->box,state->x);
                }
            }
        }

        /* Stop Center of Mass motion */
        bStopCM = (ir->comm_mode != ecmNO && do_per_step(step,ir->nstcomm));

        /* Copy back starting coordinates in case we're doing a forcefield scan */
        if (bFFscan)
        {
            for(ii=0; (ii<state->natoms); ii++)
            {
                copy_rvec(xcopy[ii],state->x[ii]);
                copy_rvec(vcopy[ii],state->v[ii]);
            }
            copy_mat(boxcopy,state->box);
        }

        if (bRerunMD)
        {
            /* for rerun MD always do Neighbour Searching */
            bNS = (bFirstStep || ir->nstlist != 0);
            bNStList = bNS;
        }
        else
        {
            /* Determine whether or not to do Neighbour Searching and LR */
            bNStList = (ir->nstlist > 0  && step % ir->nstlist == 0);

            bNS = (bFirstStep || bExchanged || bNStList ||
                   (ir->nstlist == -1 && nlh.nabnsb > 0));

            if (bNS && ir->nstlist == -1)
            {
                set_nlistheuristics(&nlh,bFirstStep || bExchanged,step);
            }
        }

        /* < 0 means stop at next step, > 0 means stop at next NS step */
        if ( (gs.set[eglsSTOPCOND] < 0 ) ||
             ( (gs.set[eglsSTOPCOND] > 0 ) && ( bNS || ir->nstlist==0)) )
        {
            bLastStep = TRUE;
        }

        /* Determine whether or not to update the Born radii if doing GB */
        bBornRadii=bFirstStep;
        if (ir->implicit_solvent && (step % ir->nstgbradii==0))
        {
            bBornRadii=TRUE;
        }

        do_log = do_per_step(step,ir->nstlog) || bFirstStep || bLastStep;
        do_verbose = bVerbose &&
                  (step % stepout == 0 || bFirstStep || bLastStep);

        if (bNS && !(bFirstStep && ir->bContinuation && !bRerunMD))
        {
            if (bRerunMD)
            {
                bMasterState = TRUE;
            }
            else
            {
                bMasterState = FALSE;
                /* Correct the new box if it is too skewed */
                if (DYNAMIC_BOX(*ir))
                {
                    if (correct_box(fplog,step,state->box,graph))
                    {
                        bMasterState = TRUE;
                    }
                }
                if (DOMAINDECOMP(cr) && bMasterState)
                {
                    dd_collect_state(cr->dd,state,state_global);
                }
            }

            if (DOMAINDECOMP(cr))
            {
                /* Repartition the domain decomposition */
                wallcycle_start(wcycle,ewcDOMDEC);
                dd_partition_system(fplog,step,cr,
                                    bMasterState,nstglobalcomm,
                                    state_global,top_global,ir,
                                    state,&f,mdatoms,top,fr,
                                    vsite,shellfc,constr,
                                    nrnb,wcycle,do_verbose);
                wallcycle_stop(wcycle,ewcDOMDEC);
                /* If using an iterative integrator, reallocate space to match the decomposition */
            }
        }

        if (MASTER(cr) && do_log && !bFFscan)
        {
            print_ebin_header(fplog,step,t,state->lambda);
        }

        if (ir->efep != efepNO)
        {
            update_mdatoms(mdatoms,state->lambda);
        }

        if (bRerunMD && rerun_fr.bV)
        {

            /* We need the kinetic energy at minus the half step for determining
             * the full step kinetic energy and possibly for T-coupling.*/
            /* This may not be quite working correctly yet . . . . */
            compute_globals(fplog,gstat,cr,ir,fr,ekind,state,state_global,mdatoms,nrnb,vcm,
                            wcycle,enerd,NULL,NULL,NULL,NULL,mu_tot,
                            constr,NULL,FALSE,state->box,
                            top_global,&pcurr,top_global->natoms,&bSumEkinhOld,
                            CGLO_RERUNMD | CGLO_GSTAT | CGLO_TEMPERATURE);
        }
        clear_mat(force_vir);

        /* Ionize the atoms if necessary */
/*        if (bIonize)
        {
            ionize(fplog,oenv,mdatoms,top_global,t,ir,state->x,state->v,
                   mdatoms->start,mdatoms->start+mdatoms->homenr,state->box,cr);
        }*/

        /* Update force field in ffscan program */
/*        if (bFFscan)
        {
            if (update_forcefield(fplog,
                                  nfile,fnm,fr,
                                  mdatoms->nr,state->x,state->box)) {
                if (gmx_parallel_env_initialized())
                {
                    gmx_finalize();
                }
                exit(0);
            }
        }*/

        /* We write a checkpoint at this MD step when:
         * either at an NS step when we signalled through gs,
         * or at the last step (but not when we do not want confout),
         * but never at the first step or with rerun.
         */
/*        bCPT = (((gs.set[eglsCHKPT] && bNS) ||
                 (bLastStep && (Flags & MD_CONFOUT))) &&
                step > ir->init_step && !bRerunMD);
        if (bCPT)
        {
            gs.set[eglsCHKPT] = 0;
        }*/

        /* Determine the energy and pressure:
         * at nstcalcenergy steps and at energy output steps (set below).
         */
        bNstEner = (bGStatEveryStep || do_per_step(step,ir->nstcalcenergy));
        bCalcEnerPres = bNstEner;

        /* Do we need global communication ? */
        bGStat = (bCalcEnerPres || bStopCM ||
                  (ir->nstlist == -1 && !bRerunMD && step >= nlh.step_nscheck));

        do_ene = (do_per_step(step,ir->nstenergy) || bLastStep);

        if (do_ene || do_log)
        {
            bCalcEnerPres = TRUE;
            bGStat    = TRUE;
        }

        /* these CGLO_ options remain the same throughout the iteration */
        cglo_flags = ((bRerunMD ? CGLO_RERUNMD : 0) |
                      (bStopCM ? CGLO_STOPCM : 0) |
                      (bGStat ? CGLO_GSTAT : 0)
            );

        force_flags = (GMX_FORCE_STATECHANGED |
                       ((DYNAMIC_BOX(*ir) || bRerunMD) ? GMX_FORCE_DYNAMICBOX : 0) |
                       GMX_FORCE_ALLFORCES |
                       (bNStList ? GMX_FORCE_DOLR : 0) |
                       GMX_FORCE_SEPLRF |
                       (bCalcEnerPres ? GMX_FORCE_VIRIAL : 0) |
                       (bDoDHDL ? GMX_FORCE_DHDL : 0)
            );

        if (shellfc)
        {
            /* Now is the time to relax the shells */
            count=relax_shell_flexcon(fplog,cr,bVerbose,bFFscan ? step+1 : step,
                                      ir,bNS,force_flags,
                                      bStopCM,top,top_global,
                                      constr,enerd,fcd,
                                      state,f,force_vir,mdatoms,
                                      nrnb,wcycle,graph,groups,
                                      shellfc,fr,bBornRadii,t,mu_tot,
                                      state->natoms,&bConverged,vsite,
                                      outf->fp_field);
            tcount+=count;

            if (bConverged)
            {
                nconverged++;
            }
        }
        else
        {
            /* The coordinates (x) are shifted (to get whole molecules)
             * in do_force.
             * This is parallellized as well, and does communication too.
             * Check comments in sim_util.c
             */

            do_force(fplog,cr,ir,step,nrnb,wcycle,top,top_global,groups,
                     state->box,state->x,&state->hist,
                     f,force_vir,mdatoms,enerd,fcd,
                     state->lambda,graph,
                     fr,vsite,mu_tot,t,outf->fp_field,ed,bBornRadii,
                     (bNS ? GMX_FORCE_NS : 0) | force_flags);
        }

/*       if (bTCR)
        {
            mu_aver = calc_mu_aver(cr,state->x,mdatoms->chargeA,
                                   mu_tot,&top_global->mols,mdatoms,gnx,grpindex);
        }

        if (bTCR && bFirstStep)
        {
            tcr=init_coupling(fplog,nfile,fnm,cr,fr,mdatoms,&(top->idef));
            fprintf(fplog,"Done init_coupling\n");
            fflush(fplog);
        }*/

        /*  ############### START FIRST UPDATE HALF-STEP ############### */

        if (bVV && !bStartingFromCpt && !bRerunMD)
        {
            if (ir->eI == eiVV)
            {
                if (bInitStep)
                {
                    /* if using velocity verlet with full time step Ekin,
                     * take the first half step only to compute the
                     * virial for the first step. From there,
                     * revert back to the initial coordinates
                     * so that the input is actually the initial step.
                     */
                    copy_rvecn(state->v,cbuf,0,state->natoms); /* should make this better for parallelizing? */
                }

                /* this is for NHC in the Ekin(t+dt/2) version of vv */
                if (!bInitStep)
                {
		  trotter_update(ir,step,ekind,enerd,state,total_vir,mdatoms,&MassQ,trotter_seq,ettTSEQ2);
                }

		if (ir->eI == eiVVAK)
		{
		  update_tcouple(fplog,step,ir,state,ekind,wcycle,upd,&MassQ,mdatoms);
		}

                update_coords(fplog,step,ir,mdatoms,state,
                              f,fr->bTwinRange && bNStList,fr->f_twin,fcd,
                              ekind,M,wcycle,upd,bInitStep,etrtVELOCITY1,
                              cr,nrnb,constr,&top->idef);

                if (bIterations)
                {
                    gmx_iterate_init(&iterate,bIterations && !bInitStep);
                }
                /* for iterations, we save these vectors, as we will be self-consistently iterating
                   the calculations */
                /*#### UPDATE EXTENDED VARIABLES IN TROTTER FORMULATION */

                /* save the state */
                if (bIterations && iterate.bIterate) {
                    copy_coupling_state(state,bufstate,ekind,ekind_save,&(ir->opts));
                }
            }

            bFirstIterate = TRUE;
            while (bFirstIterate || (bIterations && iterate.bIterate))
            {
                if (bIterations && iterate.bIterate)
                {
                    copy_coupling_state(bufstate,state,ekind_save,ekind,&(ir->opts));
                    if (bFirstIterate && bTrotter)
                    {
                        /* The first time through, we need a decent first estimate
                           of veta(t+dt) to compute the constraints.  Do
                           this by computing the box volume part of the
                           trotter integration at this time. Nothing else
                           should be changed by this routine here.  If
                           !(first time), we start with the previous value
                           of veta.  */

                        veta_save = state->veta;
                        trotter_update(ir,step,ekind,enerd,state,total_vir,mdatoms,&MassQ,trotter_seq,ettTSEQ0);
                        vetanew = state->veta;
                        state->veta = veta_save;
                    }
                }

                bOK = TRUE;
                if ( !bRerunMD || rerun_fr.bV || bForceUpdate) {  /* Why is rerun_fr.bV here?  Unclear. */
                    dvdl = 0;

                    update_constraints(fplog,step,&dvdl,ir,ekind,mdatoms,state,graph,f,
                                       &top->idef,shake_vir,NULL,
                                       cr,nrnb,wcycle,upd,constr,
                                       bInitStep,TRUE,bCalcEnerPres,vetanew);

                    if (!bOK && !bFFscan)
                    {
                        gmx_fatal(FARGS,"Constraint error: Shake, Lincs or Settle could not solve the constrains");
                    }

                }
                else if (graph)
                { /* Need to unshift here if a do_force has been
                     called in the previous step */
                    unshift_self(graph,state->box,state->x);
                }


                if (bVV) {
                    /* if VV, compute the pressure and constraints */
                    /* if VV2, the pressure and constraints only if using pressure control.*/
                    bPres = (ir->eI==eiVV || IR_NPT_TROTTER(ir));
                    bTemp = ((ir->eI==eiVV &&(!bInitStep)) || (ir->eI==eiVVAK && IR_NPT_TROTTER(ir)));
                    compute_globals(fplog,gstat,cr,ir,fr,ekind,state,state_global,mdatoms,nrnb,vcm,
                                    wcycle,enerd,force_vir,shake_vir,total_vir,pres,mu_tot,
                                    constr,NULL,FALSE,state->box,
                                    top_global,&pcurr,top_global->natoms,&bSumEkinhOld,
                                    cglo_flags
                                    | CGLO_ENERGY
                                    | (bTemp ? CGLO_TEMPERATURE:0)
                                    | (bPres ? CGLO_PRESSURE : 0)
                                    | (bPres ? CGLO_CONSTRAINT : 0)
                                    | (iterate.bIterate ? CGLO_ITERATE : 0)
                                    | (bFirstIterate ? CGLO_FIRSTITERATE : 0)
                                    | CGLO_SCALEEKIN
                        );
                }
                /* explanation of above:
                   a) We compute Ekin at the full time step
                   if 1) we are using the AveVel Ekin, and it's not the
                   initial step, or 2) if we are using AveEkin, but need the full
                   time step kinetic energy for the pressure.
                   b) If we are using EkinAveEkin for the kinetic energy for the temperture control, we still feed in
                   EkinAveVel because it's needed for the pressure */

                /* temperature scaling and pressure scaling to produce the extended variables at t+dt */
                if (bVV && !bInitStep)
                {
		  trotter_update(ir,step,ekind,enerd,state,total_vir,mdatoms,&MassQ, trotter_seq,ettTSEQ2);
                }

                if (bIterations &&
                    done_iterating(cr,fplog,step,&iterate,bFirstIterate,
                                   state->veta,&vetanew))
                {
                    break;
                }
                bFirstIterate = FALSE;
            }

            if (bTrotter && !bInitStep) {
                copy_mat(shake_vir,state->svir_prev);
                copy_mat(force_vir,state->fvir_prev);
                if (IR_NVT_TROTTER(ir) && ir->eI==eiVV) {
                    /* update temperature and kinetic energy now that step is over - this is the v(t+dt) point */
                    enerd->term[F_TEMP] = sum_ekin(&(ir->opts),ekind,NULL,(ir->eI==eiVV),FALSE,FALSE);
                    enerd->term[F_EKIN] = trace(ekind->ekin);
                }
            }
            /* if it's the initial step, we performed this first step just to get the constraint virial */
            if (bInitStep && ir->eI==eiVV) {
                copy_rvecn(cbuf,state->v,0,state->natoms);
            }

            if (fr->bSepDVDL && fplog && do_log)
            {
                fprintf(fplog,sepdvdlformat,"Constraint",0.0,dvdl);
            }
            enerd->term[F_DHDL_CON] += dvdl;
        }

        /* MRS -- now done iterating -- compute the conserved quantity */
        if (bVV) {
            last_conserved = 0;
            if (IR_NVT_TROTTER(ir) || IR_NPT_TROTTER(ir))
            {
                last_conserved =
                    NPT_energy(ir,state,&MassQ);
                if ((ir->eDispCorr != edispcEnerPres) && (ir->eDispCorr != edispcAllEnerPres))
                {
                    last_conserved -= enerd->term[F_DISPCORR];
                }
            }
            if (ir->eI==eiVV) {
                last_ekin = enerd->term[F_EKIN]; /* does this get preserved through checkpointing? */
            }
        }

        /* ########  END FIRST UPDATE STEP  ############## */
        /* ########  If doing VV, we now have v(dt) ###### */

        /* ################## START TRAJECTORY OUTPUT ################# */

        /* Now we have the energies and forces corresponding to the
         * coordinates at time t. We must output all of this before
         * the update.
         * for RerunMD t is read from input trajectory
         */
        mdof_flags = 0;
        if (do_per_step(step,ir->nstxout)) { mdof_flags |= MDOF_X; }
        if (do_per_step(step,ir->nstvout)) { mdof_flags |= MDOF_V; }
        if (do_per_step(step,ir->nstfout)) { mdof_flags |= MDOF_F; }
        if (do_per_step(step,ir->nstxtcout)) { mdof_flags |= MDOF_XTC; }
/*        if (bCPT) { mdof_flags |= MDOF_CPT; };*/

#ifdef GMX_FAHCORE
        if (MASTER(cr))
            fcReportProgress( ir->nsteps, step );

        if (bLastStep)
        {
            /* Enforce writing positions and velocities at end of run */
            mdof_flags |= (MDOF_X | MDOF_V);
        }
            /* sync bCPT and fc record-keeping */
/*            if (bCPT && MASTER(cr))
                fcRequestCheckPoint();*/
#endif

        if (mdof_flags != 0)
        {
            wallcycle_start(wcycle,ewcTRAJ);
/*            if (bCPT)
            {
                if (state->flags & (1<<estLD_RNG))
                {
                    get_stochd_state(upd,state);
                }
                if (MASTER(cr))
                {
                    if (bSumEkinhOld)
                    {
                        state_global->ekinstate.bUpToDate = FALSE;
                    }
                    else
                    {
                        update_ekinstate(&state_global->ekinstate,ekind);
                        state_global->ekinstate.bUpToDate = TRUE;
                    }
                    update_energyhistory(&state_global->enerhist,mdebin);
                }
            }*/
            write_traj(fplog,cr,outf,mdof_flags,top_global,
                       step,t,state,state_global,f,f_global,&n_xtc,&x_xtc);
/*            if (bCPT)
            {
                nchkpt++;
                bCPT = FALSE;
            }*/
            debug_gmx();
            if (bLastStep && step_rel == ir->nsteps &&
                (Flags & MD_CONFOUT) && MASTER(cr) &&
                !bRerunMD && !bFFscan)
            {
                /* x and v have been collected in write_traj,
                 * because a checkpoint file will always be written
                 * at the last step.
                 */
                fprintf(stderr,"\nWriting final coordinates.\n");
                if (ir->ePBC != epbcNONE && !ir->bPeriodicMols &&
                    DOMAINDECOMP(cr))
                {
                    /* Make molecules whole only for confout writing */
                    do_pbc_mtop(fplog,ir->ePBC,state->box,top_global,state_global->x);
                }
/*                write_sto_conf_mtop(ftp2fn(efSTO,nfile,fnm),
                                    *top_global->name,top_global,
                                    state_global->x,state_global->v,
                                    ir->ePBC,state->box);*/
                debug_gmx();
            }
            wallcycle_stop(wcycle,ewcTRAJ);
        }

        /* kludge -- virial is lost with restart for NPT control. Must restart */
        if (bStartingFromCpt && bVV)
        {
            copy_mat(state->svir_prev,shake_vir);
            copy_mat(state->fvir_prev,force_vir);
        }
        /*  ################## END TRAJECTORY OUTPUT ################ */

        /* Determine the pressure:
         * always when we want exact averages in the energy file,
         * at ns steps when we have pressure coupling,
         * otherwise only at energy output steps (set below).
         */

        bNstEner = (bGStatEveryStep || do_per_step(step,ir->nstcalcenergy));
        bCalcEnerPres = bNstEner;

        /* Do we need global communication ? */
        bGStat = (bGStatEveryStep || bStopCM || bNS ||
                  (ir->nstlist == -1 && !bRerunMD && step >= nlh.step_nscheck));

        do_ene = (do_per_step(step,ir->nstenergy) || bLastStep);

        if (do_ene || do_log)
        {
            bCalcEnerPres = TRUE;
            bGStat        = TRUE;
        }

        /* Determine the wallclock run time up till now */
        run_time = gmx_gettime() - (double)runtime->real;

        /* Check whether everything is still allright */
        if (((int)gmx_get_stop_condition() > handled_stop_condition)
#ifdef GMX_THREAD_MPI
	    && MASTER(cr)
#endif
	    )
        {
            /* this is just make gs.sig compatible with the hack
               of sending signals around by MPI_Reduce with together with
               other floats */
            if ( gmx_get_stop_condition() == gmx_stop_cond_next_ns )
                gs.sig[eglsSTOPCOND]=1;
            if ( gmx_get_stop_condition() == gmx_stop_cond_next )
                gs.sig[eglsSTOPCOND]=-1;
            /* < 0 means stop at next step, > 0 means stop at next NS step */
            if (fplog)
            {
                fprintf(fplog,
                        "\n\nReceived the %s signal, stopping at the next %sstep\n\n",
                        gmx_get_signal_name(),
                        gs.sig[eglsSTOPCOND]==1 ? "NS " : "");
                fflush(fplog);
            }
            fprintf(stderr,
                    "\n\nReceived the %s signal, stopping at the next %sstep\n\n",
                    gmx_get_signal_name(),
                    gs.sig[eglsSTOPCOND]==1 ? "NS " : "");
            fflush(stderr);
            handled_stop_condition=(int)gmx_get_stop_condition();
        }
        else if (MASTER(cr) && (bNS || ir->nstlist <= 0) &&
                 (max_hours > 0 && run_time > max_hours*60.0*60.0*0.99) &&
                 gs.sig[eglsSTOPCOND] == 0 && gs.set[eglsSTOPCOND] == 0)
        {
            /* Signal to terminate the run */
            gs.sig[eglsSTOPCOND] = 1;
            if (fplog)
            {
                fprintf(fplog,"\nStep %s: Run time exceeded %.3f hours, will terminate the run\n",gmx_step_str(step,sbuf),max_hours*0.99);
            }
            fprintf(stderr, "\nStep %s: Run time exceeded %.3f hours, will terminate the run\n",gmx_step_str(step,sbuf),max_hours*0.99);
        }

        if (bResetCountersHalfMaxH && MASTER(cr) &&
            run_time > max_hours*60.0*60.0*0.495)
        {
            gs.sig[eglsRESETCOUNTERS] = 1;
        }

        if (ir->nstlist == -1 && !bRerunMD)
        {
            /* When bGStatEveryStep=FALSE, global_stat is only called
             * when we check the atom displacements, not at NS steps.
             * This means that also the bonded interaction count check is not
             * performed immediately after NS. Therefore a few MD steps could
             * be performed with missing interactions.
             * But wrong energies are never written to file,
             * since energies are only written after global_stat
             * has been called.
             */
            if (step >= nlh.step_nscheck)
            {
                nlh.nabnsb = natoms_beyond_ns_buffer(ir,fr,&top->cgs,
                                                     nlh.scale_tot,state->x);
            }
            else
            {
                /* This is not necessarily true,
                 * but step_nscheck is determined quite conservatively.
                 */
                nlh.nabnsb = 0;
            }
        }

        /* In parallel we only have to check for checkpointing in steps
         * where we do global communication,
         *  otherwise the other nodes don't know.
         */
        if (MASTER(cr) && ((bGStat || !PAR(cr)) &&
                           cpt_period >= 0 &&
                           (cpt_period == 0 ||
                            run_time >= nchkpt*cpt_period*60.0)) &&
            gs.set[eglsCHKPT] == 0)
        {
            gs.sig[eglsCHKPT] = 1;
        }

        if (bIterations)
        {
            gmx_iterate_init(&iterate,bIterations);
        }

        /* for iterations, we save these vectors, as we will be redoing the calculations */
        if (bIterations && iterate.bIterate)
        {
            copy_coupling_state(state,bufstate,ekind,ekind_save,&(ir->opts));
        }
        bFirstIterate = TRUE;
        while (bFirstIterate || (bIterations && iterate.bIterate))
        {
            /* We now restore these vectors to redo the calculation with improved extended variables */
            if (bIterations)
            {
                copy_coupling_state(bufstate,state,ekind_save,ekind,&(ir->opts));
            }

            /* We make the decision to break or not -after- the calculation of Ekin and Pressure,
               so scroll down for that logic */

            /* #########   START SECOND UPDATE STEP ################# */
            bOK = TRUE;
            if (!bRerunMD || rerun_fr.bV || bForceUpdate)
            {
                wallcycle_start(wcycle,ewcUPDATE);
                dvdl = 0;
                /* Box is changed in update() when we do pressure coupling,
                 * but we should still use the old box for energy corrections and when
                 * writing it to the energy file, so it matches the trajectory files for
                 * the same timestep above. Make a copy in a separate array.
                 */
                copy_mat(state->box,lastbox);
                /* UPDATE PRESSURE VARIABLES IN TROTTER FORMULATION WITH CONSTRAINTS */
                if (bTrotter)
                {
                    if (bIterations && iterate.bIterate)
                    {
                        if (bFirstIterate)
                        {
                            scalevir = 1;
                        }
                        else
                        {
                            /* we use a new value of scalevir to converge the iterations faster */
                            scalevir = tracevir/trace(shake_vir);
                        }
                        msmul(shake_vir,scalevir,shake_vir);
                        m_add(force_vir,shake_vir,total_vir);
                        clear_mat(shake_vir);
                    }
                    trotter_update(ir,step,ekind,enerd,state,total_vir,mdatoms,&MassQ, trotter_seq,ettTSEQ3);
                }
                /* We can only do Berendsen coupling after we have summed
                 * the kinetic energy or virial. Since the happens
                 * in global_state after update, we should only do it at
                 * step % nstlist = 1 with bGStatEveryStep=FALSE.
                 */

		if (ir->eI != eiVVAK)
                {
		  update_tcouple(fplog,step,ir,state,ekind,wcycle,upd,&MassQ,mdatoms);
                }
                update_pcouple(fplog,step,ir,state,pcoupl_mu,M,wcycle,
                                upd,bInitStep);

		if (bVV)
		{
		    /* velocity half-step update */
		    update_coords(fplog,step,ir,mdatoms,state,f,fr->bTwinRange && bNStList,fr->f_twin,fcd,
				  ekind,M,wcycle,upd,FALSE,etrtVELOCITY2,cr,nrnb,constr,&top->idef);
		}

                /* Above, initialize just copies ekinh into ekin,
                 * it doesn't copy position (for VV),
                 * and entire integrator for MD.
                 */

                if (ir->eI==eiVVAK)
                {
                    copy_rvecn(state->x,cbuf,0,state->natoms);
                }

                update_coords(fplog,step,ir,mdatoms,state,f,fr->bTwinRange && bNStList,fr->f_twin,fcd,
                              ekind,M,wcycle,upd,bInitStep,etrtPOSITION,cr,nrnb,constr,&top->idef);
                wallcycle_stop(wcycle,ewcUPDATE);

                update_constraints(fplog,step,&dvdl,ir,ekind,mdatoms,state,graph,f,
                                   &top->idef,shake_vir,force_vir,
                                   cr,nrnb,wcycle,upd,constr,
                                   bInitStep,FALSE,bCalcEnerPres,state->veta);

                if (ir->eI==eiVVAK)
                {
                    /* erase F_EKIN and F_TEMP here? */
                    /* just compute the kinetic energy at the half step to perform a trotter step */
                    compute_globals(fplog,gstat,cr,ir,fr,ekind,state,state_global,mdatoms,nrnb,vcm,
                                    wcycle,enerd,force_vir,shake_vir,total_vir,pres,mu_tot,
                                    constr,NULL,FALSE,lastbox,
                                    top_global,&pcurr,top_global->natoms,&bSumEkinhOld,
                                    cglo_flags | CGLO_TEMPERATURE | CGLO_CONSTRAINT
                        );
                    wallcycle_start(wcycle,ewcUPDATE);
                    trotter_update(ir,step,ekind,enerd,state,total_vir,mdatoms,&MassQ, trotter_seq,ettTSEQ4);
                    /* now we know the scaling, we can compute the positions again again */
                    copy_rvecn(cbuf,state->x,0,state->natoms);

                    update_coords(fplog,step,ir,mdatoms,state,f,fr->bTwinRange && bNStList,fr->f_twin,fcd,
                                  ekind,M,wcycle,upd,bInitStep,etrtPOSITION,cr,nrnb,constr,&top->idef);
                    wallcycle_stop(wcycle,ewcUPDATE);

                    /* do we need an extra constraint here? just need to copy out of state->v to upd->xp? */
                    /* are the small terms in the shake_vir here due
                     * to numerical errors, or are they important
                     * physically? I'm thinking they are just errors, but not completely sure.
                     * For now, will call without actually constraining, constr=NULL*/
                    update_constraints(fplog,step,&dvdl,ir,ekind,mdatoms,state,graph,f,
                                       &top->idef,tmp_vir,force_vir,
                                       cr,nrnb,wcycle,upd,NULL,
                                       bInitStep,FALSE,bCalcEnerPres,state->veta);
                }
                if (!bOK && !bFFscan)
                {
                    gmx_fatal(FARGS,"Constraint error: Shake, Lincs or Settle could not solve the constrains");
                }

                if (fr->bSepDVDL && fplog && do_log)
                {
                    fprintf(fplog,sepdvdlformat,"Constraint",0.0,dvdl);
                }
                enerd->term[F_DHDL_CON] += dvdl;
            }
            else if (graph)
            {
                /* Need to unshift here */
                unshift_self(graph,state->box,state->x);
            }

            if (vsite != NULL)
            {
                wallcycle_start(wcycle,ewcVSITECONSTR);
                if (graph != NULL)
                {
                    shift_self(graph,state->box,state->x);
                }
                construct_vsites(fplog,vsite,state->x,nrnb,ir->delta_t,state->v,
                                 top->idef.iparams,top->idef.il,
                                 fr->ePBC,fr->bMolPBC,graph,cr,state->box);

                if (graph != NULL)
                {
                    unshift_self(graph,state->box,state->x);
                }
                wallcycle_stop(wcycle,ewcVSITECONSTR);
            }

            /* ############## IF NOT VV, Calculate globals HERE, also iterate constraints ############ */
            if (ir->nstlist == -1 && bFirstIterate)
            {
                gs.sig[eglsNABNSB] = nlh.nabnsb;
            }
            compute_globals(fplog,gstat,cr,ir,fr,ekind,state,state_global,mdatoms,nrnb,vcm,
                            wcycle,enerd,force_vir,shake_vir,total_vir,pres,mu_tot,
                            constr,
                            bFirstIterate ? &gs : NULL,(step % gs.nstms == 0),
                            lastbox,
                            top_global,&pcurr,top_global->natoms,&bSumEkinhOld,
                            cglo_flags
                            | (!EI_VV(ir->eI) ? CGLO_ENERGY : 0)
                            | (!EI_VV(ir->eI) ? CGLO_TEMPERATURE : 0)
                            | (!EI_VV(ir->eI) || bRerunMD ? CGLO_PRESSURE : 0)
                            | (bIterations && iterate.bIterate ? CGLO_ITERATE : 0)
                            | (bFirstIterate ? CGLO_FIRSTITERATE : 0)
                            | CGLO_CONSTRAINT
                );
            if (ir->nstlist == -1 && bFirstIterate)
            {
                nlh.nabnsb = gs.set[eglsNABNSB];
                gs.set[eglsNABNSB] = 0;
            }
            /* bIterate is set to keep it from eliminating the old ekin kinetic energy terms */
            /* #############  END CALC EKIN AND PRESSURE ################# */

            /* Note: this is OK, but there are some numerical precision issues with using the convergence of
               the virial that should probably be addressed eventually. state->veta has better properies,
               but what we actually need entering the new cycle is the new shake_vir value. Ideally, we could
               generate the new shake_vir, but test the veta value for convergence.  This will take some thought. */

            if (bIterations &&
                done_iterating(cr,fplog,step,&iterate,bFirstIterate,
                               trace(shake_vir),&tracevir))
            {
                break;
            }
            bFirstIterate = FALSE;
        }

        update_box(fplog,step,ir,mdatoms,state,graph,f,
                   ir->nstlist==-1 ? &nlh.scale_tot : NULL,pcoupl_mu,nrnb,wcycle,upd,bInitStep,FALSE);

        /* ################# END UPDATE STEP 2 ################# */
        /* #### We now have r(t+dt) and v(t+dt/2)  ############# */

        /* The coordinates (x) were unshifted in update */
/*        if (bFFscan && (shellfc==NULL || bConverged))
        {
            if (print_forcefield(fplog,enerd->term,mdatoms->homenr,
                                 f,NULL,xcopy,
                                 &(top_global->mols),mdatoms->massT,pres))
            {
                if (gmx_parallel_env_initialized())
                {
                    gmx_finalize();
                }
                fprintf(stderr,"\n");
                exit(0);
            }
        }*/
        if (!bGStat)
        {
            /* We will not sum ekinh_old,
             * so signal that we still have to do it.
             */
            bSumEkinhOld = TRUE;
        }

/*        if (bTCR)
        {*/
            /* Only do GCT when the relaxation of shells (minimization) has converged,
             * otherwise we might be coupling to bogus energies.
             * In parallel we must always do this, because the other sims might
             * update the FF.
             */

            /* Since this is called with the new coordinates state->x, I assume
             * we want the new box state->box too. / EL 20040121
             */
/*            do_coupling(fplog,oenv,nfile,fnm,tcr,t,step,enerd->term,fr,
                        ir,MASTER(cr),
                        mdatoms,&(top->idef),mu_aver,
                        top_global->mols.nr,cr,
                        state->box,total_vir,pres,
                        mu_tot,state->x,f,bConverged);
            debug_gmx();
        }*/

        /* #########  BEGIN PREPARING EDR OUTPUT  ###########  */

        sum_dhdl(enerd,state->lambda,ir);
        /* use the directly determined last velocity, not actually the averaged half steps */
        if (bTrotter && ir->eI==eiVV)
        {
            enerd->term[F_EKIN] = last_ekin;
        }
        enerd->term[F_ETOT] = enerd->term[F_EPOT] + enerd->term[F_EKIN];

        switch (ir->etc)
        {
        case etcNO:
            break;
        case etcBERENDSEN:
            break;
        case etcNOSEHOOVER:
            if (IR_NVT_TROTTER(ir)) {
                enerd->term[F_ECONSERVED] = enerd->term[F_ETOT] + last_conserved;
            } else {
                enerd->term[F_ECONSERVED] = enerd->term[F_ETOT] +
                    NPT_energy(ir,state,&MassQ);
            }
            break;
        case etcVRESCALE:
            enerd->term[F_ECONSERVED] =
                enerd->term[F_ETOT] + vrescale_energy(&(ir->opts),
                                                      state->therm_integral);
            break;
        default:
            break;
        }

        /* Check for excessively large energies */
/*        if (bIonize)
        {
#ifdef GMX_DOUBLE
            real etot_max = 1e200;
#else
            real etot_max = 1e30;
#endif
            if (fabs(enerd->term[F_ETOT]) > etot_max)
            {
                fprintf(stderr,"Energy too large (%g), giving up\n",
                        enerd->term[F_ETOT]);
            }
        }*/
        /* #########  END PREPARING EDR OUTPUT  ###########  */

        /* Time for performance */
        if (((step % stepout) == 0) || bLastStep)
        {
            runtime_upd_proc(runtime);
        }

        /* Output stuff */
        if (MASTER(cr))
        {
            gmx_bool do_dr,do_or;

            if (!(bStartingFromCpt && (EI_VV(ir->eI))))
            {
                if (bNstEner)
                {
                    upd_mdebin(mdebin,bDoDHDL,TRUE,
                               t,mdatoms->tmass,enerd,state,lastbox,
                               shake_vir,force_vir,total_vir,pres,
                               ekind,mu_tot,constr);
                }
                else
                {
                    upd_mdebin_step(mdebin);
                }

                do_dr  = do_per_step(step,ir->nstdisreout);
                do_or  = do_per_step(step,ir->nstorireout);

                print_ebin(outf->fp_ene,do_ene,do_dr,do_or,do_log?fplog:NULL,
                           step,t,
                           eprNORMAL,bCompact,mdebin,fcd,groups,&(ir->opts));
            }
            if (ir->ePull != epullNO)
            {
                pull_print_output(ir->pull,step,t);
            }

            if (do_per_step(step,ir->nstlog))
            {
                if(fflush(fplog) != 0)
                {
                    gmx_fatal(FARGS,"Cannot flush logfile - maybe you are out of disk space?");
                }
            }
        }


        /* Remaining runtime */
        if (MULTIMASTER(cr) && (do_verbose || gmx_got_usr_signal() ))
        {
            if (shellfc)
            {
                fprintf(stderr,"\n");
            }
            print_time(stderr,runtime,step,ir,cr);
        }

		/* Set new positions for the group to embed */
		if(!bLastStep){
			if(step_rel<=it_xy)
			{
				fac[0]+=xy_step;
				fac[1]+=xy_step;
			} else if (step_rel<=(it_xy+it_z))
			{
				fac[2]+=z_step;
			}
			resize(ins_at,r_ins,state_global->x,pos_ins,fac);
		}

        /* Replica exchange */
/*        bExchanged = FALSE;
        if ((repl_ex_nst > 0) && (step > 0) && !bLastStep &&
            do_per_step(step,repl_ex_nst))
        {
            bExchanged = replica_exchange(fplog,cr,repl_ex,
                                          state_global,enerd->term,
                                          state,step,t);
        }
        if (bExchanged && PAR(cr))
        {
            if (DOMAINDECOMP(cr))
            {
                dd_partition_system(fplog,step,cr,TRUE,1,
                                    state_global,top_global,ir,
                                    state,&f,mdatoms,top,fr,
                                    vsite,shellfc,constr,
                                    nrnb,wcycle,FALSE);
            }
            else
            {
                bcast_state(cr,state,FALSE);
            }
        }*/

        bFirstStep = FALSE;
        bInitStep = FALSE;
        bStartingFromCpt = FALSE;

        /* #######  SET VARIABLES FOR NEXT ITERATION IF THEY STILL NEED IT ###### */
	/* With all integrators, except VV, we need to retain the pressure
         * at the current step for coupling at the next step.
         */
        if ((state->flags & (1<<estPRES_PREV)) &&
            (bGStatEveryStep ||
             (ir->nstpcouple > 0 && step % ir->nstpcouple == 0)))
        {
            /* Store the pressure in t_state for pressure coupling
             * at the next MD step.
             */
            copy_mat(pres,state->pres_prev);
        }

        /* #######  END SET VARIABLES FOR NEXT ITERATION ###### */

        if (bRerunMD)
        {
            /* read next frame from input trajectory */
            bNotLastFrame = read_next_frame(oenv,status,&rerun_fr);
        }

        if (!bRerunMD || !rerun_fr.bStep)
        {
            /* increase the MD step number */
            step++;
            step_rel++;
        }

        cycles = wallcycle_stop(wcycle,ewcSTEP);
        if (DOMAINDECOMP(cr) && wcycle)
        {
            dd_cycles_add(cr->dd,cycles,ddCyclStep);
        }

        if (step_rel == wcycle_get_reset_counters(wcycle) ||
            gs.set[eglsRESETCOUNTERS] != 0)
        {
            /* Reset all the counters related to performance over the run */
            reset_all_counters(fplog,cr,step,&step_rel,ir,wcycle,nrnb,runtime);
            wcycle_set_reset_counters(wcycle,-1);
            bResetCountersHalfMaxH = FALSE;
            gs.set[eglsRESETCOUNTERS] = 0;
        }
    }
    /* End of main MD loop */
    debug_gmx();
    write_sto_conf_mtop(ftp2fn(efSTO,nfile,fnm),
                                        *top_global->name,top_global,
                                        state_global->x,state_global->v,
                                        ir->ePBC,state->box);

    /* Stop the time */
    runtime_end(runtime);

    if (bRerunMD)
    {
        close_trj(status);
    }

    if (!(cr->duty & DUTY_PME))
    {
        /* Tell the PME only node to finish */
        gmx_pme_finish(cr);
    }

    if (MASTER(cr))
    {
        if (ir->nstcalcenergy > 0 && !bRerunMD)
        {
            print_ebin(outf->fp_ene,FALSE,FALSE,FALSE,fplog,step,t,
                       eprAVER,FALSE,mdebin,fcd,groups,&(ir->opts));
        }
    }

    done_mdoutf(outf);

    debug_gmx();

    if (ir->nstlist == -1 && nlh.nns > 0 && fplog)
    {
        fprintf(fplog,"Average neighborlist lifetime: %.1f steps, std.dev.: %.1f steps\n",nlh.s1/nlh.nns,sqrt(nlh.s2/nlh.nns - sqr(nlh.s1/nlh.nns)));
        fprintf(fplog,"Average number of atoms that crossed the half buffer length: %.1f\n\n",nlh.ab/nlh.nns);
    }

    if (shellfc && fplog)
    {
        fprintf(fplog,"Fraction of iterations that converged:           %.2f %%\n",
                (nconverged*100.0)/step_rel);
        fprintf(fplog,"Average number of force evaluations per MD step: %.2f\n\n",
                tcount/step_rel);
    }

/*    if (repl_ex_nst > 0 && MASTER(cr))
    {
        print_replica_exchange_statistics(fplog,repl_ex);
    }*/

    runtime->nsteps_done = step_rel;

    return 0;
}


int mdrunner_membed(FILE *fplog,t_commrec *cr,int nfile,const t_filenm fnm[],
             const output_env_t oenv, gmx_bool bVerbose,gmx_bool bCompact,
             int nstglobalcomm,
             ivec ddxyz,int dd_node_order,real rdd,real rconstr,
             const char *dddlb_opt,real dlb_scale,
             const char *ddcsx,const char *ddcsy,const char *ddcsz,
             int nstepout,int resetstep,int nmultisim,int repl_ex_nst,int repl_ex_seed,
             real pforce,real cpt_period,real max_hours,
             const char *deviceOptions,
             unsigned long Flags,
             real xy_fac, real xy_max, real z_fac, real z_max,
             int it_xy, int it_z, real probe_rad, int low_up_rm,
             int pieces, gmx_bool bALLOW_ASYMMETRY, int maxwarn)
{
    double     nodetime=0,realtime;
    t_inputrec *inputrec;
    t_state    *state=NULL;
    matrix     box;
    gmx_ddbox_t ddbox;
    int        npme_major,npme_minor;
    real       tmpr1,tmpr2;
    t_nrnb     *nrnb;
    gmx_mtop_t *mtop=NULL;
    t_mdatoms  *mdatoms=NULL;
    t_forcerec *fr=NULL;
    t_fcdata   *fcd=NULL;
    real       ewaldcoeff=0;
    gmx_pme_t  *pmedata=NULL;
    gmx_vsite_t *vsite=NULL;
    gmx_constr_t constr;
    int        i,m,nChargePerturbed=-1,status,nalloc;
    char       *gro;
    gmx_wallcycle_t wcycle;
    gmx_bool       bReadRNG,bReadEkin;
    int        list;
    gmx_runtime_t runtime;
    int        rc;
    gmx_large_int_t reset_counters;
    gmx_edsam_t ed=NULL;
    t_commrec   *cr_old=cr;
    int        nthreads=1,nthreads_requested=1;
    int         omp_nthreads = 1;

	char			*ins;
	int 			rm_bonded_at,fr_id,fr_i=0,tmp_id,warn=0;
	int        		ng,j,max_lip_rm,ins_grp_id,ins_nat,mem_nat,ntype,lip_rm,tpr_version;
	real			xy_step=0,z_step=0;
	real		 	prot_area;
	rvec			*r_ins=NULL,fac;
	t_block 		*ins_at,*rest_at;
	pos_ins_t 		*pos_ins;
	mem_t			*mem_p;
	rmm_t			*rm_p;
	gmx_groups_t 		*groups;
	gmx_bool		 	bExcl=FALSE;
	t_atoms			atoms;
	t_pbc			*pbc;
	char		        **piecename=NULL;

    /* CAUTION: threads may be started later on in this function, so
       cr doesn't reflect the final parallel state right now */
    snew(inputrec,1);
    snew(mtop,1);

    if (bVerbose && SIMMASTER(cr))
    {
        fprintf(stderr,"Getting Loaded...\n");
    }

    if (Flags & MD_APPENDFILES)
    {
        fplog = NULL;
    }

    snew(state,1);
    if (MASTER(cr))
    {
        /* Read (nearly) all data required for the simulation */
        read_tpx_state(ftp2fn(efTPX,nfile,fnm),inputrec,state,NULL,mtop);

        /* NOW the threads will be started: */
#ifdef GMX_THREAD_MPI
#endif
    }
    /* END OF CAUTION: cr is now reliable */

    if (PAR(cr))
    {
        /* now broadcast everything to the non-master nodes/threads: */
        init_parallel(fplog, cr, inputrec, mtop);
    }
    /* now make sure the state is initialized and propagated */
    set_state_entries(state,inputrec,cr->nnodes);

    if (can_use_allvsall(inputrec,mtop,TRUE,cr,fplog))
    {
        /* All-vs-all loops do not work with domain decomposition */
        Flags |= MD_PARTDEC;
    }

    if (!EEL_PME(inputrec->coulombtype) || (Flags & MD_PARTDEC))
    {
        cr->npmenodes = 0;
    }

	snew(ins_at,1);
	snew(pos_ins,1);
	if(MASTER(cr))
	{
		tpr_version = get_tpr_version(ftp2fn(efTPX,nfile,fnm));
		if (tpr_version<58)
			gmx_fatal(FARGS,"Version of *.tpr file to old (%d). Rerun grompp with gromacs VERSION 4.0.3 or newer.\n",tpr_version);

		if( inputrec->eI != eiMD )
			gmx_input("Change integrator to md in mdp file.");

		if(PAR(cr))
			gmx_input("Sorry, parallel g_membed is not yet fully functrional.");

		groups=&(mtop->groups);

		atoms=gmx_mtop_global_atoms(mtop);
		snew(mem_p,1);
		fprintf(stderr,"\nSelect a group to embed in the membrane:\n");
		get_index(&atoms,ftp2fn_null(efNDX,nfile,fnm),1,&(ins_at->nr),&(ins_at->index),&ins);
		ins_grp_id = search_string(ins,groups->ngrpname,(groups->grpname));
		fprintf(stderr,"\nSelect a group to embed %s into (e.g. the membrane):\n",ins);
		get_index(&atoms,ftp2fn_null(efNDX,nfile,fnm),1,&(mem_p->mem_at.nr),&(mem_p->mem_at.index),&(mem_p->name));

		pos_ins->pieces=pieces;
		snew(pos_ins->nidx,pieces);
		snew(pos_ins->subindex,pieces);
		snew(piecename,pieces);	
		if (pieces>1)
		{
			fprintf(stderr,"\nSelect pieces to embed:\n");
			get_index(&atoms,ftp2fn_null(efNDX,nfile,fnm),pieces,pos_ins->nidx,pos_ins->subindex,piecename);
		}
		else
		{	
			/*use whole embedded group*/
			snew(pos_ins->nidx,1);
			snew(pos_ins->subindex,1);
			pos_ins->nidx[0]=ins_at->nr;
			pos_ins->subindex[0]=ins_at->index;
		}

		if(probe_rad<0.2199999)
		{
			warn++;
			fprintf(stderr,"\nWarning %d:\nA probe radius (-rad) smaller than 0.2 can result in overlap between waters "
					"and the group to embed, which will result in Lincs errors etc.\nIf you are sure, you can increase maxwarn.\n\n",warn);
		}

		if(xy_fac<0.09999999)
		{
			warn++;
			fprintf(stderr,"\nWarning %d:\nThe initial size of %s is probably too smal.\n"
					"If you are sure, you can increase maxwarn.\n\n",warn,ins);
		}

		if(it_xy<1000)
		{
			warn++;
			fprintf(stderr,"\nWarning %d;\nThe number of steps used to grow the xy-coordinates of %s (%d) is probably too small.\n"
					"Increase -nxy or, if you are sure, you can increase maxwarn.\n\n",warn,ins,it_xy);
		}

		if( (it_z<100) && ( z_fac<0.99999999 || z_fac>1.0000001) )
                {
                        warn++;
                        fprintf(stderr,"\nWarning %d;\nThe number of steps used to grow the z-coordinate of %s (%d) is probably too small.\n"
                                       "Increase -nz or, if you are sure, you can increase maxwarn.\n\n",warn,ins,it_z);
                }

		if(it_xy+it_z>inputrec->nsteps)
		{
			warn++;
			fprintf(stderr,"\nWarning %d:\nThe number of growth steps (-nxy + -nz) is larger than the number of steps in the tpr.\n"
					"If you are sure, you can increase maxwarn.\n\n",warn);
		}

		fr_id=-1;
		if( inputrec->opts.ngfrz==1)
			gmx_fatal(FARGS,"You did not specify \"%s\" as a freezegroup.",ins);
		for(i=0;i<inputrec->opts.ngfrz;i++)
		{
			tmp_id = mtop->groups.grps[egcFREEZE].nm_ind[i];
			if(ins_grp_id==tmp_id)
			{
				fr_id=tmp_id;
				fr_i=i;
			}
		}
		if (fr_id == -1 )
			gmx_fatal(FARGS,"\"%s\" not as freezegroup defined in the mdp-file.",ins);

		for(i=0;i<DIM;i++)
			if( inputrec->opts.nFreeze[fr_i][i] != 1)
				gmx_fatal(FARGS,"freeze dimensions for %s are not Y Y Y\n",ins);

		ng = groups->grps[egcENER].nr;
		if (ng == 1)
			gmx_input("No energy groups defined. This is necessary for energy exclusion in the freeze group");

		for(i=0;i<ng;i++)
		{
			for(j=0;j<ng;j++)
			{
				if (inputrec->opts.egp_flags[ng*i+j] == EGP_EXCL)
				{
					bExcl = TRUE;
					if ( (groups->grps[egcENER].nm_ind[i] != ins_grp_id) || (groups->grps[egcENER].nm_ind[j] != ins_grp_id) )
						gmx_fatal(FARGS,"Energy exclusions \"%s\" and  \"%s\" do not match the group to embed \"%s\"",
								*groups->grpname[groups->grps[egcENER].nm_ind[i]],
								*groups->grpname[groups->grps[egcENER].nm_ind[j]],ins);
				}
			}
		}
		if (!bExcl)
			gmx_input("No energy exclusion groups defined. This is necessary for energy exclusion in the freeze group");

		/* Set all atoms in box*/
		/*set_inbox(state->natoms,state->x);*/

		/* Guess the area the protein will occupy in the membrane plane	 Calculate area per lipid*/
		snew(rest_at,1);
		ins_nat = init_ins_at(ins_at,rest_at,state,pos_ins,groups,ins_grp_id,xy_max);
		/* Check moleculetypes in insertion group */
		check_types(ins_at,rest_at,mtop);

		mem_nat = init_mem_at(mem_p,mtop,state->x,state->box,pos_ins);

		prot_area = est_prot_area(pos_ins,state->x,ins_at,mem_p);
		if ( (prot_area>7.5) && ( (state->box[XX][XX]*state->box[YY][YY]-state->box[XX][YY]*state->box[YY][XX])<50) )
		{
			warn++;
			fprintf(stderr,"\nWarning %d:\nThe xy-area is very small compared to the area of the protein.\n"
					"This might cause pressure problems during the growth phase. Just try with\n"
					"current setup (-maxwarn + 1), but if pressure problems occur, lower the\n"
					"compressibility in the mdp-file or use no pressure coupling at all.\n\n",warn);
		}
		if(warn>maxwarn)
					gmx_fatal(FARGS,"Too many warnings.\n");

		printf("The estimated area of the protein in the membrane is %.3f nm^2\n",prot_area);
		printf("\nThere are %d lipids in the membrane part that overlaps the protein.\nThe area per lipid is %.4f nm^2.\n",mem_p->nmol,mem_p->lip_area);

		/* Maximum number of lipids to be removed*/
		max_lip_rm=(int)(2*prot_area/mem_p->lip_area);
		printf("Maximum number of lipids that will be removed is %d.\n",max_lip_rm);

		printf("\nWill resize the protein by a factor of %.3f in the xy plane and %.3f in the z direction.\n"
				"This resizing will be done with respect to the geometrical center of all protein atoms\n"
				"that span the membrane region, i.e. z between %.3f and %.3f\n\n",xy_fac,z_fac,mem_p->zmin,mem_p->zmax);

		/* resize the protein by xy and by z if necessary*/
		snew(r_ins,ins_at->nr);
		init_resize(ins_at,r_ins,pos_ins,mem_p,state->x,bALLOW_ASYMMETRY);
		fac[0]=fac[1]=xy_fac;
		fac[2]=z_fac;

		xy_step =(xy_max-xy_fac)/(double)(it_xy);
		z_step  =(z_max-z_fac)/(double)(it_z-1);

		resize(ins_at,r_ins,state->x,pos_ins,fac);

		/* remove overlapping lipids and water from the membrane box*/
		/*mark molecules to be removed*/
		snew(pbc,1);
		set_pbc(pbc,inputrec->ePBC,state->box);

		snew(rm_p,1);
		lip_rm = gen_rm_list(rm_p,ins_at,rest_at,pbc,mtop,state->x, r_ins, mem_p,pos_ins,probe_rad,low_up_rm,bALLOW_ASYMMETRY);
        lip_rm -= low_up_rm;

		if(fplog)
			for(i=0;i<rm_p->nr;i++)
				fprintf(fplog,"rm mol %d\n",rm_p->mol[i]);

		for(i=0;i<mtop->nmolblock;i++)
		{
			ntype=0;
			for(j=0;j<rm_p->nr;j++)
				if(rm_p->block[j]==i)
					ntype++;
			printf("Will remove %d %s molecules\n",ntype,*(mtop->moltype[mtop->molblock[i].type].name));
		}

		if(lip_rm>max_lip_rm)
		{
			warn++;
			fprintf(stderr,"\nWarning %d:\nTrying to remove a larger lipid area than the estimated protein area\n"
					"Try making the -xyinit resize factor smaller. If you are sure about this increase maxwarn.\n\n",warn);
		}

		/*remove all lipids and waters overlapping and update all important structures*/
		rm_group(inputrec,groups,mtop,rm_p,state,ins_at,pos_ins);

		rm_bonded_at = rm_bonded(ins_at,mtop);
		if (rm_bonded_at != ins_at->nr)
		{
			fprintf(stderr,"Warning: The number of atoms for which the bonded interactions are removed is %d, "
					"while %d atoms are embedded. Make sure that the atoms to be embedded are not in the same"
					"molecule type as atoms that are not to be embedded.\n",rm_bonded_at,ins_at->nr);
		}

		if(warn>maxwarn)
			gmx_fatal(FARGS,"Too many warnings.\nIf you are sure these warnings are harmless, you can increase -maxwarn");

		if (MASTER(cr))
		{
			if (ftp2bSet(efTOP,nfile,fnm))
				top_update(opt2fn("-p",nfile,fnm),ins,rm_p,mtop);
		}

		sfree(pbc);
		sfree(rest_at);
	}

#ifdef GMX_FAHCORE
    fcRegisterSteps(inputrec->nsteps,inputrec->init_step);
#endif

    /* NMR restraints must be initialized before load_checkpoint,
     * since with time averaging the history is added to t_state.
     * For proper consistency check we therefore need to extend
     * t_state here.
     * So the PME-only nodes (if present) will also initialize
     * the distance restraints.
     */
    snew(fcd,1);

    /* This needs to be called before read_checkpoint to extend the state */
    init_disres(fplog,mtop,inputrec,cr,Flags & MD_PARTDEC,fcd,state);

    if (gmx_mtop_ftype_count(mtop,F_ORIRES) > 0)
    {
        if (PAR(cr) && !(Flags & MD_PARTDEC))
        {
            gmx_fatal(FARGS,"Orientation restraints do not work (yet) with domain decomposition, use particle decomposition (mdrun option -pd)");
        }
        /* Orientation restraints */
        if (MASTER(cr))
        {
            init_orires(fplog,mtop,state->x,inputrec,cr->ms,&(fcd->orires),
                        state);
        }
    }

    if (DEFORM(*inputrec))
    {
        /* Store the deform reference box before reading the checkpoint */
        if (SIMMASTER(cr))
        {
            copy_mat(state->box,box);
        }
        if (PAR(cr))
        {
            gmx_bcast(sizeof(box),box,cr);
        }
        /* Because we do not have the update struct available yet
         * in which the reference values should be stored,
         * we store them temporarily in static variables.
         * This should be thread safe, since they are only written once
         * and with identical values.
         */
/*        deform_init_init_step_tpx = inputrec->init_step;*/
/*        copy_mat(box,deform_init_box_tpx);*/
    }

    if (opt2bSet("-cpi",nfile,fnm))
    {
        /* Check if checkpoint file exists before doing continuation.
         * This way we can use identical input options for the first and subsequent runs...
         */
        if( gmx_fexist_master(opt2fn_master("-cpi",nfile,fnm,cr),cr) )
        {
            load_checkpoint(opt2fn_master("-cpi",nfile,fnm,cr),&fplog,
                            cr,Flags & MD_PARTDEC,ddxyz,
                            inputrec,state,&bReadRNG,&bReadEkin,
                            (Flags & MD_APPENDFILES),
			    (Flags & MD_APPENDFILESSET));

            if (bReadRNG)
            {
                Flags |= MD_READ_RNG;
            }
            if (bReadEkin)
            {
                Flags |= MD_READ_EKIN;
            }
        }
    }

    if ((MASTER(cr) || (Flags & MD_SEPPOT)) && (Flags & MD_APPENDFILES))
    {
        gmx_log_open(ftp2fn(efLOG,nfile,fnm),cr,!(Flags & MD_SEPPOT),
                             Flags,&fplog);
    }

    if (SIMMASTER(cr))
    {
        copy_mat(state->box,box);
    }

    if (PAR(cr))
    {
        gmx_bcast(sizeof(box),box,cr);
    }

    if (bVerbose && SIMMASTER(cr))
    {
        fprintf(stderr,"Loaded with Money\n\n");
    }

    if (PAR(cr) && !((Flags & MD_PARTDEC) || EI_TPI(inputrec->eI)))
    {
        cr->dd = init_domain_decomposition(fplog,cr,Flags,ddxyz,rdd,rconstr,
                                           dddlb_opt,dlb_scale,
                                           ddcsx,ddcsy,ddcsz,
                                           mtop,inputrec,
                                           box,state->x,
                                           &ddbox,&npme_major,&npme_minor);

        make_dd_communicators(fplog,cr,dd_node_order);

        /* Set overallocation to avoid frequent reallocation of arrays */
        set_over_alloc_dd(TRUE);
    }
    else
    {
        /* PME, if used, is done on all nodes with 1D decomposition */
        cr->npmenodes = 0;
        cr->duty = (DUTY_PP | DUTY_PME);
        npme_major = cr->nnodes;
        npme_minor = 1;

        if (inputrec->ePBC == epbcSCREW)
        {
            gmx_fatal(FARGS,
                      "pbc=%s is only implemented with domain decomposition",
                      epbc_names[inputrec->ePBC]);
        }
    }

    if (PAR(cr))
    {
        /* After possible communicator splitting in make_dd_communicators.
         * we can set up the intra/inter node communication.
         */
        gmx_setup_nodecomm(fplog,cr);
    }

    /* get number of OpenMP/PME threads
    * env variable should be read only on one node to make sure it is identical everywhere */
#ifdef GMX_OPENMP
   if (EEL_PME(inputrec->coulombtype))
   {
       if (MASTER(cr))
       {
           char *ptr;
           omp_nthreads = omp_get_max_threads();
           if ((ptr=getenv("GMX_PME_NTHREADS")) != NULL)
           {
               sscanf(ptr,"%d",&omp_nthreads);
           }
           if (fplog!=NULL)
           {
               fprintf(fplog,"Using %d threads for PME\n",omp_nthreads);
           }
       }
       if (PAR(cr))
       {
           gmx_bcast_sim(sizeof(omp_nthreads),&omp_nthreads,cr);
       }
   }
#endif

    wcycle = wallcycle_init(fplog,resetstep,cr, omp_nthreads);
    if (PAR(cr))
    {
        /* Master synchronizes its value of reset_counters with all nodes
         * including PME only nodes */
        reset_counters = wcycle_get_reset_counters(wcycle);
        gmx_bcast_sim(sizeof(reset_counters),&reset_counters,cr);
        wcycle_set_reset_counters(wcycle, reset_counters);
    }


    snew(nrnb,1);
    if (cr->duty & DUTY_PP)
    {
        /* For domain decomposition we allocate dynamically
         * in dd_partition_system.
         */
        if (DOMAINDECOMP(cr))
        {
            bcast_state_setup(cr,state);
        }
        else
        {
            if (PAR(cr))
            {
                if (!MASTER(cr))
                {
                    snew(state,1);
                }
                bcast_state(cr,state,TRUE);
            }
        }

        /* Dihedral Restraints */
        if (gmx_mtop_ftype_count(mtop,F_DIHRES) > 0)
        {
            init_dihres(fplog,mtop,inputrec,fcd);
        }

        /* Initiate forcerecord */
        fr = mk_forcerec();
        init_forcerec(fplog,oenv,fr,fcd,inputrec,mtop,cr,box,FALSE,
                      opt2fn("-table",nfile,fnm),
                      opt2fn("-tabletf",nfile,fnm),
                      opt2fn("-tablep",nfile,fnm),
                      opt2fn("-tableb",nfile,fnm),FALSE,pforce);

        /* version for PCA_NOT_READ_NODE (see md.c) */
        /*init_forcerec(fplog,fr,fcd,inputrec,mtop,cr,box,FALSE,
          "nofile","nofile","nofile","nofile",FALSE,pforce);
          */
        fr->bSepDVDL = ((Flags & MD_SEPPOT) == MD_SEPPOT);

        /* Initialize QM-MM */
        if(fr->bQMMM)
        {
            init_QMMMrec(cr,box,mtop,inputrec,fr);
        }

        /* Initialize the mdatoms structure.
         * mdatoms is not filled with atom data,
         * as this can not be done now with domain decomposition.
         */
        mdatoms = init_mdatoms(fplog,mtop,inputrec->efep!=efepNO);

        /* Initialize the virtual site communication */
        vsite = init_vsite(mtop,cr);

        calc_shifts(box,fr->shift_vec);

        /* With periodic molecules the charge groups should be whole at start up
         * and the virtual sites should not be far from their proper positions.
         */
        if (!inputrec->bContinuation && MASTER(cr) &&
            !(inputrec->ePBC != epbcNONE && inputrec->bPeriodicMols))
        {
            /* Make molecules whole at start of run */
            if (fr->ePBC != epbcNONE)
            {
                do_pbc_first_mtop(fplog,inputrec->ePBC,box,mtop,state->x);
            }
            if (vsite)
            {
                /* Correct initial vsite positions are required
                 * for the initial distribution in the domain decomposition
                 * and for the initial shell prediction.
                 */
                construct_vsites_mtop(fplog,vsite,mtop,state->x);
            }
        }

        if (EEL_PME(fr->eeltype))
        {
            ewaldcoeff = fr->ewaldcoeff;
            pmedata = &fr->pmedata;
        }
        else
        {
            pmedata = NULL;
        }
    }
    else
    {
        /* This is a PME only node */

        /* We don't need the state */
        done_state(state);

        ewaldcoeff = calc_ewaldcoeff(inputrec->rcoulomb, inputrec->ewald_rtol);
        snew(pmedata,1);
    }

    /* Initiate PME if necessary,
     * either on all nodes or on dedicated PME nodes only. */
    if (EEL_PME(inputrec->coulombtype))
    {
        if (mdatoms)
        {
            nChargePerturbed = mdatoms->nChargePerturbed;
        }
        if (cr->npmenodes > 0)
        {
            /* The PME only nodes need to know nChargePerturbed */
            gmx_bcast_sim(sizeof(nChargePerturbed),&nChargePerturbed,cr);
        }


        /*set CPU affinity*/
#ifdef GMX_OPENMP
#ifdef __linux
#ifdef GMX_LIB_MPI
        {
            int core;
            MPI_Comm comm_intra; /*intra communicator (but different to nc.comm_intra includes PME nodes)*/
            MPI_Comm_split(MPI_COMM_WORLD,gmx_hostname_num(),gmx_node_rank(),&comm_intra);
            int local_omp_nthreads = (cr->duty & DUTY_PME) ? omp_nthreads : 1; /*threads on this node*/
            MPI_Scan(&local_omp_nthreads,&core, 1, MPI_INT, MPI_SUM, comm_intra);
            core-=local_omp_nthreads; /*make exclusive scan*/
    #pragma omp parallel firstprivate(core) num_threads(local_omp_nthreads)
            {
                cpu_set_t mask;
                CPU_ZERO(&mask);
                core+=omp_get_thread_num();
                CPU_SET(core,&mask);
                sched_setaffinity((pid_t) syscall (SYS_gettid),sizeof(cpu_set_t),&mask);
            }
        }
#endif /*GMX_MPI*/
#endif /*__linux*/
#endif /*GMX_OPENMP*/

        if (cr->duty & DUTY_PME)
        {
            status = gmx_pme_init(pmedata,cr,npme_major,npme_minor,inputrec,
                                  mtop ? mtop->natoms : 0,nChargePerturbed,
                                  (Flags & MD_REPRODUCIBLE),omp_nthreads);
            if (status != 0)
            {
                gmx_fatal(FARGS,"Error %d initializing PME",status);
            }
        }
    }


/*    if (integrator[inputrec->eI].func == do_md
#ifdef GMX_OPENMM
        ||
        integrator[inputrec->eI].func == do_md_openmm
#endif
        )
    {*/
        /* Turn on signal handling on all nodes */
        /*
         * (A user signal from the PME nodes (if any)
         * is communicated to the PP nodes.
         */
        signal_handler_install();
/*    }*/

    if (cr->duty & DUTY_PP)
    {
        if (inputrec->ePull != epullNO)
        {
            /* Initialize pull code */
            init_pull(fplog,inputrec,nfile,fnm,mtop,cr,oenv,
                      EI_DYNAMICS(inputrec->eI) && MASTER(cr),Flags);
        }

        constr = init_constraints(fplog,mtop,inputrec,ed,state,cr);

        if (DOMAINDECOMP(cr))
        {
            dd_init_bondeds(fplog,cr->dd,mtop,vsite,constr,inputrec,
                            Flags & MD_DDBONDCHECK,fr->cginfo_mb);

            set_dd_parameters(fplog,cr->dd,dlb_scale,inputrec,fr,&ddbox);

            setup_dd_grid(fplog,cr->dd);
        }

        /* Now do whatever the user wants us to do (how flexible...) */
        do_md_membed(fplog,cr,nfile,fnm,
                                      oenv,bVerbose,bCompact,
                                      nstglobalcomm,
                                      vsite,constr,
                                      nstepout,inputrec,mtop,
                                      fcd,state,
                                      mdatoms,nrnb,wcycle,ed,fr,
                                      repl_ex_nst,repl_ex_seed,
                                      cpt_period,max_hours,
                                      deviceOptions,
                                      Flags,
                                      &runtime,
                                      fac, r_ins, pos_ins, ins_at,
                                      xy_step, z_step, it_xy, it_z);

        if (inputrec->ePull != epullNO)
        {
            finish_pull(fplog,inputrec->pull);
        }
    }
    else
    {
        /* do PME only */
        gmx_pmeonly(*pmedata,cr,nrnb,wcycle,ewaldcoeff,FALSE,inputrec);
    }

    if (EI_DYNAMICS(inputrec->eI) || EI_TPI(inputrec->eI))
    {
        /* Some timing stats */
        if (MASTER(cr))
        {
            if (runtime.proc == 0)
            {
                runtime.proc = runtime.real;
            }
        }
        else
        {
            runtime.real = 0;
        }
    }

    wallcycle_stop(wcycle,ewcRUN);

    /* Finish up, write some stuff
     * if rerunMD, don't write last frame again
     */
    finish_run(fplog,cr,ftp2fn(efSTO,nfile,fnm),
               inputrec,nrnb,wcycle,&runtime,
               EI_DYNAMICS(inputrec->eI) && !MULTISIM(cr));

    /* Does what it says */
    print_date_and_time(fplog,cr->nodeid,"Finished mdrun",&runtime);

    /* Close logfile already here if we were appending to it */
    if (MASTER(cr) && (Flags & MD_APPENDFILES))
    {
        gmx_log_close(fplog);
    }

    if (pieces>1)
    {
    	sfree(piecename);
    }

    rc=(int)gmx_get_stop_condition();

    return rc;
}

int gmx_membed(int argc,char *argv[])
{
	const char *desc[] = {
			"[TT]g_membed[tt] embeds a membrane protein into an equilibrated lipid bilayer at the position",
			"and orientation specified by the user.[PAR]",
			"SHORT MANUAL[BR]------------[BR]",
			"The user should merge the structure files of the protein and membrane (+solvent), creating a",
			"single structure file with the protein overlapping the membrane at the desired position and",
			"orientation. The box size is taken from the membrane structure file. The corresponding topology",
			"files should also be merged. Consecutively, create a [TT].tpr[tt] file (input for [TT]g_membed[tt]) from these files,"
			"with the following options included in the [TT].mdp[tt] file.[BR]",
			" - [TT]integrator      = md[tt][BR]",
			" - [TT]energygrp       = Protein[tt] (or other group that you want to insert)[BR]",
			" - [TT]freezegrps      = Protein[tt][BR]",
			" - [TT]freezedim       = Y Y Y[tt][BR]",
			" - [TT]energygrp_excl  = Protein Protein[tt][BR]",
			"The output is a structure file containing the protein embedded in the membrane. If a topology",
			"file is provided, the number of lipid and ",
			"solvent molecules will be updated to match the new structure file.[BR]",
			"For a more extensive manual see Wolf et al, J Comp Chem 31 (2010) 2169-2174, Appendix.[PAR]",
			"SHORT METHOD DESCRIPTION[BR]",
			"------------------------[BR]",
			"1. The protein is resized around its center of mass by a factor [TT]-xy[tt] in the xy-plane",
			"(the membrane plane) and a factor [TT]-z[tt] in the [IT]z[it]-direction (if the size of the",
			"protein in the z-direction is the same or smaller than the width of the membrane, a",
			"[TT]-z[tt] value larger than 1 can prevent that the protein will be enveloped by the lipids).[BR]",
			"2. All lipid and solvent molecules overlapping with the resized protein are removed. All",
			"intraprotein interactions are turned off to prevent numerical issues for small values of [TT]-xy[tt]",
			" or [TT]-z[tt][BR]",
			"3. One md step is performed.[BR]",
			"4. The resize factor ([TT]-xy[tt] or [TT]-z[tt]) is incremented by a small amount ((1-xy)/nxy or (1-z)/nz) and the",
			"protein is resized again around its center of mass. The resize factor for the xy-plane",
			"is incremented first. The resize factor for the z-direction is not changed until the [TT]-xy[tt] factor",
			"is 1 (thus after [TT]-nxy[tt] iterations).[BR]",
			"5. Repeat step 3 and 4 until the protein reaches its original size ([TT]-nxy[tt] + [TT]-nz[tt] iterations).[BR]",
			"For a more extensive method description see Wolf et al, J Comp Chem, 31 (2010) 2169-2174.[PAR]",
			"NOTE[BR]----[BR]",
			" - Protein can be any molecule you want to insert in the membrane.[BR]",
			" - It is recommended to perform a short equilibration run after the embedding",
			"(see Wolf et al, J Comp Chem 31 (2010) 2169-2174, to re-equilibrate the membrane. Clearly",
			"protein equilibration might require longer.\n",
			" - It is now also possible to use the g_membed functionality with mdrun. You should than pass",
			"a data file containing the command line options of g_membed following the -membed option, for",
			"example mdrun -s into_mem.tpr -membed membed.dat.",
			"\n"
	};
	t_filenm fnm[] = {
			{ efTPX, "-f",      "into_mem", ffREAD },
			{ efNDX, "-n",      "index",    ffOPTRD },
			{ efTOP, "-p",      "topol",    ffOPTRW },
			{ efTRN, "-o",      NULL,       ffWRITE },
			{ efXTC, "-x",      NULL,       ffOPTWR },
			{ efSTO, "-c",      "membedded",  ffWRITE },
			{ efEDR, "-e",      "ener",     ffWRITE },
                        { efDAT, "-dat",    "membed",   ffWRITE }
			{ efLOG, "-g",      "md",       ffWRITE },
			{ efEDI, "-ei",     "sam",      ffOPTRD },
			{ efTRX, "-rerun",  "rerun",    ffOPTRD },
			{ efXVG, "-table",  "table",    ffOPTRD },
			{ efXVG, "-tablep", "tablep",   ffOPTRD },
			{ efXVG, "-tableb", "table",    ffOPTRD },
			{ efXVG, "-dhdl",   "dhdl",     ffOPTWR },
			{ efXVG, "-field",  "field",    ffOPTWR },
			{ efXVG, "-table",  "table",    ffOPTRD },
			{ efXVG, "-tablep", "tablep",   ffOPTRD },
			{ efXVG, "-tableb", "table",    ffOPTRD },
			{ efTRX, "-rerun",  "rerun",    ffOPTRD },
			{ efXVG, "-tpi",    "tpi",      ffOPTWR },
			{ efXVG, "-tpid",   "tpidist",  ffOPTWR },
			{ efEDI, "-ei",     "sam",      ffOPTRD },
			{ efEDO, "-eo",     "sam",      ffOPTWR },
			{ efGCT, "-j",      "wham",     ffOPTRD },
			{ efGCT, "-jo",     "bam",      ffOPTWR },
			{ efXVG, "-ffout",  "gct",      ffOPTWR },
			{ efXVG, "-devout", "deviatie", ffOPTWR },
			{ efXVG, "-runav",  "runaver",  ffOPTWR },
			{ efXVG, "-px",     "pullx",    ffOPTWR },
			{ efXVG, "-pf",     "pullf",    ffOPTWR },
			{ efMTX, "-mtx",    "nm",       ffOPTWR },
			{ efNDX, "-dn",     "dipole",   ffOPTWR },
                        { efRND, "-multidir",NULL,      ffOPTRDMULT}
	};
#define NFILE asize(fnm)

	/* Command line options ! */
	real xy_fac = 0.5;
	real xy_max = 1.0;
	real z_fac = 1.0;
	real z_max = 1.0;
	int it_xy = 1000;
	int it_z = 0;
	real probe_rad = 0.22;
	int low_up_rm = 0;
	int maxwarn=0;
	int pieces=1;
        gmx_bool bALLOW_ASYMMETRY=FALSE;
        gmx_bool bStart=FALSE;
        int nstepout=100;
        gmx_bool bVerbose=FALSE;
        char *mdrun_path=NULL;

/* arguments relevant to OPENMM only*/
#ifdef GMX_OPENMM
    gmx_input("g_membed not functional in openmm");
#endif

	t_pargs pa[] = {
			{ "-xyinit",   FALSE, etREAL,  {&xy_fac},   	
				"Resize factor for the protein in the xy dimension before starting embedding" },
			{ "-xyend",   FALSE, etREAL,  {&xy_max},
				"Final resize factor in the xy dimension" },
			{ "-zinit",    FALSE, etREAL,  {&z_fac},
		  		"Resize factor for the protein in the z dimension before starting embedding" },
			{ "-zend",    FALSE, etREAL,  {&z_max},
		    		"Final resize faction in the z dimension" },
			{ "-nxy",     FALSE,  etINT,  {&it_xy},
			        "Number of iteration for the xy dimension" },
			{ "-nz",      FALSE,  etINT,  {&it_z},
			        "Number of iterations for the z dimension" },
			{ "-rad",     FALSE, etREAL,  {&probe_rad},
				"Probe radius to check for overlap between the group to embed and the membrane"},
			{ "-pieces",  FALSE,  etINT,  {&pieces},
			        "Perform piecewise resize. Select parts of the group to insert and resize these with respect to their own geometrical center." },
		        { "-asymmetry",FALSE, etBOOL,{&bALLOW_ASYMMETRY}, 
				"Allow asymmetric insertion, i.e. the number of lipids removed from the upper and lower leaflet will not be checked." },
	                { "-ndiff" ,  FALSE, etINT, {&low_up_rm},
			        "Number of lipids that will additionally be removed from the lower (negative number) or upper (positive number) membrane leaflet." },
			{ "-maxwarn", FALSE, etINT, {&maxwarn},		
				"Maximum number of warning allowed" },
                        { "-start",   FALSE, etBOOL, {&bStart},
                                "Call mdrun with membed options" },
			{ "-stepout", FALSE, etINT, {&nstepout},
			        "HIDDENFrequency of writing the remaining runtime" },
			{ "-v",       FALSE, etBOOL,{&bVerbose},
			        "Be loud and noisy" },
			{ "-mdrun_path", FALSE, etSTR, {&mdrun_path},
				"Path to the mdrun executable compiled with this g_membed version" }
	};

        FILE *data_out;
        output_env_t oenv;
        char buf[256],buf2[64];
	gmx_edsam_t  ed;
	unsigned long Flags, PCA_Flags;
	ivec     ddxyz;
	int      dd_node_order;
	gmx_bool     HaveCheckpoint;
	FILE     *fplog,*fptest;
	int      sim_part,sim_part_fn;
	const char *part_suffix=".part";
	char     suffix[STRLEN];
	int      rc;
        char **multidir=NULL;

	cr = init_par(&argc,&argv);

	PCA_Flags = (PCA_KEEP_ARGS | PCA_NOEXIT_ON_ARGS | PCA_CAN_SET_DEFFNM
			| (MASTER(cr) ? 0 : PCA_QUIET));


	/* Comment this in to do fexist calls only on master
	 * works not with rerun or tables at the moment
	 * also comment out the version of init_forcerec in md.c
	 * with NULL instead of opt2fn
	 */
	/*
   if (!MASTER(cr))
   {
   PCA_Flags |= PCA_NOT_READ_NODE;
   }
	 */

	parse_common_args(&argc,argv,PCA_Flags, NFILE,fnm,asize(pa),pa,
			asize(desc),desc,0,NULL, &oenv);

	/* we set these early because they might be used in init_multisystem()
   Note that there is the potential for npme>nnodes until the number of
   threads is set later on, if there's thread parallelization. That shouldn't
   lead to problems. */
	dd_node_order = nenum(ddno_opt);
	cr->npmenodes = npme;

#ifdef GMX_THREAD_MPI
	/* now determine the number of threads automatically. The threads are
   only started at mdrunner_threads, though. */
	if (nthreads<1)
	{
		nthreads=tMPI_Thread_get_hw_number();
	}
#else
	nthreads=1;
#endif

        /* now check the -multi and -multidir option */
        if (opt2bSet("-multidir", NFILE, fnm))
        {
            int i;
            if (nmultisim > 0)
            {
                gmx_fatal(FARGS, "mdrun -multi and -multidir options are mutually     exclusive.");
            }
            nmultisim = opt2fns(&multidir, "-multidir", NFILE, fnm);
        }



        parse_common_args(&argc,argv,0, NFILE,fnm,asize(pa),pa,
                    asize(desc),desc,0,NULL, &oenv);
	if (nmultisim > 1) {
#ifndef GMX_THREAD_MPI
                gmx_bool bParFn = (multidir == NULL);
		init_multisystem(cr,nmultisim,multidir,NFILE,fnm,TRUE);
#else
		gmx_fatal(FARGS,"mdrun -multi is not supported with the thread library.Please compile GROMACS with MPI support");
#endif
	}

	/* Check if there is ANY checkpoint file available */
	sim_part    = 1;
	sim_part_fn = sim_part;
	if (opt2bSet("-cpi",NFILE,fnm))
	{
		bAppendFiles =
			read_checkpoint_simulation_part(opt2fn_master("-cpi", NFILE,fnm,cr),
							&sim_part_fn,NULL,cr,
							bAppendFiles,NFILE,fnm,
							part_suffix,&bAddPart);
		if (sim_part_fn==0 && MASTER(cr))
		{
			fprintf(stdout,"No previous checkpoint file present, assuming this is a new run.\n");
		}
		else
		{
			sim_part = sim_part_fn + 1;
		}
	}
	else
	{
		bAppendFiles = FALSE;
	}

        data_out = ffopen(opt2fn("-dat",NFILE,fnm),"w");
        fprintf(data_out,"nxy = %d\nnz = %d\nxyinit = %f\nxyend = %f\nzinit = %f\nzend = %f\n"
			"rad = %f\npieces = %d\nasymmetry = %s\nndiff = %d\nmaxwarn = %d\n",
			it_xy,it_z,xy_fac,xy_max,z_fac,z_max,probe_rad,pieces,
			bALLOW_ASYMMETRY ? "yes" : "no",low_up_rm,maxwarn);
        fclose(data_out);

        sprintf(buf,"%s -s %s -membed %s -o %s -c %s -e %s -nt 1 -cpt -1",
		    (mdrun_path==NULL) ? "mdrun" : mdrun_path,
		    opt2fn("-f",NFILE,fnm),opt2fn("-dat",NFILE,fnm),opt2fn("-o",NFILE,fnm),
		    opt2fn("-c",NFILE,fnm),opt2fn("-e",NFILE,fnm));
        if (opt2bSet("-n",NFILE,fnm))
	{
<<<<<<< HEAD
		sprintf(buf2," -mn %s",opt2fn("-n",NFILE,fnm));
		strcat(buf,buf2);
        }
	if (opt2bSet("-x",NFILE,fnm))
=======
		/* This is a continuation run, rename trajectory output files
       (except checkpoint files) */
		/* create new part name first (zero-filled) */
		sprintf(suffix,"%s%04d",part_suffix,sim_part_fn);

		add_suffix_to_output_names(fnm,NFILE,suffix);
		fprintf(stdout,"Checkpoint file is from part %d, new output files will be suffixed '%s'.\n",sim_part-1,suffix);
	}

	Flags = opt2bSet("-rerun",NFILE,fnm) ? MD_RERUN : 0;
	Flags = Flags | (bSepPot       ? MD_SEPPOT       : 0);
	Flags = Flags | (bIonize       ? MD_IONIZE       : 0);
	Flags = Flags | (bPartDec      ? MD_PARTDEC      : 0);
	Flags = Flags | (bDDBondCheck  ? MD_DDBONDCHECK  : 0);
	Flags = Flags | (bDDBondComm   ? MD_DDBONDCOMM   : 0);
	Flags = Flags | (bConfout      ? MD_CONFOUT      : 0);
	Flags = Flags | (bRerunVSite   ? MD_RERUN_VSITE  : 0);
	Flags = Flags | (bReproducible ? MD_REPRODUCIBLE : 0);
	Flags = Flags | (bAppendFiles  ? MD_APPENDFILES  : 0);
	Flags = Flags | (opt2parg_bSet("-append", asize(pa),pa) ? MD_APPENDFILESSET : 0); 
	Flags = Flags | (sim_part>1    ? MD_STARTFROMCPT : 0);
	Flags = Flags | (bResetCountersHalfWay ? MD_RESETCOUNTERSHALFWAY : 0);


	/* We postpone opening the log file if we are appending, so we can
   first truncate the old log file and append to the correct position
   there instead.  */
	if ((MASTER(cr) || bSepPot) && !bAppendFiles)
>>>>>>> ba83dea5
	{
		sprintf(buf2," -x %s",opt2fn("-x",NFILE,fnm));
                strcat(buf,buf2);
	}
        if (opt2bSet("-p",NFILE,fnm))
        {
                sprintf(buf2," -mp %s",opt2fn("-p",NFILE,fnm));
                strcat(buf,buf2);
        }
	if (bVerbose)
	{
		sprintf(buf2," -v -stepout %d",nstepout);
		strcat(buf,buf2);
	}

        printf("%s\n",buf);
        if (bStart)
        {
                system(buf);
        } else {
                printf("You can membed your protein now by:\n%s\n",buf);
        }

        fprintf(stderr,"Please cite:\nWolf et al, J Comp Chem 31 (2010) 2169-2174.\n");

	return 0;
}<|MERGE_RESOLUTION|>--- conflicted
+++ resolved
@@ -50,48 +50,6 @@
 #include "macros.h"
 #include "copyrite.h"
 #include "main.h"
-<<<<<<< HEAD
-=======
-#include "futil.h"
-#include "edsam.h"
-#include "checkpoint.h"
-#include "vcm.h"
-#include "mdebin.h"
-#include "nrnb.h"
-#include "calcmu.h"
-#include "index.h"
-#include "vsite.h"
-#include "update.h"
-#include "ns.h"
-#include "trnio.h"
-#include "xtcio.h"
-#include "mdrun.h"
-#include "confio.h"
-#include "network.h"
-#include "pull.h"
-#include "xvgr.h"
-#include "physics.h"
-#include "names.h"
-#include "disre.h"
-#include "orires.h"
-#include "dihre.h"
-#include "pme.h"
-#include "mdatoms.h"
-#include "qmmm.h"
-#include "mpelogging.h"
-#include "domdec.h"
-#include "partdec.h"
-#include "topsort.h"
-#include "coulomb.h"
-#include "constr.h"
-#include "shellfc.h"
-#include "mvdata.h"
-#include "checkpoint.h"
-#include "mtop_util.h"
-#include "tpxio.h"
-#include "string2.h"
-#include "sighandler.h"
->>>>>>> ba83dea5
 #include "gmx_ana.h"
 
 #ifdef GMX_LIB_MPI
@@ -3666,46 +3624,16 @@
 		    opt2fn("-c",NFILE,fnm),opt2fn("-e",NFILE,fnm));
         if (opt2bSet("-n",NFILE,fnm))
 	{
-<<<<<<< HEAD
 		sprintf(buf2," -mn %s",opt2fn("-n",NFILE,fnm));
 		strcat(buf,buf2);
         }
 	if (opt2bSet("-x",NFILE,fnm))
-=======
-		/* This is a continuation run, rename trajectory output files
-       (except checkpoint files) */
-		/* create new part name first (zero-filled) */
-		sprintf(suffix,"%s%04d",part_suffix,sim_part_fn);
-
-		add_suffix_to_output_names(fnm,NFILE,suffix);
-		fprintf(stdout,"Checkpoint file is from part %d, new output files will be suffixed '%s'.\n",sim_part-1,suffix);
-	}
-
-	Flags = opt2bSet("-rerun",NFILE,fnm) ? MD_RERUN : 0;
-	Flags = Flags | (bSepPot       ? MD_SEPPOT       : 0);
-	Flags = Flags | (bIonize       ? MD_IONIZE       : 0);
-	Flags = Flags | (bPartDec      ? MD_PARTDEC      : 0);
-	Flags = Flags | (bDDBondCheck  ? MD_DDBONDCHECK  : 0);
-	Flags = Flags | (bDDBondComm   ? MD_DDBONDCOMM   : 0);
-	Flags = Flags | (bConfout      ? MD_CONFOUT      : 0);
-	Flags = Flags | (bRerunVSite   ? MD_RERUN_VSITE  : 0);
-	Flags = Flags | (bReproducible ? MD_REPRODUCIBLE : 0);
-	Flags = Flags | (bAppendFiles  ? MD_APPENDFILES  : 0);
-	Flags = Flags | (opt2parg_bSet("-append", asize(pa),pa) ? MD_APPENDFILESSET : 0); 
-	Flags = Flags | (sim_part>1    ? MD_STARTFROMCPT : 0);
-	Flags = Flags | (bResetCountersHalfWay ? MD_RESETCOUNTERSHALFWAY : 0);
-
-
-	/* We postpone opening the log file if we are appending, so we can
-   first truncate the old log file and append to the correct position
-   there instead.  */
-	if ((MASTER(cr) || bSepPot) && !bAppendFiles)
->>>>>>> ba83dea5
 	{
 		sprintf(buf2," -x %s",opt2fn("-x",NFILE,fnm));
                 strcat(buf,buf2);
 	}
         if (opt2bSet("-p",NFILE,fnm))
+	Flags = Flags | (opt2parg_bSet("-append", asize(pa),pa) ? MD_APPENDFILESSET : 0); 
         {
                 sprintf(buf2," -mp %s",opt2fn("-p",NFILE,fnm));
                 strcat(buf,buf2);
