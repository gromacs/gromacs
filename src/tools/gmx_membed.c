/*
 *
 *                This source code is part of
 *
 *                 G   R   O   M   A   C   S
 *
 *          GROningen MAchine for Chemical Simulations
 *
 *                        VERSION 3.2.0
 * Written by David van der Spoel, Erik Lindahl, Berk Hess, and others.
 * Copyright (c) 1991-2000, University of Groningen, The Netherlands.
 * Copyright (c) 2001-2004, The GROMACS development team,
 * check out http://www.gromacs.org for more information.

 * This program is free software; you can redistribute it and/or
 * modify it under the terms of the GNU General Public License
 * as published by the Free Software Foundation; either version 2
 * of the License, or (at your option) any later version.
 *
 * If you want to redistribute modifications, please consider that
 * scientific software is very special. Version control is crucial -
 * bugs must be traceable. We will be happy to consider code for
 * inclusion in the official distribution, but derived work must not
 * be called official GROMACS. Details are found in the README & COPYING
 * files - if they are missing, get the official version at www.gromacs.org.
 *
 * To help us fund GROMACS development, we humbly ask that you cite
 * the papers on the package - you can find them in the top README file.
 *
 * For more info, check our website at http://www.gromacs.org
 *
 * And Hey:
 * Gallium Rubidium Oxygen Manganese Argon Carbon Silicon
 */
#ifdef HAVE_CONFIG_H
#include <config.h>
#endif

#include <signal.h>
#include <stdlib.h>
#include "typedefs.h"
#include "sysstuff.h"
#include "statutil.h"
#include "macros.h"
#include "copyrite.h"
#include "main.h"
#include "gmx_ana.h"

<<<<<<< HEAD
=======
#ifdef GMX_LIB_MPI
#include <mpi.h>
#endif
#ifdef GMX_THREADS
#include "tmpi.h"
#endif

/* afm stuf */
#include "pull.h"

/* We use the same defines as in mvdata.c here */
#define  block_bc(cr,   d) gmx_bcast(     sizeof(d),     &(d),(cr))
#define nblock_bc(cr,nr,d) gmx_bcast((nr)*sizeof((d)[0]), (d),(cr))
#define   snew_bc(cr,d,nr) { if (!MASTER(cr)) snew((d),(nr)); }

/* The following two variables and the signal_handler function
 * is used from pme.c as well
 */

typedef struct {
	t_state s;
	rvec    *f;
	real    epot;
	real    fnorm;
	real    fmax;
	int     a_fmax;
} em_state_t;

typedef struct {
	int    it_xy;
	int    it_z;
	int    xy_step;
	int    z_step;
	rvec    xmin;
	rvec	xmax;
	rvec	*geom_cent;
	int    pieces;
	int    *nidx;
	atom_id **subindex;
} pos_ins_t;

typedef struct {
	int		id;
	char	*name;
	int 	nr;
	int 	natoms;	    /*nr of atoms per lipid*/
	int	mol1;	    /*id of the first lipid molecule*/
	real 	area;
} lip_t;

typedef struct {
	char	*name;
	t_block mem_at;
	int		*mol_id;
	int		nmol;
	real	lip_area;
	real	zmin;
	real	zmax;
	real	zmed;
} mem_t;

typedef struct {
	int		*mol;
	int		*block;
	int 	nr;
} rmm_t;

int search_string(char *s,int ng,char ***gn)
{
	int i;

	for(i=0; (i<ng); i++)
		if (gmx_strcasecmp(s,*gn[i]) == 0)
			return i;

	gmx_fatal(FARGS,"Group %s not found in indexfile.\nMaybe you have non-default groups in your mdp file, while not using the '-n' option of grompp.\nIn that case use the '-n' option.\n",s);

	return -1;
}

int get_mol_id(int at,int nmblock,gmx_molblock_t *mblock, int *type, int *block)
{
	int mol_id=0;
	int i;

	for(i=0;i<nmblock;i++)
	{
		if(at<(mblock[i].nmol*mblock[i].natoms_mol))
		{
			mol_id+=at/mblock[i].natoms_mol;
			*type = mblock[i].type;
			*block = i;
			return mol_id;
		} else {
			at-= mblock[i].nmol*mblock[i].natoms_mol;
			mol_id+=mblock[i].nmol;
		}
	}

	gmx_fatal(FARGS,"Something is wrong in mol ids, at %d, mol_id %d",at,mol_id);

	return -1;
}

int get_block(int mol_id,int nmblock,gmx_molblock_t *mblock)
{
	int i;
	int nmol=0;

	for(i=0;i<nmblock;i++)
	{
		nmol+=mblock[i].nmol;
		if(mol_id<nmol)
			return i;
	}

	gmx_fatal(FARGS,"mol_id %d larger than total number of molecules %d.\n",mol_id,nmol);

	return -1;
}

int get_tpr_version(const char *infile)
{
	char  	buf[STRLEN];
	gmx_bool  	bDouble;
	int 	precision,fver;
        t_fileio *fio;

	fio = open_tpx(infile,"r");
	gmx_fio_checktype(fio);

	precision = sizeof(real);

	gmx_fio_do_string(fio,buf);
	if (strncmp(buf,"VERSION",7))
		gmx_fatal(FARGS,"Can not read file %s,\n"
				"             this file is from a Gromacs version which is older than 2.0\n"
				"             Make a new one with grompp or use a gro or pdb file, if possible",
				gmx_fio_getname(fio));
	gmx_fio_do_int(fio,precision);
	bDouble = (precision == sizeof(double));
	if ((precision != sizeof(float)) && !bDouble)
		gmx_fatal(FARGS,"Unknown precision in file %s: real is %d bytes "
				"instead of %d or %d",
				gmx_fio_getname(fio),precision,sizeof(float),sizeof(double));
	gmx_fio_setprecision(fio,bDouble);
	fprintf(stderr,"Reading file %s, %s (%s precision)\n",
			gmx_fio_getname(fio),buf,bDouble ? "double" : "single");

	gmx_fio_do_int(fio,fver);

	close_tpx(fio);

	return fver;
}

void set_inbox(int natom, rvec *x)
{
	rvec tmp;
	int  i;

	tmp[XX]=tmp[YY]=tmp[ZZ]=0.0;
	for(i=0;i<natom;i++)
	{
		if(x[i][XX]<tmp[XX])		tmp[XX]=x[i][XX];
		if(x[i][YY]<tmp[YY])		tmp[YY]=x[i][YY];
		if(x[i][ZZ]<tmp[ZZ])		tmp[ZZ]=x[i][ZZ];
	}

	for(i=0;i<natom;i++)
			rvec_inc(x[i],tmp);
}

int get_mtype_list(t_block *at, gmx_mtop_t *mtop, t_block *tlist)
{
	int i,j,nr,mol_id;
        int type=0,block=0;
	gmx_bool bNEW;

	nr=0;
	snew(tlist->index,at->nr);
	for (i=0;i<at->nr;i++)
	{
		bNEW=TRUE;
		mol_id = get_mol_id(at->index[i],mtop->nmolblock,mtop->molblock,&type,&block);
		for(j=0;j<nr;j++)
		{
			if(tlist->index[j]==type)
						bNEW=FALSE;
		}
		if(bNEW==TRUE)
		{
			tlist->index[nr]=type;
			nr++;
		}
	}

	srenew(tlist->index,nr);
	return nr;
}

void check_types(t_block *ins_at,t_block *rest_at,gmx_mtop_t *mtop)
{
	t_block		*ins_mtype,*rest_mtype;
	int			i,j;

	snew(ins_mtype,1);
	snew(rest_mtype,1);
    ins_mtype->nr  = get_mtype_list(ins_at , mtop, ins_mtype );
    rest_mtype->nr = get_mtype_list(rest_at, mtop, rest_mtype);

    for(i=0;i<ins_mtype->nr;i++)
    {
    	for(j=0;j<rest_mtype->nr;j++)
    	{
    		if(ins_mtype->index[i]==rest_mtype->index[j])
    			gmx_fatal(FARGS,"Moleculetype %s is found both in the group to insert and the rest of the system.\n"
    					"Because we need to exclude all interactions between the atoms in the group to\n"
    					"insert, the same moleculetype can not be used in both groups. Change the\n"
    					"moleculetype of the molecules %s in the inserted group. Do not forget to provide\n"
    					"an appropriate *.itp file",*(mtop->moltype[rest_mtype->index[j]].name),
    					*(mtop->moltype[rest_mtype->index[j]].name));
    	}
    }

    sfree(ins_mtype->index);
    sfree(rest_mtype->index);
    sfree(ins_mtype);
    sfree(rest_mtype);
}

int init_ins_at(t_block *ins_at,t_block *rest_at,t_state *state, pos_ins_t *pos_ins,gmx_groups_t *groups,int ins_grp_id, real xy_max)
{
	int i,gid,c=0;
	real x,xmin,xmax,y,ymin,ymax,z,zmin,zmax;

	snew(rest_at->index,state->natoms);

	xmin=xmax=state->x[ins_at->index[0]][XX];
	ymin=ymax=state->x[ins_at->index[0]][YY];
	zmin=zmax=state->x[ins_at->index[0]][ZZ];

	for(i=0;i<state->natoms;i++)
	{
		gid = groups->grpnr[egcFREEZE][i];
		if(groups->grps[egcFREEZE].nm_ind[gid]==ins_grp_id)
		{
			x=state->x[i][XX];
			if (x<xmin) 			xmin=x;
			if (x>xmax)  			xmax=x;
			y=state->x[i][YY];
			if (y<ymin)				ymin=y;
			if (y>ymax)				ymax=y;
			z=state->x[i][ZZ];
			if (z<zmin)				zmin=z;
			if (z>zmax)				zmax=z;
		} else {
			rest_at->index[c]=i;
			c++;
		}
	}

	rest_at->nr=c;
	srenew(rest_at->index,c);

	if(xy_max>1.000001)
	{
		pos_ins->xmin[XX]=xmin-((xmax-xmin)*xy_max-(xmax-xmin))/2;
		pos_ins->xmin[YY]=ymin-((ymax-ymin)*xy_max-(ymax-ymin))/2;

		pos_ins->xmax[XX]=xmax+((xmax-xmin)*xy_max-(xmax-xmin))/2;
		pos_ins->xmax[YY]=ymax+((ymax-ymin)*xy_max-(ymax-ymin))/2;
	} else {
		pos_ins->xmin[XX]=xmin;
		pos_ins->xmin[YY]=ymin;

		pos_ins->xmax[XX]=xmax;
		pos_ins->xmax[YY]=ymax;
	}

	/* 6.0 is estimated thickness of bilayer */
	if( (zmax-zmin) < 6.0 )
	{
		pos_ins->xmin[ZZ]=zmin+(zmax-zmin)/2.0-3.0;
		pos_ins->xmax[ZZ]=zmin+(zmax-zmin)/2.0+3.0;
	} else {
		pos_ins->xmin[ZZ]=zmin;
		pos_ins->xmax[ZZ]=zmax;
	}

	return c;
}

real est_prot_area(pos_ins_t *pos_ins,rvec *r,t_block *ins_at, mem_t *mem_p)
{
	real x,y,dx=0.15,dy=0.15,area=0.0;
	real add;
	int c,at;

	for(x=pos_ins->xmin[XX];x<pos_ins->xmax[XX];x+=dx)
	{
		for(y=pos_ins->xmin[YY];y<pos_ins->xmax[YY];y+=dy)
		{
			c=0;
			add=0.0;
			do
			{
				at=ins_at->index[c];
				if ( (r[at][XX]>=x) && (r[at][XX]<x+dx) &&
						(r[at][YY]>=y) && (r[at][YY]<y+dy) &&
						(r[at][ZZ]>mem_p->zmin+1.0) && (r[at][ZZ]<mem_p->zmax-1.0) )
					add=1.0;
				c++;
			} while ( (c<ins_at->nr) && (add<0.5) );
			area+=add;
		}
	}
	area=area*dx*dy;

	return area;
}

void init_lip(matrix box, gmx_mtop_t *mtop, lip_t *lip)
{
	int i;
	real mem_area;
	int mol1=0;

	mem_area = box[XX][XX]*box[YY][YY]-box[XX][YY]*box[YY][XX];
	for(i=0;i<mtop->nmolblock;i++)
	{
		if(mtop->molblock[i].type == lip->id)
		{
			lip->nr=mtop->molblock[i].nmol;
			lip->natoms=mtop->molblock[i].natoms_mol;
		}
	}
	lip->area=2.0*mem_area/(double)lip->nr;

	for (i=0;i<lip->id;i++)
		mol1+=mtop->molblock[i].nmol;
	lip->mol1=mol1;
}

int init_mem_at(mem_t *mem_p, gmx_mtop_t *mtop, rvec *r, matrix box, pos_ins_t *pos_ins)
{
	int i,j,at,mol,nmol,nmolbox,count;
	t_block *mem_a;
	real z,zmin,zmax,mem_area;
	gmx_bool bNew;
	atom_id *mol_id;
	int type=0,block=0;

	nmol=count=0;
	mem_a=&(mem_p->mem_at);
	snew(mol_id,mem_a->nr);
/*	snew(index,mem_a->nr); */
	zmin=pos_ins->xmax[ZZ];
	zmax=pos_ins->xmin[ZZ];
	for(i=0;i<mem_a->nr;i++)
	{
		at=mem_a->index[i];
		if(	(r[at][XX]>pos_ins->xmin[XX]) && (r[at][XX]<pos_ins->xmax[XX]) &&
			(r[at][YY]>pos_ins->xmin[YY]) && (r[at][YY]<pos_ins->xmax[YY]) &&
			(r[at][ZZ]>pos_ins->xmin[ZZ]) && (r[at][ZZ]<pos_ins->xmax[ZZ]) )
		{
			mol = get_mol_id(at,mtop->nmolblock,mtop->molblock,&type,&block);

			bNew=TRUE;
			for(j=0;j<nmol;j++)
				if(mol == mol_id[j])
					bNew=FALSE;

			if(bNew)
			{
				mol_id[nmol]=mol;
				nmol++;
			}

			z=r[at][ZZ];
			if(z<zmin)					zmin=z;
			if(z>zmax)					zmax=z;

/*			index[count]=at;*/
			count++;
		}
	}

	mem_p->nmol=nmol;
	srenew(mol_id,nmol);
	mem_p->mol_id=mol_id;
/*	srenew(index,count);*/
/*	mem_p->mem_at.nr=count;*/
/*	sfree(mem_p->mem_at.index);*/
/*	mem_p->mem_at.index=index;*/

	if((zmax-zmin)>(box[ZZ][ZZ]-0.5))
		gmx_fatal(FARGS,"Something is wrong with your membrane. Max and min z values are %f and %f.\n"
				"Maybe your membrane is not centered in the box, but located at the box edge in the z-direction,\n"
				"so that one membrane is distributed over two periodic box images. Another possibility is that\n"
				"your water layer is not thick enough.\n",zmax,zmin);
	mem_p->zmin=zmin;
	mem_p->zmax=zmax;
	mem_p->zmed=(zmax-zmin)/2+zmin;

	/*number of membrane molecules in protein box*/
	nmolbox = count/mtop->molblock[block].natoms_mol;
	/*mem_area = box[XX][XX]*box[YY][YY]-box[XX][YY]*box[YY][XX];
	mem_p->lip_area = 2.0*mem_area/(double)mem_p->nmol;*/
	mem_area = (pos_ins->xmax[XX]-pos_ins->xmin[XX])*(pos_ins->xmax[YY]-pos_ins->xmin[YY]);
	mem_p->lip_area = 2.0*mem_area/(double)nmolbox;

	return mem_p->mem_at.nr;
}

void init_resize(t_block *ins_at,rvec *r_ins,pos_ins_t *pos_ins,mem_t *mem_p,rvec *r, gmx_bool bALLOW_ASYMMETRY)
{
	int i,j,at,c,outsidesum,gctr=0;
    int idxsum=0;

    /*sanity check*/
    for (i=0;i<pos_ins->pieces;i++)
          idxsum+=pos_ins->nidx[i];
    if (idxsum!=ins_at->nr)
          gmx_fatal(FARGS,"Piecewise sum of inserted atoms not same as size of group selected to insert.");

    snew(pos_ins->geom_cent,pos_ins->pieces);
    for (i=0;i<pos_ins->pieces;i++)
    {
    	c=0;
    	outsidesum=0;
    	for(j=0;j<DIM;j++)
    		pos_ins->geom_cent[i][j]=0;

    	for(j=0;j<DIM;j++)
    		pos_ins->geom_cent[i][j]=0;
    	for (j=0;j<pos_ins->nidx[i];j++)
    	{
    		at=pos_ins->subindex[i][j];
    		copy_rvec(r[at],r_ins[gctr]);
    		if( (r_ins[gctr][ZZ]<mem_p->zmax) && (r_ins[gctr][ZZ]>mem_p->zmin) )
    		{
    			rvec_inc(pos_ins->geom_cent[i],r_ins[gctr]);
    			c++;
    		}
    		else
    			outsidesum++;
    		gctr++;
    	}
    	if (c>0)
    		svmul(1/(double)c,pos_ins->geom_cent[i],pos_ins->geom_cent[i]);
    	if (!bALLOW_ASYMMETRY)
    		pos_ins->geom_cent[i][ZZ]=mem_p->zmed;

    	fprintf(stderr,"Embedding piece %d with center of geometry: %f %f %f\n",i,pos_ins->geom_cent[i][XX],pos_ins->geom_cent[i][YY],pos_ins->geom_cent[i][ZZ]);
    }
    fprintf(stderr,"\n");
}

void resize(t_block *ins_at, rvec *r_ins, rvec *r, pos_ins_t *pos_ins,rvec fac)
{
	int i,j,k,at,c=0;
	for (k=0;k<pos_ins->pieces;k++)
		for(i=0;i<pos_ins->nidx[k];i++)
		{
			at=pos_ins->subindex[k][i];
			for(j=0;j<DIM;j++)
				r[at][j]=pos_ins->geom_cent[k][j]+fac[j]*(r_ins[c][j]-pos_ins->geom_cent[k][j]);
			c++;
		}
}

int gen_rm_list(rmm_t *rm_p,t_block *ins_at,t_block *rest_at,t_pbc *pbc, gmx_mtop_t *mtop,
		rvec *r, rvec *r_ins, mem_t *mem_p, pos_ins_t *pos_ins, real probe_rad, int low_up_rm, gmx_bool bALLOW_ASYMMETRY)
{
	int i,j,k,l,at,at2,mol_id;
        int type=0,block=0;
	int nrm,nupper,nlower;
	real r_min_rad,z_lip,min_norm;
	gmx_bool bRM;
	rvec dr,dr_tmp;
	real *dist;
	int *order;

	r_min_rad=probe_rad*probe_rad;
	snew(rm_p->mol,mtop->mols.nr);
	snew(rm_p->block,mtop->mols.nr);
	nrm=nupper=0;
	nlower=low_up_rm;
	for(i=0;i<ins_at->nr;i++)
	{
		at=ins_at->index[i];
		for(j=0;j<rest_at->nr;j++)
		{
			at2=rest_at->index[j];
			pbc_dx(pbc,r[at],r[at2],dr);

			if(norm2(dr)<r_min_rad)
			{
				mol_id = get_mol_id(at2,mtop->nmolblock,mtop->molblock,&type,&block);
				bRM=TRUE;
				for(l=0;l<nrm;l++)
					if(rm_p->mol[l]==mol_id)
						bRM=FALSE;
				if(bRM)
				{
					/*fprintf(stderr,"%d wordt toegevoegd\n",mol_id);*/
					rm_p->mol[nrm]=mol_id;
					rm_p->block[nrm]=block;
					nrm++;
					z_lip=0.0;
					for(l=0;l<mem_p->nmol;l++)
					{
						if(mol_id==mem_p->mol_id[l])
						{
							for(k=mtop->mols.index[mol_id];k<mtop->mols.index[mol_id+1];k++)
								z_lip+=r[k][ZZ];
							z_lip/=mtop->molblock[block].natoms_mol;
							if(z_lip<mem_p->zmed)
								nlower++;
							else
								nupper++;
						}
					}
				}
			}
		}
	}

	/*make sure equal number of lipids from upper and lower layer are removed */
	if( (nupper!=nlower) && (!bALLOW_ASYMMETRY) )
	{
		snew(dist,mem_p->nmol);
		snew(order,mem_p->nmol);
		for(i=0;i<mem_p->nmol;i++)
		{
			at = mtop->mols.index[mem_p->mol_id[i]];
			pbc_dx(pbc,r[at],pos_ins->geom_cent[0],dr);
			if (pos_ins->pieces>1)
			{
				/*minimum dr value*/
				min_norm=norm2(dr);
				for (k=1;k<pos_ins->pieces;k++)
				{
					pbc_dx(pbc,r[at],pos_ins->geom_cent[k],dr_tmp);
					if (norm2(dr_tmp) < min_norm)
					{
						min_norm=norm2(dr_tmp);
						copy_rvec(dr_tmp,dr);
					}
				}
			}
			dist[i]=dr[XX]*dr[XX]+dr[YY]*dr[YY];
			j=i-1;
			while (j>=0 && dist[i]<dist[order[j]])
			{
				order[j+1]=order[j];
				j--;
			}
			order[j+1]=i;
		}

		i=0;
		while(nupper!=nlower)
		{
			mol_id=mem_p->mol_id[order[i]];
			block=get_block(mol_id,mtop->nmolblock,mtop->molblock);

			bRM=TRUE;
			for(l=0;l<nrm;l++)
				if(rm_p->mol[l]==mol_id)
					bRM=FALSE;
			if(bRM)
			{
				z_lip=0;
				for(k=mtop->mols.index[mol_id];k<mtop->mols.index[mol_id+1];k++)
					z_lip+=r[k][ZZ];
				z_lip/=mtop->molblock[block].natoms_mol;
				if(nupper>nlower && z_lip<mem_p->zmed)
				{
					rm_p->mol[nrm]=mol_id;
					rm_p->block[nrm]=block;
					nrm++;
					nlower++;
				}
				else if (nupper<nlower && z_lip>mem_p->zmed)
				{
					rm_p->mol[nrm]=mol_id;
					rm_p->block[nrm]=block;
					nrm++;
					nupper++;
				}
			}
			i++;

			if(i>mem_p->nmol)
				gmx_fatal(FARGS,"Trying to remove more lipid molecules than there are in the membrane");
		}
		sfree(dist);
		sfree(order);
	}

	rm_p->nr=nrm;
	srenew(rm_p->mol,nrm);
	srenew(rm_p->block,nrm);

	return nupper+nlower;
}

void rm_group(t_inputrec *ir, gmx_groups_t *groups, gmx_mtop_t *mtop, rmm_t *rm_p, t_state *state, t_block *ins_at, pos_ins_t *pos_ins)
{
	int i,j,k,n,rm,mol_id,at,block;
	rvec *x_tmp,*v_tmp;
	atom_id *list,*new_mols;
	unsigned char  *new_egrp[egcNR];
	gmx_bool bRM;

	snew(list,state->natoms);
	n=0;
	for(i=0;i<rm_p->nr;i++)
	{
		mol_id=rm_p->mol[i];
		at=mtop->mols.index[mol_id];
		block =rm_p->block[i];
		mtop->molblock[block].nmol--;
		for(j=0;j<mtop->molblock[block].natoms_mol;j++)
		{
			list[n]=at+j;
			n++;
		}

		mtop->mols.index[mol_id]=-1;
	}

	mtop->mols.nr-=rm_p->nr;
	mtop->mols.nalloc_index-=rm_p->nr;
	snew(new_mols,mtop->mols.nr);
	for(i=0;i<mtop->mols.nr+rm_p->nr;i++)
	{
		j=0;
		if(mtop->mols.index[i]!=-1)
		{
			new_mols[j]=mtop->mols.index[i];
			j++;
		}
	}
	sfree(mtop->mols.index);
	mtop->mols.index=new_mols;


	mtop->natoms-=n;
	state->natoms-=n;
	state->nalloc=state->natoms;
	snew(x_tmp,state->nalloc);
	snew(v_tmp,state->nalloc);

	for(i=0;i<egcNR;i++)
	{
		if(groups->grpnr[i]!=NULL)
		{
			groups->ngrpnr[i]=state->natoms;
			snew(new_egrp[i],state->natoms);
		}
	}

	rm=0;
	for (i=0;i<state->natoms+n;i++)
	{
		bRM=FALSE;
		for(j=0;j<n;j++)
		{
			if(i==list[j])
			{
				bRM=TRUE;
				rm++;
			}
		}

		if(!bRM)
		{
			for(j=0;j<egcNR;j++)
			{
				if(groups->grpnr[j]!=NULL)
				{
					new_egrp[j][i-rm]=groups->grpnr[j][i];
				}
			}
			copy_rvec(state->x[i],x_tmp[i-rm]);
			copy_rvec(state->v[i],v_tmp[i-rm]);
			for(j=0;j<ins_at->nr;j++)
			{
				if (i==ins_at->index[j])
					ins_at->index[j]=i-rm;
			}
			for(j=0;j<pos_ins->pieces;j++)
			{
				for(k=0;k<pos_ins->nidx[j];k++)
				{
					if (i==pos_ins->subindex[j][k])
						pos_ins->subindex[j][k]=i-rm;
				}
			}
		}
	}
	sfree(state->x);
	state->x=x_tmp;
	sfree(state->v);
	state->v=v_tmp;

	for(i=0;i<egcNR;i++)
	{
		if(groups->grpnr[i]!=NULL)
		{
			sfree(groups->grpnr[i]);
			groups->grpnr[i]=new_egrp[i];
		}
	}
}

int rm_bonded(t_block *ins_at, gmx_mtop_t *mtop)
{
	int i,j,m;
	int type,natom,nmol,at,atom1=0,rm_at=0;
	gmx_bool *bRM,bINS;
	/*this routine lives dangerously by assuming that all molecules of a given type are in order in the structure*/
	/*this routine does not live as dangerously as it seems. There is namely a check in mdrunner_membed to make
         *sure that g_membed exits with a warning when there are molecules of the same type not in the 
	 *ins_at index group. MGWolf 050710 */


	snew(bRM,mtop->nmoltype);
	for (i=0;i<mtop->nmoltype;i++)
	{
		bRM[i]=TRUE;
	}

	for (i=0;i<mtop->nmolblock;i++) 
	{
	    /*loop over molecule blocks*/
		type        =mtop->molblock[i].type;
		natom	    =mtop->molblock[i].natoms_mol;
		nmol		=mtop->molblock[i].nmol;

		for(j=0;j<natom*nmol && bRM[type]==TRUE;j++) 
		{
		    /*loop over atoms in the block*/
			at=j+atom1; /*atom index = block index + offset*/
			bINS=FALSE;

			for (m=0;(m<ins_at->nr) && (bINS==FALSE);m++)
			{
			    /*loop over atoms in insertion index group to determine if we're inserting one*/
				if(at==ins_at->index[m])
				{
					bINS=TRUE;
				}
			}
			bRM[type]=bINS;
		}
		atom1+=natom*nmol; /*update offset*/
		if(bRM[type])
		{
			rm_at+=natom*nmol; /*increment bonded removal counter by # atoms in block*/
		}
	}

	for(i=0;i<mtop->nmoltype;i++)
	{
		if(bRM[i])
		{
			for(j=0;j<F_LJ;j++)
			{
				mtop->moltype[i].ilist[j].nr=0;
			}
			for(j=F_POSRES;j<=F_VSITEN;j++)
			{
				mtop->moltype[i].ilist[j].nr=0;
			}
		}
	}
	sfree(bRM);

	return rm_at;
}

void top_update(const char *topfile, char *ins, rmm_t *rm_p, gmx_mtop_t *mtop)
{
#define TEMP_FILENM "temp.top"
	int	bMolecules=0;
	FILE	*fpin,*fpout;
	char	buf[STRLEN],buf2[STRLEN],*temp;
	int		i,*nmol_rm,nmol,line;

	fpin  = ffopen(topfile,"r");
	fpout = ffopen(TEMP_FILENM,"w");

	snew(nmol_rm,mtop->nmoltype);
	for(i=0;i<rm_p->nr;i++)
		nmol_rm[rm_p->block[i]]++;

	line=0;
	while(fgets(buf,STRLEN,fpin))
	{
		line++;
		if(buf[0]!=';')
		{
			strcpy(buf2,buf);
			if ((temp=strchr(buf2,'\n')) != NULL)
				temp[0]='\0';
			ltrim(buf2);

			if (buf2[0]=='[')
			{
				buf2[0]=' ';
				if ((temp=strchr(buf2,'\n')) != NULL)
					temp[0]='\0';
				rtrim(buf2);
				if (buf2[strlen(buf2)-1]==']')
				{
					buf2[strlen(buf2)-1]='\0';
					ltrim(buf2);
					rtrim(buf2);
					if (gmx_strcasecmp(buf2,"molecules")==0)
						bMolecules=1;
				}
				fprintf(fpout,"%s",buf);
			} else if (bMolecules==1)
			{
				for(i=0;i<mtop->nmolblock;i++)
				{
					nmol=mtop->molblock[i].nmol;
					sprintf(buf,"%-15s %5d\n",*(mtop->moltype[mtop->molblock[i].type].name),nmol);
					fprintf(fpout,"%s",buf);
				}
				bMolecules=2;
			} else if (bMolecules==2)
			{
				/* print nothing */
			} else 
			{
				fprintf(fpout,"%s",buf);
			}
		} else 
		{
			fprintf(fpout,"%s",buf);
		}
	}

	fclose(fpout);
	/* use ffopen to generate backup of topinout */
	fpout=ffopen(topfile,"w");
	fclose(fpout);
	rename(TEMP_FILENM,topfile);
#undef TEMP_FILENM
}

double do_md_membed(FILE *fplog,t_commrec *cr,int nfile,const t_filenm fnm[],
             const output_env_t oenv, gmx_bool bVerbose,gmx_bool bCompact,
             int nstglobalcomm,
             gmx_vsite_t *vsite,gmx_constr_t constr,
             int stepout,t_inputrec *ir,
             gmx_mtop_t *top_global,
             t_fcdata *fcd,
             t_state *state_global,
             t_mdatoms *mdatoms,
             t_nrnb *nrnb,gmx_wallcycle_t wcycle,
             gmx_edsam_t ed,t_forcerec *fr,
             int repl_ex_nst,int repl_ex_seed,
             real cpt_period,real max_hours,
             const char *deviceOptions,
             unsigned long Flags,
             gmx_runtime_t *runtime,
             rvec fac, rvec *r_ins, pos_ins_t *pos_ins, t_block *ins_at,
             real xy_step, real z_step, int it_xy, int it_z)
{
    gmx_mdoutf_t *outf;
    gmx_large_int_t step,step_rel;
    double     run_time;
    double     t,t0,lam0;
    gmx_bool       bGStatEveryStep,bGStat,bNstEner,bCalcEnerPres;
    gmx_bool       bNS,bNStList,bSimAnn,bStopCM,bRerunMD,bNotLastFrame=FALSE,
               bFirstStep,bStateFromTPX,bInitStep,bLastStep,
               bBornRadii,bStartingFromCpt;
    gmx_bool       bDoDHDL=FALSE;
    gmx_bool       do_ene,do_log,do_verbose,bRerunWarnNoV=TRUE,
               bForceUpdate=FALSE,bCPT;
    int        mdof_flags;
    gmx_bool       bMasterState;
    int        force_flags,cglo_flags;
    tensor     force_vir,shake_vir,total_vir,tmp_vir,pres;
    int        i,m;
    t_trxstatus *status;
    rvec       mu_tot;
    t_vcm      *vcm;
    t_state    *bufstate=NULL;
    matrix     *scale_tot,pcoupl_mu,M,ebox;
    gmx_nlheur_t nlh;
    t_trxframe rerun_fr;
/*    gmx_repl_ex_t repl_ex=NULL;*/
    int        nchkpt=1;

    gmx_localtop_t *top;
    t_mdebin *mdebin=NULL;
    t_state    *state=NULL;
    rvec       *f_global=NULL;
    int        n_xtc=-1;
    rvec       *x_xtc=NULL;
    gmx_enerdata_t *enerd;
    rvec       *f=NULL;
    gmx_global_stat_t gstat;
    gmx_update_t upd=NULL;
    t_graph    *graph=NULL;
    globsig_t   gs;

    gmx_bool        bFFscan;
    gmx_groups_t *groups;
    gmx_ekindata_t *ekind, *ekind_save;
    gmx_shellfc_t shellfc;
    int         count,nconverged=0;
    real        timestep=0;
    double      tcount=0;
    gmx_bool        bIonize=FALSE;
    gmx_bool        bTCR=FALSE,bConverged=TRUE,bOK,bSumEkinhOld,bExchanged;
    gmx_bool        bAppend;
    gmx_bool        bResetCountersHalfMaxH=FALSE;
    gmx_bool        bVV,bIterations,bIterate,bFirstIterate,bTemp,bPres,bTrotter;
    real        temp0,dvdl;
    int         a0,a1,ii;
    rvec        *xcopy=NULL,*vcopy=NULL,*cbuf=NULL;
    matrix      boxcopy={{0}},lastbox;
	real        veta_save,pcurr,scalevir,tracevir;
	real        vetanew = 0;
    double      cycles;
	real        last_conserved = 0;
    real        last_ekin = 0;
	t_extmass   MassQ;
    int         **trotter_seq;
    char        sbuf[STEPSTRSIZE],sbuf2[STEPSTRSIZE];
    int         handled_stop_condition=gmx_stop_cond_none; /* compare to get_stop_condition*/
    gmx_iterate_t iterate;
#ifdef GMX_FAHCORE
    /* Temporary addition for FAHCORE checkpointing */
    int chkpt_ret;
#endif

    /* Check for special mdrun options */
    bRerunMD = (Flags & MD_RERUN);
    bIonize  = (Flags & MD_IONIZE);
    bFFscan  = (Flags & MD_FFSCAN);
    bAppend  = (Flags & MD_APPENDFILES);
    bGStatEveryStep = FALSE;
    if (Flags & MD_RESETCOUNTERSHALFWAY)
    {
        if (ir->nsteps > 0)
        {
            /* Signal to reset the counters half the simulation steps. */
            wcycle_set_reset_counters(wcycle,ir->nsteps/2);
        }
        /* Signal to reset the counters halfway the simulation time. */
        bResetCountersHalfMaxH = (max_hours > 0);
    }

    /* md-vv uses averaged full step velocities for T-control
       md-vv-avek uses averaged half step velocities for T-control (but full step ekin for P control)
       md uses averaged half step kinetic energies to determine temperature unless defined otherwise by GMX_EKIN_AVE_VEL; */
    bVV = EI_VV(ir->eI);
    if (bVV) /* to store the initial velocities while computing virial */
    {
        snew(cbuf,top_global->natoms);
    }
    /* all the iteratative cases - only if there are constraints */
    bIterations = ((IR_NPT_TROTTER(ir)) && (constr) && (!bRerunMD));
    bTrotter = (bVV && (IR_NPT_TROTTER(ir) || (IR_NVT_TROTTER(ir))));

    if (bRerunMD)
    {
        /* Since we don't know if the frames read are related in any way,
         * rebuild the neighborlist at every step.
         */
        ir->nstlist       = 1;
        ir->nstcalcenergy = 1;
        nstglobalcomm     = 1;
    }

    check_ir_old_tpx_versions(cr,fplog,ir,top_global);

    nstglobalcomm = check_nstglobalcomm(fplog,cr,nstglobalcomm,ir);
    /*bGStatEveryStep = (nstglobalcomm == 1);*/
    bGStatEveryStep = FALSE;

    if (!bGStatEveryStep && ir->nstlist == -1 && fplog != NULL)
    {
        fprintf(fplog,
                "To reduce the energy communication with nstlist = -1\n"
                "the neighbor list validity should not be checked at every step,\n"
                "this means that exact integration is not guaranteed.\n"
                "The neighbor list validity is checked after:\n"
                "  <n.list life time> - 2*std.dev.(n.list life time)  steps.\n"
                "In most cases this will result in exact integration.\n"
                "This reduces the energy communication by a factor of 2 to 3.\n"
                "If you want less energy communication, set nstlist > 3.\n\n");
    }

    if (bRerunMD || bFFscan)
    {
        ir->nstxtcout = 0;
    }
    groups = &top_global->groups;

    /* Initial values */
    init_md(fplog,cr,ir,oenv,&t,&t0,&state_global->lambda,&lam0,
            nrnb,top_global,&upd,
            nfile,fnm,&outf,&mdebin,
            force_vir,shake_vir,mu_tot,&bSimAnn,&vcm,state_global,Flags);

    clear_mat(total_vir);
    clear_mat(pres);
    /* Energy terms and groups */
    snew(enerd,1);
    init_enerdata(top_global->groups.grps[egcENER].nr,ir->n_flambda,enerd);
    if (DOMAINDECOMP(cr))
    {
        f = NULL;
    }
    else
    {
        snew(f,top_global->natoms);
    }

    /* Kinetic energy data */
    snew(ekind,1);
    init_ekindata(fplog,top_global,&(ir->opts),ekind);
    /* needed for iteration of constraints */
    snew(ekind_save,1);
    init_ekindata(fplog,top_global,&(ir->opts),ekind_save);
    /* Copy the cos acceleration to the groups struct */
    ekind->cosacc.cos_accel = ir->cos_accel;

    gstat = global_stat_init(ir);
    debug_gmx();

    /* Check for polarizable models and flexible constraints */
    shellfc = init_shell_flexcon(fplog,
                                 top_global,n_flexible_constraints(constr),
                                 (ir->bContinuation ||
                                  (DOMAINDECOMP(cr) && !MASTER(cr))) ?
                                 NULL : state_global->x);

/*    if (DEFORM(*ir))
    {
#ifdef GMX_THREADS
        tMPI_Thread_mutex_lock(&deform_init_box_mutex);
#endif
        set_deform_reference_box(upd,
                                 deform_init_init_step_tpx,
                                 deform_init_box_tpx);
#ifdef GMX_THREADS
        tMPI_Thread_mutex_unlock(&deform_init_box_mutex);
#endif
    }*/

/*    {
        double io = compute_io(ir,top_global->natoms,groups,mdebin->ebin->nener,1);
        if ((io > 2000) && MASTER(cr))
            fprintf(stderr,
                    "\nWARNING: This run will generate roughly %.0f Mb of data\n\n",
                    io);
    }*/

    if (DOMAINDECOMP(cr)) {
        top = dd_init_local_top(top_global);

        snew(state,1);
        dd_init_local_state(cr->dd,state_global,state);

        if (DDMASTER(cr->dd) && ir->nstfout) {
            snew(f_global,state_global->natoms);
        }
    } else {
        if (PAR(cr)) {
            /* Initialize the particle decomposition and split the topology */
            top = split_system(fplog,top_global,ir,cr);

            pd_cg_range(cr,&fr->cg0,&fr->hcg);
            pd_at_range(cr,&a0,&a1);
        } else {
            top = gmx_mtop_generate_local_top(top_global,ir);

            a0 = 0;
            a1 = top_global->natoms;
        }

        state = partdec_init_local_state(cr,state_global);
        f_global = f;

        atoms2md(top_global,ir,0,NULL,a0,a1-a0,mdatoms);

        if (vsite) {
            set_vsite_top(vsite,top,mdatoms,cr);
        }

        if (ir->ePBC != epbcNONE && !ir->bPeriodicMols) {
            graph = mk_graph(fplog,&(top->idef),0,top_global->natoms,FALSE,FALSE);
        }

        if (shellfc) {
            make_local_shells(cr,mdatoms,shellfc);
        }

        if (ir->pull && PAR(cr)) {
            dd_make_local_pull_groups(NULL,ir->pull,mdatoms);
        }
    }

    if (DOMAINDECOMP(cr))
    {
        /* Distribute the charge groups over the nodes from the master node */
        dd_partition_system(fplog,ir->init_step,cr,TRUE,1,
                            state_global,top_global,ir,
                            state,&f,mdatoms,top,fr,
                            vsite,shellfc,constr,
                            nrnb,wcycle,FALSE);
    }

    update_mdatoms(mdatoms,state->lambda);

    if (MASTER(cr))
    {
        if (opt2bSet("-cpi",nfile,fnm))
        {
            /* Update mdebin with energy history if appending to output files */
            if ( Flags & MD_APPENDFILES )
            {
                restore_energyhistory_from_state(mdebin,&state_global->enerhist);
            }
            else
            {
                /* We might have read an energy history from checkpoint,
                 * free the allocated memory and reset the counts.
                 */
                done_energyhistory(&state_global->enerhist);
                init_energyhistory(&state_global->enerhist);
            }
        }
        /* Set the initial energy history in state by updating once */
        update_energyhistory(&state_global->enerhist,mdebin);
    }

    if ((state->flags & (1<<estLD_RNG)) && (Flags & MD_READ_RNG)) {
        /* Set the random state if we read a checkpoint file */
        set_stochd_state(upd,state);
    }

    /* Initialize constraints */
    if (constr) {
        if (!DOMAINDECOMP(cr))
            set_constraints(constr,top,ir,mdatoms,cr);
    }

    /* Check whether we have to GCT stuff */
 /*   bTCR = ftp2bSet(efGCT,nfile,fnm);
    if (bTCR) {
        if (MASTER(cr)) {
            fprintf(stderr,"Will do General Coupling Theory!\n");
        }
        gnx = top_global->mols.nr;
        snew(grpindex,gnx);
        for(i=0; (i<gnx); i++) {
            grpindex[i] = i;
        }
    }*/

/*    if (repl_ex_nst > 0 && MASTER(cr))
        repl_ex = init_replica_exchange(fplog,cr->ms,state_global,ir,
                                        repl_ex_nst,repl_ex_seed);*/

    if (!ir->bContinuation && !bRerunMD)
    {
        if (mdatoms->cFREEZE && (state->flags & (1<<estV)))
        {
            /* Set the velocities of frozen particles to zero */
            for(i=mdatoms->start; i<mdatoms->start+mdatoms->homenr; i++)
            {
                for(m=0; m<DIM; m++)
                {
                    if (ir->opts.nFreeze[mdatoms->cFREEZE[i]][m])
                    {
                        state->v[i][m] = 0;
                    }
                }
            }
        }

        if (constr)
        {
            /* Constrain the initial coordinates and velocities */
            do_constrain_first(fplog,constr,ir,mdatoms,state,f,
                               graph,cr,nrnb,fr,top,shake_vir);
        }
        if (vsite)
        {
            /* Construct the virtual sites for the initial configuration */
            construct_vsites(fplog,vsite,state->x,nrnb,ir->delta_t,NULL,
                             top->idef.iparams,top->idef.il,
                             fr->ePBC,fr->bMolPBC,graph,cr,state->box);
        }
    }

    debug_gmx();

    /* I'm assuming we need global communication the first time! MRS */
    cglo_flags = (CGLO_TEMPERATURE | CGLO_GSTAT
                  | (bVV ? CGLO_PRESSURE:0)
                  | (bVV ? CGLO_CONSTRAINT:0)
                  | (bRerunMD ? CGLO_RERUNMD:0)
                  | ((Flags & MD_READ_EKIN) ? CGLO_READEKIN:0));

    bSumEkinhOld = FALSE;
    compute_globals(fplog,gstat,cr,ir,fr,ekind,state,state_global,mdatoms,nrnb,vcm,
                    wcycle,enerd,force_vir,shake_vir,total_vir,pres,mu_tot,
                    constr,NULL,FALSE,state->box,
                    top_global,&pcurr,top_global->natoms,&bSumEkinhOld,cglo_flags);
    if (ir->eI == eiVVAK) {
        /* a second call to get the half step temperature initialized as well */
        /* we do the same call as above, but turn the pressure off -- internally, this
           is recognized as a velocity verlet half-step kinetic energy calculation.
           This minimized excess variables, but perhaps loses some logic?*/

        compute_globals(fplog,gstat,cr,ir,fr,ekind,state,state_global,mdatoms,nrnb,vcm,
                        wcycle,enerd,force_vir,shake_vir,total_vir,pres,mu_tot,
                        constr,NULL,FALSE,state->box,
                        top_global,&pcurr,top_global->natoms,&bSumEkinhOld,
                        cglo_flags &~ CGLO_PRESSURE);
    }

    /* Calculate the initial half step temperature, and save the ekinh_old */
    if (!(Flags & MD_STARTFROMCPT))
    {
        for(i=0; (i<ir->opts.ngtc); i++)
        {
            copy_mat(ekind->tcstat[i].ekinh,ekind->tcstat[i].ekinh_old);
        }
    }
    if (ir->eI != eiVV) 
    {
        enerd->term[F_TEMP] *= 2; /* result of averages being done over previous and current step,
                                     and there is no previous step */
    }
    temp0 = enerd->term[F_TEMP];

    /* if using an iterative algorithm, we need to create a working directory for the state. */
    if (bIterations)
    {
            bufstate = init_bufstate(state);
    }
    if (bFFscan)
    {
        snew(xcopy,state->natoms);
        snew(vcopy,state->natoms);
        copy_rvecn(state->x,xcopy,0,state->natoms);
        copy_rvecn(state->v,vcopy,0,state->natoms);
        copy_mat(state->box,boxcopy);
    }

    /* need to make an initiation call to get the Trotter variables set, as well as other constants for non-trotter
       temperature control */
    trotter_seq = init_npt_vars(ir,state,&MassQ,bTrotter);

    if (MASTER(cr))
    {
        if (constr && !ir->bContinuation && ir->eConstrAlg == econtLINCS)
        {
            fprintf(fplog,
                    "RMS relative constraint deviation after constraining: %.2e\n",
                    constr_rmsd(constr,FALSE));
        }
        fprintf(fplog,"Initial temperature: %g K\n",enerd->term[F_TEMP]);
        if (bRerunMD)
        {
            fprintf(stderr,"starting md rerun '%s', reading coordinates from"
                    " input trajectory '%s'\n\n",
                    *(top_global->name),opt2fn("-rerun",nfile,fnm));
            if (bVerbose)
            {
                fprintf(stderr,"Calculated time to finish depends on nsteps from "
                        "run input file,\nwhich may not correspond to the time "
                        "needed to process input trajectory.\n\n");
            }
        }
        else
        {
            char tbuf[20];
            fprintf(stderr,"starting mdrun '%s'\n",
                    *(top_global->name));
            if (ir->nsteps >= 0)
            {
                sprintf(tbuf,"%8.1f",(ir->init_step+ir->nsteps)*ir->delta_t);
            }
            else
            {
                sprintf(tbuf,"%s","infinite");
            }
            if (ir->init_step > 0)
            {
                fprintf(stderr,"%s steps, %s ps (continuing from step %s, %8.1f ps).\n",
                        gmx_step_str(ir->init_step+ir->nsteps,sbuf),tbuf,
                        gmx_step_str(ir->init_step,sbuf2),
                        ir->init_step*ir->delta_t);
            }
            else
            {
                fprintf(stderr,"%s steps, %s ps.\n",
                        gmx_step_str(ir->nsteps,sbuf),tbuf);
            }
        }
        fprintf(fplog,"\n");
    }

    /* Set and write start time */
    runtime_start(runtime);
    print_date_and_time(fplog,cr->nodeid,"Started mdrun",runtime);
    wallcycle_start(wcycle,ewcRUN);
    if (fplog)
        fprintf(fplog,"\n");

    /* safest point to do file checkpointing is here.  More general point would be immediately before integrator call */
/*#ifdef GMX_FAHCORE
    chkpt_ret=fcCheckPointParallel( cr->nodeid,
                                    NULL,0);
    if ( chkpt_ret == 0 )
        gmx_fatal( 3,__FILE__,__LINE__, "Checkpoint error on step %d\n", 0 );
#endif*/

    debug_gmx();
    /***********************************************************
     *
     *             Loop over MD steps
     *
     ************************************************************/

    /* if rerunMD then read coordinates and velocities from input trajectory */
    if (bRerunMD)
    {
        if (getenv("GMX_FORCE_UPDATE"))
        {
            bForceUpdate = TRUE;
        }

        bNotLastFrame = read_first_frame(oenv,&status,
                                         opt2fn("-rerun",nfile,fnm),
                                         &rerun_fr,TRX_NEED_X | TRX_READ_V);
        if (rerun_fr.natoms != top_global->natoms)
        {
            gmx_fatal(FARGS,
                      "Number of atoms in trajectory (%d) does not match the "
                      "run input file (%d)\n",
                      rerun_fr.natoms,top_global->natoms);
        }
        if (ir->ePBC != epbcNONE)
        {
            if (!rerun_fr.bBox)
            {
                gmx_fatal(FARGS,"Rerun trajectory frame step %d time %f does not contain a box, while pbc is used",rerun_fr.step,rerun_fr.time);
            }
            if (max_cutoff2(ir->ePBC,rerun_fr.box) < sqr(fr->rlistlong))
            {
                gmx_fatal(FARGS,"Rerun trajectory frame step %d time %f has too small box dimensions",rerun_fr.step,rerun_fr.time);
            }

            /* Set the shift vectors.
             * Necessary here when have a static box different from the tpr box.
             */
            calc_shifts(rerun_fr.box,fr->shift_vec);
        }
    }

    /* loop over MD steps or if rerunMD to end of input trajectory */
    bFirstStep = TRUE;
    /* Skip the first Nose-Hoover integration when we get the state from tpx */
    bStateFromTPX = !opt2bSet("-cpi",nfile,fnm);
    bInitStep = bFirstStep && (bStateFromTPX || bVV);
    bStartingFromCpt = (Flags & MD_STARTFROMCPT) && bInitStep;
    bLastStep    = FALSE;
    bSumEkinhOld = FALSE;
    bExchanged   = FALSE;

    init_global_signals(&gs,cr,ir,repl_ex_nst);

    step = ir->init_step;
    step_rel = 0;

    if (ir->nstlist == -1)
    {
        init_nlistheuristics(&nlh,bGStatEveryStep,step);
    }

    bLastStep = (bRerunMD || (ir->nsteps >= 0 && step_rel > ir->nsteps));
    while (!bLastStep || (bRerunMD && bNotLastFrame)) {

        wallcycle_start(wcycle,ewcSTEP);

        GMX_MPE_LOG(ev_timestep1);

        if (bRerunMD) {
            if (rerun_fr.bStep) {
                step = rerun_fr.step;
                step_rel = step - ir->init_step;
            }
            if (rerun_fr.bTime) {
                t = rerun_fr.time;
            }
            else
            {
                t = step;
            }
        }
        else
        {
            bLastStep = (step_rel == ir->nsteps);
            t = t0 + step*ir->delta_t;
        }

        if (ir->efep != efepNO)
        {
            if (bRerunMD && rerun_fr.bLambda && (ir->delta_lambda!=0))
            {
                state_global->lambda = rerun_fr.lambda;
            }
            else
            {
                state_global->lambda = lam0 + step*ir->delta_lambda;
            }
            state->lambda = state_global->lambda;
            bDoDHDL = do_per_step(step,ir->nstdhdl);
        }

        if (bSimAnn)
        {
            update_annealing_target_temp(&(ir->opts),t);
        }

        if (bRerunMD)
        {
            if (!(DOMAINDECOMP(cr) && !MASTER(cr)))
            {
                for(i=0; i<state_global->natoms; i++)
                {
                    copy_rvec(rerun_fr.x[i],state_global->x[i]);
                }
                if (rerun_fr.bV)
                {
                    for(i=0; i<state_global->natoms; i++)
                    {
                        copy_rvec(rerun_fr.v[i],state_global->v[i]);
                    }
                }
                else
                {
                    for(i=0; i<state_global->natoms; i++)
                    {
                        clear_rvec(state_global->v[i]);
                    }
                    if (bRerunWarnNoV)
                    {
                        fprintf(stderr,"\nWARNING: Some frames do not contain velocities.\n"
                                "         Ekin, temperature and pressure are incorrect,\n"
                                "         the virial will be incorrect when constraints are present.\n"
                                "\n");
                        bRerunWarnNoV = FALSE;
                    }
                }
            }
            copy_mat(rerun_fr.box,state_global->box);
            copy_mat(state_global->box,state->box);

            if (vsite && (Flags & MD_RERUN_VSITE))
            {
                if (DOMAINDECOMP(cr))
                {
                    gmx_fatal(FARGS,"Vsite recalculation with -rerun is not implemented for domain decomposition, use particle decomposition");
                }
                if (graph)
                {
                    /* Following is necessary because the graph may get out of sync
                     * with the coordinates if we only have every N'th coordinate set
                     */
                    mk_mshift(fplog,graph,fr->ePBC,state->box,state->x);
                    shift_self(graph,state->box,state->x);
                }
                construct_vsites(fplog,vsite,state->x,nrnb,ir->delta_t,state->v,
                                 top->idef.iparams,top->idef.il,
                                 fr->ePBC,fr->bMolPBC,graph,cr,state->box);
                if (graph)
                {
                    unshift_self(graph,state->box,state->x);
                }
            }
        }

        /* Stop Center of Mass motion */
        bStopCM = (ir->comm_mode != ecmNO && do_per_step(step,ir->nstcomm));

        /* Copy back starting coordinates in case we're doing a forcefield scan */
        if (bFFscan)
        {
            for(ii=0; (ii<state->natoms); ii++)
            {
                copy_rvec(xcopy[ii],state->x[ii]);
                copy_rvec(vcopy[ii],state->v[ii]);
            }
            copy_mat(boxcopy,state->box);
        }

        if (bRerunMD)
        {
            /* for rerun MD always do Neighbour Searching */
            bNS = (bFirstStep || ir->nstlist != 0);
            bNStList = bNS;
        }
        else
        {
            /* Determine whether or not to do Neighbour Searching and LR */
            bNStList = (ir->nstlist > 0  && step % ir->nstlist == 0);

            bNS = (bFirstStep || bExchanged || bNStList ||
                   (ir->nstlist == -1 && nlh.nabnsb > 0));

            if (bNS && ir->nstlist == -1)
            {
                set_nlistheuristics(&nlh,bFirstStep || bExchanged,step);
            }
        }

        /* < 0 means stop at next step, > 0 means stop at next NS step */
        if ( (gs.set[eglsSTOPCOND] < 0 ) ||
             ( (gs.set[eglsSTOPCOND] > 0 ) && ( bNS || ir->nstlist==0)) )
        {
            bLastStep = TRUE;
        }

        /* Determine whether or not to update the Born radii if doing GB */
        bBornRadii=bFirstStep;
        if (ir->implicit_solvent && (step % ir->nstgbradii==0))
        {
            bBornRadii=TRUE;
        }

        do_log = do_per_step(step,ir->nstlog) || bFirstStep || bLastStep;
        do_verbose = bVerbose &&
                  (step % stepout == 0 || bFirstStep || bLastStep);

        if (bNS && !(bFirstStep && ir->bContinuation && !bRerunMD))
        {
            if (bRerunMD)
            {
                bMasterState = TRUE;
            }
            else
            {
                bMasterState = FALSE;
                /* Correct the new box if it is too skewed */
                if (DYNAMIC_BOX(*ir))
                {
                    if (correct_box(fplog,step,state->box,graph))
                    {
                        bMasterState = TRUE;
                    }
                }
                if (DOMAINDECOMP(cr) && bMasterState)
                {
                    dd_collect_state(cr->dd,state,state_global);
                }
            }

            if (DOMAINDECOMP(cr))
            {
                /* Repartition the domain decomposition */
                wallcycle_start(wcycle,ewcDOMDEC);
                dd_partition_system(fplog,step,cr,
                                    bMasterState,nstglobalcomm,
                                    state_global,top_global,ir,
                                    state,&f,mdatoms,top,fr,
                                    vsite,shellfc,constr,
                                    nrnb,wcycle,do_verbose);
                wallcycle_stop(wcycle,ewcDOMDEC);
                /* If using an iterative integrator, reallocate space to match the decomposition */
            }
        }

        if (MASTER(cr) && do_log && !bFFscan)
        {
            print_ebin_header(fplog,step,t,state->lambda);
        }

        if (ir->efep != efepNO)
        {
            update_mdatoms(mdatoms,state->lambda);
        }

        if (bRerunMD && rerun_fr.bV)
        {

            /* We need the kinetic energy at minus the half step for determining
             * the full step kinetic energy and possibly for T-coupling.*/
            /* This may not be quite working correctly yet . . . . */
            compute_globals(fplog,gstat,cr,ir,fr,ekind,state,state_global,mdatoms,nrnb,vcm,
                            wcycle,enerd,NULL,NULL,NULL,NULL,mu_tot,
                            constr,NULL,FALSE,state->box,
                            top_global,&pcurr,top_global->natoms,&bSumEkinhOld,
                            CGLO_RERUNMD | CGLO_GSTAT | CGLO_TEMPERATURE);
        }
        clear_mat(force_vir);

        /* Ionize the atoms if necessary */
/*        if (bIonize)
        {
            ionize(fplog,oenv,mdatoms,top_global,t,ir,state->x,state->v,
                   mdatoms->start,mdatoms->start+mdatoms->homenr,state->box,cr);
        }*/

        /* Update force field in ffscan program */
/*        if (bFFscan)
        {
            if (update_forcefield(fplog,
                                  nfile,fnm,fr,
                                  mdatoms->nr,state->x,state->box)) {
                if (gmx_parallel_env_initialized())
                {
                    gmx_finalize();
                }
                exit(0);
            }
        }*/

        GMX_MPE_LOG(ev_timestep2);

        /* We write a checkpoint at this MD step when:
         * either at an NS step when we signalled through gs,
         * or at the last step (but not when we do not want confout),
         * but never at the first step or with rerun.
         */
/*        bCPT = (((gs.set[eglsCHKPT] && bNS) ||
                 (bLastStep && (Flags & MD_CONFOUT))) &&
                step > ir->init_step && !bRerunMD);
        if (bCPT)
        {
            gs.set[eglsCHKPT] = 0;
        }*/

        /* Determine the energy and pressure:
         * at nstcalcenergy steps and at energy output steps (set below).
         */
        bNstEner = (bGStatEveryStep || do_per_step(step,ir->nstcalcenergy));
        bCalcEnerPres = bNstEner;

        /* Do we need global communication ? */
        bGStat = (bCalcEnerPres || bStopCM ||
                  (ir->nstlist == -1 && !bRerunMD && step >= nlh.step_nscheck));

        do_ene = (do_per_step(step,ir->nstenergy) || bLastStep);

        if (do_ene || do_log)
        {
            bCalcEnerPres = TRUE;
            bGStat    = TRUE;
        }

        /* these CGLO_ options remain the same throughout the iteration */
        cglo_flags = ((bRerunMD ? CGLO_RERUNMD : 0) |
                      (bStopCM ? CGLO_STOPCM : 0) |
                      (bGStat ? CGLO_GSTAT : 0)
            );

        force_flags = (GMX_FORCE_STATECHANGED |
                       ((DYNAMIC_BOX(*ir) || bRerunMD) ? GMX_FORCE_DYNAMICBOX : 0) |
                       GMX_FORCE_ALLFORCES |
                       (bNStList ? GMX_FORCE_DOLR : 0) |
                       GMX_FORCE_SEPLRF |
                       (bCalcEnerPres ? GMX_FORCE_VIRIAL : 0) |
                       (bDoDHDL ? GMX_FORCE_DHDL : 0)
            );

        if (shellfc)
        {
            /* Now is the time to relax the shells */
            count=relax_shell_flexcon(fplog,cr,bVerbose,bFFscan ? step+1 : step,
                                      ir,bNS,force_flags,
                                      bStopCM,top,top_global,
                                      constr,enerd,fcd,
                                      state,f,force_vir,mdatoms,
                                      nrnb,wcycle,graph,groups,
                                      shellfc,fr,bBornRadii,t,mu_tot,
                                      state->natoms,&bConverged,vsite,
                                      outf->fp_field);
            tcount+=count;

            if (bConverged)
            {
                nconverged++;
            }
        }
        else
        {
            /* The coordinates (x) are shifted (to get whole molecules)
             * in do_force.
             * This is parallellized as well, and does communication too.
             * Check comments in sim_util.c
             */

            do_force(fplog,cr,ir,step,nrnb,wcycle,top,top_global,groups,
                     state->box,state->x,&state->hist,
                     f,force_vir,mdatoms,enerd,fcd,
                     state->lambda,graph,
                     fr,vsite,mu_tot,t,outf->fp_field,ed,bBornRadii,
                     (bNS ? GMX_FORCE_NS : 0) | force_flags);
        }

        GMX_BARRIER(cr->mpi_comm_mygroup);

 /*       if (bTCR)
        {
            mu_aver = calc_mu_aver(cr,state->x,mdatoms->chargeA,
                                   mu_tot,&top_global->mols,mdatoms,gnx,grpindex);
        }

        if (bTCR && bFirstStep)
        {
            tcr=init_coupling(fplog,nfile,fnm,cr,fr,mdatoms,&(top->idef));
            fprintf(fplog,"Done init_coupling\n");
            fflush(fplog);
        }*/

        /*  ############### START FIRST UPDATE HALF-STEP ############### */

        if (bVV && !bStartingFromCpt && !bRerunMD)
        {
            if (ir->eI == eiVV)
            {
                if (bInitStep)
                {
                    /* if using velocity verlet with full time step Ekin,
                     * take the first half step only to compute the
                     * virial for the first step. From there,
                     * revert back to the initial coordinates
                     * so that the input is actually the initial step.
                     */
                    copy_rvecn(state->v,cbuf,0,state->natoms); /* should make this better for parallelizing? */
                }

                /* this is for NHC in the Ekin(t+dt/2) version of vv */
                if (!bInitStep)
                {
		  trotter_update(ir,step,ekind,enerd,state,total_vir,mdatoms,&MassQ,trotter_seq,ettTSEQ2);
                }

		if (ir->eI == eiVVAK)
		{
		  update_tcouple(fplog,step,ir,state,ekind,wcycle,upd,&MassQ,mdatoms);
		}

                update_coords(fplog,step,ir,mdatoms,state,
                              f,fr->bTwinRange && bNStList,fr->f_twin,fcd,
                              ekind,M,wcycle,upd,bInitStep,etrtVELOCITY1,
                              cr,nrnb,constr,&top->idef);

                if (bIterations)
                {
                    gmx_iterate_init(&iterate,bIterations && !bInitStep);
                }
                /* for iterations, we save these vectors, as we will be self-consistently iterating
                   the calculations */
                /*#### UPDATE EXTENDED VARIABLES IN TROTTER FORMULATION */

                /* save the state */
                if (bIterations && iterate.bIterate) {
                    copy_coupling_state(state,bufstate,ekind,ekind_save,&(ir->opts));
                }
            }

            bFirstIterate = TRUE;
            while (bFirstIterate || (bIterations && iterate.bIterate))
            {
                if (bIterations && iterate.bIterate)
                {
                    copy_coupling_state(bufstate,state,ekind_save,ekind,&(ir->opts));
                    if (bFirstIterate && bTrotter)
                    {
                        /* The first time through, we need a decent first estimate
                           of veta(t+dt) to compute the constraints.  Do
                           this by computing the box volume part of the
                           trotter integration at this time. Nothing else
                           should be changed by this routine here.  If
                           !(first time), we start with the previous value
                           of veta.  */

                        veta_save = state->veta;
                        trotter_update(ir,step,ekind,enerd,state,total_vir,mdatoms,&MassQ,trotter_seq,ettTSEQ0);
                        vetanew = state->veta;
                        state->veta = veta_save;
                    }
                }

                bOK = TRUE;
                if ( !bRerunMD || rerun_fr.bV || bForceUpdate) {  /* Why is rerun_fr.bV here?  Unclear. */
                    dvdl = 0;

                    update_constraints(fplog,step,&dvdl,ir,ekind,mdatoms,state,graph,f,
                                       &top->idef,shake_vir,NULL,
                                       cr,nrnb,wcycle,upd,constr,
                                       bInitStep,TRUE,bCalcEnerPres,vetanew);

                    if (!bOK && !bFFscan)
                    {
                        gmx_fatal(FARGS,"Constraint error: Shake, Lincs or Settle could not solve the constrains");
                    }

                }
                else if (graph)
                { /* Need to unshift here if a do_force has been
                     called in the previous step */
                    unshift_self(graph,state->box,state->x);
                }


                if (bVV) {
                    /* if VV, compute the pressure and constraints */
                    /* if VV2, the pressure and constraints only if using pressure control.*/
                    bPres = (ir->eI==eiVV || IR_NPT_TROTTER(ir));
                    bTemp = ((ir->eI==eiVV &&(!bInitStep)) || (ir->eI==eiVVAK && IR_NPT_TROTTER(ir)));
                    compute_globals(fplog,gstat,cr,ir,fr,ekind,state,state_global,mdatoms,nrnb,vcm,
                                    wcycle,enerd,force_vir,shake_vir,total_vir,pres,mu_tot,
                                    constr,NULL,FALSE,state->box,
                                    top_global,&pcurr,top_global->natoms,&bSumEkinhOld,
                                    cglo_flags
                                    | CGLO_ENERGY
                                    | (bTemp ? CGLO_TEMPERATURE:0)
                                    | (bPres ? CGLO_PRESSURE : 0)
                                    | (bPres ? CGLO_CONSTRAINT : 0)
                                    | (iterate.bIterate ? CGLO_ITERATE : 0)
                                    | (bFirstIterate ? CGLO_FIRSTITERATE : 0)
                                    | CGLO_SCALEEKIN
                        );
                }
                /* explanation of above:
                   a) We compute Ekin at the full time step
                   if 1) we are using the AveVel Ekin, and it's not the
                   initial step, or 2) if we are using AveEkin, but need the full
                   time step kinetic energy for the pressure.
                   b) If we are using EkinAveEkin for the kinetic energy for the temperture control, we still feed in
                   EkinAveVel because it's needed for the pressure */

                /* temperature scaling and pressure scaling to produce the extended variables at t+dt */
                if (bVV && !bInitStep)
                {
		  trotter_update(ir,step,ekind,enerd,state,total_vir,mdatoms,&MassQ, trotter_seq,ettTSEQ2);
                }

                if (bIterations &&
                    done_iterating(cr,fplog,step,&iterate,bFirstIterate,
                                   state->veta,&vetanew))
                {
                    break;
                }
                bFirstIterate = FALSE;
            }

            if (bTrotter && !bInitStep) {
                copy_mat(shake_vir,state->svir_prev);
                copy_mat(force_vir,state->fvir_prev);
                if (IR_NVT_TROTTER(ir) && ir->eI==eiVV) {
                    /* update temperature and kinetic energy now that step is over - this is the v(t+dt) point */
                    enerd->term[F_TEMP] = sum_ekin(&(ir->opts),ekind,NULL,(ir->eI==eiVV),FALSE,FALSE);
                    enerd->term[F_EKIN] = trace(ekind->ekin);
                }
            }
            /* if it's the initial step, we performed this first step just to get the constraint virial */
            if (bInitStep && ir->eI==eiVV) {
                copy_rvecn(cbuf,state->v,0,state->natoms);
            }

            if (fr->bSepDVDL && fplog && do_log)
            {
                fprintf(fplog,sepdvdlformat,"Constraint",0.0,dvdl);
            }
            enerd->term[F_DHDL_CON] += dvdl;

            GMX_MPE_LOG(ev_timestep1);

        }

        /* MRS -- now done iterating -- compute the conserved quantity */
        if (bVV) {
            last_conserved = 0;
            if (IR_NVT_TROTTER(ir) || IR_NPT_TROTTER(ir))
            {
                last_conserved =
                    NPT_energy(ir,state,&MassQ);
                if ((ir->eDispCorr != edispcEnerPres) && (ir->eDispCorr != edispcAllEnerPres))
                {
                    last_conserved -= enerd->term[F_DISPCORR];
                }
            }
            if (ir->eI==eiVV) {
                last_ekin = enerd->term[F_EKIN]; /* does this get preserved through checkpointing? */
            }
        }

        /* ########  END FIRST UPDATE STEP  ############## */
        /* ########  If doing VV, we now have v(dt) ###### */

        /* ################## START TRAJECTORY OUTPUT ################# */

        /* Now we have the energies and forces corresponding to the
         * coordinates at time t. We must output all of this before
         * the update.
         * for RerunMD t is read from input trajectory
         */
        GMX_MPE_LOG(ev_output_start);

        mdof_flags = 0;
        if (do_per_step(step,ir->nstxout)) { mdof_flags |= MDOF_X; }
        if (do_per_step(step,ir->nstvout)) { mdof_flags |= MDOF_V; }
        if (do_per_step(step,ir->nstfout)) { mdof_flags |= MDOF_F; }
        if (do_per_step(step,ir->nstxtcout)) { mdof_flags |= MDOF_XTC; }
/*        if (bCPT) { mdof_flags |= MDOF_CPT; };*/

#ifdef GMX_FAHCORE
        if (MASTER(cr))
            fcReportProgress( ir->nsteps, step );

        if (bLastStep)
        {
            /* Enforce writing positions and velocities at end of run */
            mdof_flags |= (MDOF_X | MDOF_V);
        }
            /* sync bCPT and fc record-keeping */
/*            if (bCPT && MASTER(cr))
                fcRequestCheckPoint();*/
#endif

        if (mdof_flags != 0)
        {
            wallcycle_start(wcycle,ewcTRAJ);
/*            if (bCPT)
            {
                if (state->flags & (1<<estLD_RNG))
                {
                    get_stochd_state(upd,state);
                }
                if (MASTER(cr))
                {
                    if (bSumEkinhOld)
                    {
                        state_global->ekinstate.bUpToDate = FALSE;
                    }
                    else
                    {
                        update_ekinstate(&state_global->ekinstate,ekind);
                        state_global->ekinstate.bUpToDate = TRUE;
                    }
                    update_energyhistory(&state_global->enerhist,mdebin);
                }
            }*/
            write_traj(fplog,cr,outf,mdof_flags,top_global,
                       step,t,state,state_global,f,f_global,&n_xtc,&x_xtc);
/*            if (bCPT)
            {
                nchkpt++;
                bCPT = FALSE;
            }*/
            debug_gmx();
            if (bLastStep && step_rel == ir->nsteps &&
                (Flags & MD_CONFOUT) && MASTER(cr) &&
                !bRerunMD && !bFFscan)
            {
                /* x and v have been collected in write_traj,
                 * because a checkpoint file will always be written
                 * at the last step.
                 */
                fprintf(stderr,"\nWriting final coordinates.\n");
                if (ir->ePBC != epbcNONE && !ir->bPeriodicMols &&
                    DOMAINDECOMP(cr))
                {
                    /* Make molecules whole only for confout writing */
                    do_pbc_mtop(fplog,ir->ePBC,state->box,top_global,state_global->x);
                }
/*                write_sto_conf_mtop(ftp2fn(efSTO,nfile,fnm),
                                    *top_global->name,top_global,
                                    state_global->x,state_global->v,
                                    ir->ePBC,state->box);*/
                debug_gmx();
            }
            wallcycle_stop(wcycle,ewcTRAJ);
        }
        GMX_MPE_LOG(ev_output_finish);

        /* kludge -- virial is lost with restart for NPT control. Must restart */
        if (bStartingFromCpt && bVV)
        {
            copy_mat(state->svir_prev,shake_vir);
            copy_mat(state->fvir_prev,force_vir);
        }
        /*  ################## END TRAJECTORY OUTPUT ################ */

        /* Determine the pressure:
         * always when we want exact averages in the energy file,
         * at ns steps when we have pressure coupling,
         * otherwise only at energy output steps (set below).
         */

        bNstEner = (bGStatEveryStep || do_per_step(step,ir->nstcalcenergy));
        bCalcEnerPres = bNstEner;

        /* Do we need global communication ? */
        bGStat = (bGStatEveryStep || bStopCM || bNS ||
                  (ir->nstlist == -1 && !bRerunMD && step >= nlh.step_nscheck));

        do_ene = (do_per_step(step,ir->nstenergy) || bLastStep);

        if (do_ene || do_log)
        {
            bCalcEnerPres = TRUE;
            bGStat        = TRUE;
        }

        /* Determine the wallclock run time up till now */
        run_time = gmx_gettime() - (double)runtime->real;

        /* Check whether everything is still allright */
        if (((int)gmx_get_stop_condition() > handled_stop_condition)
#ifdef GMX_THREADS
	    && MASTER(cr)
#endif
	    )
        {
            /* this is just make gs.sig compatible with the hack
               of sending signals around by MPI_Reduce with together with
               other floats */
            if ( gmx_get_stop_condition() == gmx_stop_cond_next_ns )
                gs.sig[eglsSTOPCOND]=1;
            if ( gmx_get_stop_condition() == gmx_stop_cond_next )
                gs.sig[eglsSTOPCOND]=-1;
            /* < 0 means stop at next step, > 0 means stop at next NS step */
            if (fplog)
            {
                fprintf(fplog,
                        "\n\nReceived the %s signal, stopping at the next %sstep\n\n",
                        gmx_get_signal_name(),
                        gs.sig[eglsSTOPCOND]==1 ? "NS " : "");
                fflush(fplog);
            }
            fprintf(stderr,
                    "\n\nReceived the %s signal, stopping at the next %sstep\n\n",
                    gmx_get_signal_name(),
                    gs.sig[eglsSTOPCOND]==1 ? "NS " : "");
            fflush(stderr);
            handled_stop_condition=(int)gmx_get_stop_condition();
        }
        else if (MASTER(cr) && (bNS || ir->nstlist <= 0) &&
                 (max_hours > 0 && run_time > max_hours*60.0*60.0*0.99) &&
                 gs.sig[eglsSTOPCOND] == 0 && gs.set[eglsSTOPCOND] == 0)
        {
            /* Signal to terminate the run */
            gs.sig[eglsSTOPCOND] = 1;
            if (fplog)
            {
                fprintf(fplog,"\nStep %s: Run time exceeded %.3f hours, will terminate the run\n",gmx_step_str(step,sbuf),max_hours*0.99);
            }
            fprintf(stderr, "\nStep %s: Run time exceeded %.3f hours, will terminate the run\n",gmx_step_str(step,sbuf),max_hours*0.99);
        }

        if (bResetCountersHalfMaxH && MASTER(cr) &&
            run_time > max_hours*60.0*60.0*0.495)
        {
            gs.sig[eglsRESETCOUNTERS] = 1;
        }

        if (ir->nstlist == -1 && !bRerunMD)
        {
            /* When bGStatEveryStep=FALSE, global_stat is only called
             * when we check the atom displacements, not at NS steps.
             * This means that also the bonded interaction count check is not
             * performed immediately after NS. Therefore a few MD steps could
             * be performed with missing interactions.
             * But wrong energies are never written to file,
             * since energies are only written after global_stat
             * has been called.
             */
            if (step >= nlh.step_nscheck)
            {
                nlh.nabnsb = natoms_beyond_ns_buffer(ir,fr,&top->cgs,
                                                     nlh.scale_tot,state->x);
            }
            else
            {
                /* This is not necessarily true,
                 * but step_nscheck is determined quite conservatively.
                 */
                nlh.nabnsb = 0;
            }
        }

        /* In parallel we only have to check for checkpointing in steps
         * where we do global communication,
         *  otherwise the other nodes don't know.
         */
        if (MASTER(cr) && ((bGStat || !PAR(cr)) &&
                           cpt_period >= 0 &&
                           (cpt_period == 0 ||
                            run_time >= nchkpt*cpt_period*60.0)) &&
            gs.set[eglsCHKPT] == 0)
        {
            gs.sig[eglsCHKPT] = 1;
        }

        if (bIterations)
        {
            gmx_iterate_init(&iterate,bIterations);
        }

        /* for iterations, we save these vectors, as we will be redoing the calculations */
        if (bIterations && iterate.bIterate)
        {
            copy_coupling_state(state,bufstate,ekind,ekind_save,&(ir->opts));
        }
        bFirstIterate = TRUE;
        while (bFirstIterate || (bIterations && iterate.bIterate))
        {
            /* We now restore these vectors to redo the calculation with improved extended variables */
            if (bIterations)
            {
                copy_coupling_state(bufstate,state,ekind_save,ekind,&(ir->opts));
            }

            /* We make the decision to break or not -after- the calculation of Ekin and Pressure,
               so scroll down for that logic */

            /* #########   START SECOND UPDATE STEP ################# */
            GMX_MPE_LOG(ev_update_start);
            bOK = TRUE;
            if (!bRerunMD || rerun_fr.bV || bForceUpdate)
            {
                wallcycle_start(wcycle,ewcUPDATE);
                dvdl = 0;
                /* Box is changed in update() when we do pressure coupling,
                 * but we should still use the old box for energy corrections and when
                 * writing it to the energy file, so it matches the trajectory files for
                 * the same timestep above. Make a copy in a separate array.
                 */
                copy_mat(state->box,lastbox);
                /* UPDATE PRESSURE VARIABLES IN TROTTER FORMULATION WITH CONSTRAINTS */
                if (bTrotter)
                {
                    if (bIterations && iterate.bIterate)
                    {
                        if (bFirstIterate)
                        {
                            scalevir = 1;
                        }
                        else
                        {
                            /* we use a new value of scalevir to converge the iterations faster */
                            scalevir = tracevir/trace(shake_vir);
                        }
                        msmul(shake_vir,scalevir,shake_vir);
                        m_add(force_vir,shake_vir,total_vir);
                        clear_mat(shake_vir);
                    }
                    trotter_update(ir,step,ekind,enerd,state,total_vir,mdatoms,&MassQ, trotter_seq,ettTSEQ3);
                }
                /* We can only do Berendsen coupling after we have summed
                 * the kinetic energy or virial. Since the happens
                 * in global_state after update, we should only do it at
                 * step % nstlist = 1 with bGStatEveryStep=FALSE.
                 */

		if (ir->eI != eiVVAK)
                {
		  update_tcouple(fplog,step,ir,state,ekind,wcycle,upd,&MassQ,mdatoms);
                }
                update_pcouple(fplog,step,ir,state,pcoupl_mu,M,wcycle,
                                upd,bInitStep);

		if (bVV)
		{
		    /* velocity half-step update */
		    update_coords(fplog,step,ir,mdatoms,state,f,fr->bTwinRange && bNStList,fr->f_twin,fcd,
				  ekind,M,wcycle,upd,FALSE,etrtVELOCITY2,cr,nrnb,constr,&top->idef);
		}

                /* Above, initialize just copies ekinh into ekin,
                 * it doesn't copy position (for VV),
                 * and entire integrator for MD.
                 */

                if (ir->eI==eiVVAK)
                {
                    copy_rvecn(state->x,cbuf,0,state->natoms);
                }

                update_coords(fplog,step,ir,mdatoms,state,f,fr->bTwinRange && bNStList,fr->f_twin,fcd,
                              ekind,M,wcycle,upd,bInitStep,etrtPOSITION,cr,nrnb,constr,&top->idef);
                wallcycle_stop(wcycle,ewcUPDATE);

                update_constraints(fplog,step,&dvdl,ir,ekind,mdatoms,state,graph,f,
                                   &top->idef,shake_vir,force_vir,
                                   cr,nrnb,wcycle,upd,constr,
                                   bInitStep,FALSE,bCalcEnerPres,state->veta);

                if (ir->eI==eiVVAK)
                {
                    /* erase F_EKIN and F_TEMP here? */
                    /* just compute the kinetic energy at the half step to perform a trotter step */
                    compute_globals(fplog,gstat,cr,ir,fr,ekind,state,state_global,mdatoms,nrnb,vcm,
                                    wcycle,enerd,force_vir,shake_vir,total_vir,pres,mu_tot,
                                    constr,NULL,FALSE,lastbox,
                                    top_global,&pcurr,top_global->natoms,&bSumEkinhOld,
                                    cglo_flags | CGLO_TEMPERATURE | CGLO_CONSTRAINT
                        );
                    wallcycle_start(wcycle,ewcUPDATE);
                    trotter_update(ir,step,ekind,enerd,state,total_vir,mdatoms,&MassQ, trotter_seq,ettTSEQ4);
                    /* now we know the scaling, we can compute the positions again again */
                    copy_rvecn(cbuf,state->x,0,state->natoms);

                    update_coords(fplog,step,ir,mdatoms,state,f,fr->bTwinRange && bNStList,fr->f_twin,fcd,
                                  ekind,M,wcycle,upd,bInitStep,etrtPOSITION,cr,nrnb,constr,&top->idef);
                    wallcycle_stop(wcycle,ewcUPDATE);

                    /* do we need an extra constraint here? just need to copy out of state->v to upd->xp? */
                    /* are the small terms in the shake_vir here due
                     * to numerical errors, or are they important
                     * physically? I'm thinking they are just errors, but not completely sure.
                     * For now, will call without actually constraining, constr=NULL*/
                    update_constraints(fplog,step,&dvdl,ir,ekind,mdatoms,state,graph,f,
                                       &top->idef,tmp_vir,force_vir,
                                       cr,nrnb,wcycle,upd,NULL,
                                       bInitStep,FALSE,bCalcEnerPres,state->veta);
                }
                if (!bOK && !bFFscan)
                {
                    gmx_fatal(FARGS,"Constraint error: Shake, Lincs or Settle could not solve the constrains");
                }

                if (fr->bSepDVDL && fplog && do_log)
                {
                    fprintf(fplog,sepdvdlformat,"Constraint",0.0,dvdl);
                }
                enerd->term[F_DHDL_CON] += dvdl;
            }
            else if (graph)
            {
                /* Need to unshift here */
                unshift_self(graph,state->box,state->x);
            }

            GMX_BARRIER(cr->mpi_comm_mygroup);
            GMX_MPE_LOG(ev_update_finish);

            if (vsite != NULL)
            {
                wallcycle_start(wcycle,ewcVSITECONSTR);
                if (graph != NULL)
                {
                    shift_self(graph,state->box,state->x);
                }
                construct_vsites(fplog,vsite,state->x,nrnb,ir->delta_t,state->v,
                                 top->idef.iparams,top->idef.il,
                                 fr->ePBC,fr->bMolPBC,graph,cr,state->box);

                if (graph != NULL)
                {
                    unshift_self(graph,state->box,state->x);
                }
                wallcycle_stop(wcycle,ewcVSITECONSTR);
            }

            /* ############## IF NOT VV, Calculate globals HERE, also iterate constraints ############ */
            if (ir->nstlist == -1 && bFirstIterate)
            {
                gs.sig[eglsNABNSB] = nlh.nabnsb;
            }
            compute_globals(fplog,gstat,cr,ir,fr,ekind,state,state_global,mdatoms,nrnb,vcm,
                            wcycle,enerd,force_vir,shake_vir,total_vir,pres,mu_tot,
                            constr,
                            bFirstIterate ? &gs : NULL,(step % gs.nstms == 0),
                            lastbox,
                            top_global,&pcurr,top_global->natoms,&bSumEkinhOld,
                            cglo_flags
                            | (!EI_VV(ir->eI) ? CGLO_ENERGY : 0)
                            | (!EI_VV(ir->eI) ? CGLO_TEMPERATURE : 0)
                            | (!EI_VV(ir->eI) || bRerunMD ? CGLO_PRESSURE : 0)
                            | (bIterations && iterate.bIterate ? CGLO_ITERATE : 0)
                            | (bFirstIterate ? CGLO_FIRSTITERATE : 0)
                            | CGLO_CONSTRAINT
                );
            if (ir->nstlist == -1 && bFirstIterate)
            {
                nlh.nabnsb = gs.set[eglsNABNSB];
                gs.set[eglsNABNSB] = 0;
            }
            /* bIterate is set to keep it from eliminating the old ekin kinetic energy terms */
            /* #############  END CALC EKIN AND PRESSURE ################# */

            /* Note: this is OK, but there are some numerical precision issues with using the convergence of
               the virial that should probably be addressed eventually. state->veta has better properies,
               but what we actually need entering the new cycle is the new shake_vir value. Ideally, we could
               generate the new shake_vir, but test the veta value for convergence.  This will take some thought. */

            if (bIterations &&
                done_iterating(cr,fplog,step,&iterate,bFirstIterate,
                               trace(shake_vir),&tracevir))
            {
                break;
            }
            bFirstIterate = FALSE;
        }

        update_box(fplog,step,ir,mdatoms,state,graph,f,
                   ir->nstlist==-1 ? &nlh.scale_tot : NULL,pcoupl_mu,nrnb,wcycle,upd,bInitStep,FALSE);

        /* ################# END UPDATE STEP 2 ################# */
        /* #### We now have r(t+dt) and v(t+dt/2)  ############# */

        /* The coordinates (x) were unshifted in update */
/*        if (bFFscan && (shellfc==NULL || bConverged))
        {
            if (print_forcefield(fplog,enerd->term,mdatoms->homenr,
                                 f,NULL,xcopy,
                                 &(top_global->mols),mdatoms->massT,pres))
            {
                if (gmx_parallel_env_initialized())
                {
                    gmx_finalize();
                }
                fprintf(stderr,"\n");
                exit(0);
            }
        }*/
        if (!bGStat)
        {
            /* We will not sum ekinh_old,
             * so signal that we still have to do it.
             */
            bSumEkinhOld = TRUE;
        }

/*        if (bTCR)
        {*/
            /* Only do GCT when the relaxation of shells (minimization) has converged,
             * otherwise we might be coupling to bogus energies.
             * In parallel we must always do this, because the other sims might
             * update the FF.
             */

            /* Since this is called with the new coordinates state->x, I assume
             * we want the new box state->box too. / EL 20040121
             */
/*            do_coupling(fplog,oenv,nfile,fnm,tcr,t,step,enerd->term,fr,
                        ir,MASTER(cr),
                        mdatoms,&(top->idef),mu_aver,
                        top_global->mols.nr,cr,
                        state->box,total_vir,pres,
                        mu_tot,state->x,f,bConverged);
            debug_gmx();
        }*/

        /* #########  BEGIN PREPARING EDR OUTPUT  ###########  */

        sum_dhdl(enerd,state->lambda,ir);
        /* use the directly determined last velocity, not actually the averaged half steps */
        if (bTrotter && ir->eI==eiVV)
        {
            enerd->term[F_EKIN] = last_ekin;
        }
        enerd->term[F_ETOT] = enerd->term[F_EPOT] + enerd->term[F_EKIN];

        switch (ir->etc)
        {
        case etcNO:
            break;
        case etcBERENDSEN:
            break;
        case etcNOSEHOOVER:
            if (IR_NVT_TROTTER(ir)) {
                enerd->term[F_ECONSERVED] = enerd->term[F_ETOT] + last_conserved;
            } else {
                enerd->term[F_ECONSERVED] = enerd->term[F_ETOT] +
                    NPT_energy(ir,state,&MassQ);
            }
            break;
        case etcVRESCALE:
            enerd->term[F_ECONSERVED] =
                enerd->term[F_ETOT] + vrescale_energy(&(ir->opts),
                                                      state->therm_integral);
            break;
        default:
            break;
        }

        /* Check for excessively large energies */
/*        if (bIonize)
        {
#ifdef GMX_DOUBLE
            real etot_max = 1e200;
#else
            real etot_max = 1e30;
#endif
            if (fabs(enerd->term[F_ETOT]) > etot_max)
            {
                fprintf(stderr,"Energy too large (%g), giving up\n",
                        enerd->term[F_ETOT]);
            }
        }*/
        /* #########  END PREPARING EDR OUTPUT  ###########  */

        /* Time for performance */
        if (((step % stepout) == 0) || bLastStep)
        {
            runtime_upd_proc(runtime);
        }

        /* Output stuff */
        if (MASTER(cr))
        {
            gmx_bool do_dr,do_or;

            if (!(bStartingFromCpt && (EI_VV(ir->eI))))
            {
                if (bNstEner)
                {
                    upd_mdebin(mdebin,bDoDHDL,TRUE,
                               t,mdatoms->tmass,enerd,state,lastbox,
                               shake_vir,force_vir,total_vir,pres,
                               ekind,mu_tot,constr);
                }
                else
                {
                    upd_mdebin_step(mdebin);
                }

                do_dr  = do_per_step(step,ir->nstdisreout);
                do_or  = do_per_step(step,ir->nstorireout);

                print_ebin(outf->fp_ene,do_ene,do_dr,do_or,do_log?fplog:NULL,
                           step,t,
                           eprNORMAL,bCompact,mdebin,fcd,groups,&(ir->opts));
            }
            if (ir->ePull != epullNO)
            {
                pull_print_output(ir->pull,step,t);
            }

            if (do_per_step(step,ir->nstlog))
            {
                if(fflush(fplog) != 0)
                {
                    gmx_fatal(FARGS,"Cannot flush logfile - maybe you are out of quota?");
                }
            }
        }


        /* Remaining runtime */
        if (MULTIMASTER(cr) && (do_verbose || gmx_got_usr_signal() ))
        {
            if (shellfc)
            {
                fprintf(stderr,"\n");
            }
            print_time(stderr,runtime,step,ir,cr);
        }

		/* Set new positions for the group to embed */
		if(!bLastStep){
			if(step_rel<=it_xy)
			{
				fac[0]+=xy_step;
				fac[1]+=xy_step;
			} else if (step_rel<=(it_xy+it_z))
			{
				fac[2]+=z_step;
			}
			resize(ins_at,r_ins,state_global->x,pos_ins,fac);
		}

        /* Replica exchange */
/*        bExchanged = FALSE;
        if ((repl_ex_nst > 0) && (step > 0) && !bLastStep &&
            do_per_step(step,repl_ex_nst))
        {
            bExchanged = replica_exchange(fplog,cr,repl_ex,
                                          state_global,enerd->term,
                                          state,step,t);
        }
        if (bExchanged && PAR(cr))
        {
            if (DOMAINDECOMP(cr))
            {
                dd_partition_system(fplog,step,cr,TRUE,1,
                                    state_global,top_global,ir,
                                    state,&f,mdatoms,top,fr,
                                    vsite,shellfc,constr,
                                    nrnb,wcycle,FALSE);
            }
            else
            {
                bcast_state(cr,state,FALSE);
            }
        }*/

        bFirstStep = FALSE;
        bInitStep = FALSE;
        bStartingFromCpt = FALSE;

        /* #######  SET VARIABLES FOR NEXT ITERATION IF THEY STILL NEED IT ###### */
	/* With all integrators, except VV, we need to retain the pressure
         * at the current step for coupling at the next step.
         */
        if ((state->flags & (1<<estPRES_PREV)) &&
            (bGStatEveryStep ||
             (ir->nstpcouple > 0 && step % ir->nstpcouple == 0)))
        {
            /* Store the pressure in t_state for pressure coupling
             * at the next MD step.
             */
            copy_mat(pres,state->pres_prev);
        }

        /* #######  END SET VARIABLES FOR NEXT ITERATION ###### */

        if (bRerunMD)
        {
            /* read next frame from input trajectory */
            bNotLastFrame = read_next_frame(oenv,status,&rerun_fr);
        }

        if (!bRerunMD || !rerun_fr.bStep)
        {
            /* increase the MD step number */
            step++;
            step_rel++;
        }

        cycles = wallcycle_stop(wcycle,ewcSTEP);
        if (DOMAINDECOMP(cr) && wcycle)
        {
            dd_cycles_add(cr->dd,cycles,ddCyclStep);
        }

        if (step_rel == wcycle_get_reset_counters(wcycle) ||
            gs.set[eglsRESETCOUNTERS] != 0)
        {
            /* Reset all the counters related to performance over the run */
            reset_all_counters(fplog,cr,step,&step_rel,ir,wcycle,nrnb,runtime);
            wcycle_set_reset_counters(wcycle,-1);
            bResetCountersHalfMaxH = FALSE;
            gs.set[eglsRESETCOUNTERS] = 0;
        }
    }
    /* End of main MD loop */
    debug_gmx();
    write_sto_conf_mtop(ftp2fn(efSTO,nfile,fnm),
                                        *top_global->name,top_global,
                                        state_global->x,state_global->v,
                                        ir->ePBC,state->box);

    /* Stop the time */
    runtime_end(runtime);

    if (bRerunMD)
    {
        close_trj(status);
    }

    if (!(cr->duty & DUTY_PME))
    {
        /* Tell the PME only node to finish */
        gmx_pme_finish(cr);
    }

    if (MASTER(cr))
    {
        if (ir->nstcalcenergy > 0 && !bRerunMD)
        {
            print_ebin(outf->fp_ene,FALSE,FALSE,FALSE,fplog,step,t,
                       eprAVER,FALSE,mdebin,fcd,groups,&(ir->opts));
        }
    }

    done_mdoutf(outf);

    debug_gmx();

    if (ir->nstlist == -1 && nlh.nns > 0 && fplog)
    {
        fprintf(fplog,"Average neighborlist lifetime: %.1f steps, std.dev.: %.1f steps\n",nlh.s1/nlh.nns,sqrt(nlh.s2/nlh.nns - sqr(nlh.s1/nlh.nns)));
        fprintf(fplog,"Average number of atoms that crossed the half buffer length: %.1f\n\n",nlh.ab/nlh.nns);
    }

    if (shellfc && fplog)
    {
        fprintf(fplog,"Fraction of iterations that converged:           %.2f %%\n",
                (nconverged*100.0)/step_rel);
        fprintf(fplog,"Average number of force evaluations per MD step: %.2f\n\n",
                tcount/step_rel);
    }

/*    if (repl_ex_nst > 0 && MASTER(cr))
    {
        print_replica_exchange_statistics(fplog,repl_ex);
    }*/

    runtime->nsteps_done = step_rel;

    return 0;
}


int mdrunner_membed(FILE *fplog,t_commrec *cr,int nfile,const t_filenm fnm[],
             const output_env_t oenv, gmx_bool bVerbose,gmx_bool bCompact,
             int nstglobalcomm,
             ivec ddxyz,int dd_node_order,real rdd,real rconstr,
             const char *dddlb_opt,real dlb_scale,
             const char *ddcsx,const char *ddcsy,const char *ddcsz,
             int nstepout,int resetstep,int nmultisim,int repl_ex_nst,int repl_ex_seed,
             real pforce,real cpt_period,real max_hours,
             const char *deviceOptions,
             unsigned long Flags,
             real xy_fac, real xy_max, real z_fac, real z_max,
             int it_xy, int it_z, real probe_rad, int low_up_rm,
             int pieces, gmx_bool bALLOW_ASYMMETRY, int maxwarn)
{
    double     nodetime=0,realtime;
    t_inputrec *inputrec;
    t_state    *state=NULL;
    matrix     box;
    gmx_ddbox_t ddbox;
    int        npme_major,npme_minor;
    real       tmpr1,tmpr2;
    t_nrnb     *nrnb;
    gmx_mtop_t *mtop=NULL;
    t_mdatoms  *mdatoms=NULL;
    t_forcerec *fr=NULL;
    t_fcdata   *fcd=NULL;
    real       ewaldcoeff=0;
    gmx_pme_t  *pmedata=NULL;
    gmx_vsite_t *vsite=NULL;
    gmx_constr_t constr;
    int        i,m,nChargePerturbed=-1,status,nalloc;
    char       *gro;
    gmx_wallcycle_t wcycle;
    gmx_bool       bReadRNG,bReadEkin;
    int        list;
    gmx_runtime_t runtime;
    int        rc;
    gmx_large_int_t reset_counters;
    gmx_edsam_t ed=NULL;
    t_commrec   *cr_old=cr;
    int        nthreads=1,nthreads_requested=1;


	char			*ins;
	int 			rm_bonded_at,fr_id,fr_i=0,tmp_id,warn=0;
	int        		ng,j,max_lip_rm,ins_grp_id,ins_nat,mem_nat,ntype,lip_rm,tpr_version;
	real			xy_step=0,z_step=0;
	real		 	prot_area;
	rvec			*r_ins=NULL,fac;
	t_block 		*ins_at,*rest_at;
	pos_ins_t 		*pos_ins;
	mem_t			*mem_p;
	rmm_t			*rm_p;
	gmx_groups_t 		*groups;
	gmx_bool		 	bExcl=FALSE;
	t_atoms			atoms;
	t_pbc			*pbc;
	char		        **piecename=NULL;

    /* CAUTION: threads may be started later on in this function, so
       cr doesn't reflect the final parallel state right now */
    snew(inputrec,1);
    snew(mtop,1);

    if (bVerbose && SIMMASTER(cr))
    {
        fprintf(stderr,"Getting Loaded...\n");
    }

    if (Flags & MD_APPENDFILES)
    {
        fplog = NULL;
    }

    snew(state,1);
    if (MASTER(cr))
    {
        /* Read (nearly) all data required for the simulation */
        read_tpx_state(ftp2fn(efTPX,nfile,fnm),inputrec,state,NULL,mtop);

        /* NOW the threads will be started: */
#ifdef GMX_THREADS
#endif
    }
    /* END OF CAUTION: cr is now reliable */

    if (PAR(cr))
    {
        /* now broadcast everything to the non-master nodes/threads: */
        init_parallel(fplog, cr, inputrec, mtop);
    }
    /* now make sure the state is initialized and propagated */
    set_state_entries(state,inputrec,cr->nnodes);

    if (can_use_allvsall(inputrec,mtop,TRUE,cr,fplog))
    {
        /* All-vs-all loops do not work with domain decomposition */
        Flags |= MD_PARTDEC;
    }

    if (!EEL_PME(inputrec->coulombtype) || (Flags & MD_PARTDEC))
    {
        cr->npmenodes = 0;
    }

	snew(ins_at,1);
	snew(pos_ins,1);
	if(MASTER(cr))
	{
		tpr_version = get_tpr_version(ftp2fn(efTPX,nfile,fnm));
		if (tpr_version<58)
			gmx_fatal(FARGS,"Version of *.tpr file to old (%d). Rerun grompp with gromacs VERSION 4.0.3 or newer.\n",tpr_version);

		if( inputrec->eI != eiMD )
			gmx_input("Change integrator to md in mdp file.");

		if(PAR(cr))
			gmx_input("Sorry, parallel g_membed is not yet fully functrional.");

		groups=&(mtop->groups);

		atoms=gmx_mtop_global_atoms(mtop);
		snew(mem_p,1);
		fprintf(stderr,"\nSelect a group to embed in the membrane:\n");
		get_index(&atoms,ftp2fn_null(efNDX,nfile,fnm),1,&(ins_at->nr),&(ins_at->index),&ins);
		ins_grp_id = search_string(ins,groups->ngrpname,(groups->grpname));
		fprintf(stderr,"\nSelect a group to embed %s into (e.g. the membrane):\n",ins);
		get_index(&atoms,ftp2fn_null(efNDX,nfile,fnm),1,&(mem_p->mem_at.nr),&(mem_p->mem_at.index),&(mem_p->name));

		pos_ins->pieces=pieces;
		snew(pos_ins->nidx,pieces);
		snew(pos_ins->subindex,pieces);
		snew(piecename,pieces);	
		if (pieces>1)
		{
			fprintf(stderr,"\nSelect pieces to embed:\n");
			get_index(&atoms,ftp2fn_null(efNDX,nfile,fnm),pieces,pos_ins->nidx,pos_ins->subindex,piecename);
		}
		else
		{	
			/*use whole embedded group*/
			snew(pos_ins->nidx,1);
			snew(pos_ins->subindex,1);
			pos_ins->nidx[0]=ins_at->nr;
			pos_ins->subindex[0]=ins_at->index;
		}

		if(probe_rad<0.2199999)
		{
			warn++;
			fprintf(stderr,"\nWarning %d:\nA probe radius (-rad) smaller than 0.2 can result in overlap between waters "
					"and the group to embed, which will result in Lincs errors etc.\nIf you are sure, you can increase maxwarn.\n\n",warn);
		}

		if(xy_fac<0.09999999)
		{
			warn++;
			fprintf(stderr,"\nWarning %d:\nThe initial size of %s is probably too smal.\n"
					"If you are sure, you can increase maxwarn.\n\n",warn,ins);
		}

		if(it_xy<1000)
		{
			warn++;
			fprintf(stderr,"\nWarning %d;\nThe number of steps used to grow the xy-coordinates of %s (%d) is probably too small.\n"
					"Increase -nxy or, if you are sure, you can increase maxwarn.\n\n",warn,ins,it_xy);
		}

		if( (it_z<100) && ( z_fac<0.99999999 || z_fac>1.0000001) )
                {
                        warn++;
                        fprintf(stderr,"\nWarning %d;\nThe number of steps used to grow the z-coordinate of %s (%d) is probably too small.\n"
                                       "Increase -nz or, if you are sure, you can increase maxwarn.\n\n",warn,ins,it_z);
                }

		if(it_xy+it_z>inputrec->nsteps)
		{
			warn++;
			fprintf(stderr,"\nWarning %d:\nThe number of growth steps (-nxy + -nz) is larger than the number of steps in the tpr.\n"
					"If you are sure, you can increase maxwarn.\n\n",warn);
		}

		fr_id=-1;
		if( inputrec->opts.ngfrz==1)
			gmx_fatal(FARGS,"You did not specify \"%s\" as a freezegroup.",ins);
		for(i=0;i<inputrec->opts.ngfrz;i++)
		{
			tmp_id = mtop->groups.grps[egcFREEZE].nm_ind[i];
			if(ins_grp_id==tmp_id)
			{
				fr_id=tmp_id;
				fr_i=i;
			}
		}
		if (fr_id == -1 )
			gmx_fatal(FARGS,"\"%s\" not as freezegroup defined in the mdp-file.",ins);

		for(i=0;i<DIM;i++)
			if( inputrec->opts.nFreeze[fr_i][i] != 1)
				gmx_fatal(FARGS,"freeze dimensions for %s are not Y Y Y\n",ins);

		ng = groups->grps[egcENER].nr;
		if (ng == 1)
			gmx_input("No energy groups defined. This is necessary for energy exclusion in the freeze group");

		for(i=0;i<ng;i++)
		{
			for(j=0;j<ng;j++)
			{
				if (inputrec->opts.egp_flags[ng*i+j] == EGP_EXCL)
				{
					bExcl = TRUE;
					if ( (groups->grps[egcENER].nm_ind[i] != ins_grp_id) || (groups->grps[egcENER].nm_ind[j] != ins_grp_id) )
						gmx_fatal(FARGS,"Energy exclusions \"%s\" and  \"%s\" do not match the group to embed \"%s\"",
								*groups->grpname[groups->grps[egcENER].nm_ind[i]],
								*groups->grpname[groups->grps[egcENER].nm_ind[j]],ins);
				}
			}
		}
		if (!bExcl)
			gmx_input("No energy exclusion groups defined. This is necessary for energy exclusion in the freeze group");

		/* Set all atoms in box*/
		/*set_inbox(state->natoms,state->x);*/

		/* Guess the area the protein will occupy in the membrane plane	 Calculate area per lipid*/
		snew(rest_at,1);
		ins_nat = init_ins_at(ins_at,rest_at,state,pos_ins,groups,ins_grp_id,xy_max);
		/* Check moleculetypes in insertion group */
		check_types(ins_at,rest_at,mtop);

		mem_nat = init_mem_at(mem_p,mtop,state->x,state->box,pos_ins);

		prot_area = est_prot_area(pos_ins,state->x,ins_at,mem_p);
		if ( (prot_area>7.5) && ( (state->box[XX][XX]*state->box[YY][YY]-state->box[XX][YY]*state->box[YY][XX])<50) )
		{
			warn++;
			fprintf(stderr,"\nWarning %d:\nThe xy-area is very small compared to the area of the protein.\n"
					"This might cause pressure problems during the growth phase. Just try with\n"
					"current setup (-maxwarn + 1), but if pressure problems occur, lower the\n"
					"compressibility in the mdp-file or use no pressure coupling at all.\n\n",warn);
		}
		if(warn>maxwarn)
					gmx_fatal(FARGS,"Too many warnings.\n");

		printf("The estimated area of the protein in the membrane is %.3f nm^2\n",prot_area);
		printf("\nThere are %d lipids in the membrane part that overlaps the protein.\nThe area per lipid is %.4f nm^2.\n",mem_p->nmol,mem_p->lip_area);

		/* Maximum number of lipids to be removed*/
		max_lip_rm=(int)(2*prot_area/mem_p->lip_area);
		printf("Maximum number of lipids that will be removed is %d.\n",max_lip_rm);

		printf("\nWill resize the protein by a factor of %.3f in the xy plane and %.3f in the z direction.\n"
				"This resizing will be done with respect to the geometrical center of all protein atoms\n"
				"that span the membrane region, i.e. z between %.3f and %.3f\n\n",xy_fac,z_fac,mem_p->zmin,mem_p->zmax);

		/* resize the protein by xy and by z if necessary*/
		snew(r_ins,ins_at->nr);
		init_resize(ins_at,r_ins,pos_ins,mem_p,state->x,bALLOW_ASYMMETRY);
		fac[0]=fac[1]=xy_fac;
		fac[2]=z_fac;

		xy_step =(xy_max-xy_fac)/(double)(it_xy);
		z_step  =(z_max-z_fac)/(double)(it_z-1);

		resize(ins_at,r_ins,state->x,pos_ins,fac);

		/* remove overlapping lipids and water from the membrane box*/
		/*mark molecules to be removed*/
		snew(pbc,1);
		set_pbc(pbc,inputrec->ePBC,state->box);

		snew(rm_p,1);
		lip_rm = gen_rm_list(rm_p,ins_at,rest_at,pbc,mtop,state->x, r_ins, mem_p,pos_ins,probe_rad,low_up_rm,bALLOW_ASYMMETRY);
        lip_rm -= low_up_rm;

		if(fplog)
			for(i=0;i<rm_p->nr;i++)
				fprintf(fplog,"rm mol %d\n",rm_p->mol[i]);

		for(i=0;i<mtop->nmolblock;i++)
		{
			ntype=0;
			for(j=0;j<rm_p->nr;j++)
				if(rm_p->block[j]==i)
					ntype++;
			printf("Will remove %d %s molecules\n",ntype,*(mtop->moltype[mtop->molblock[i].type].name));
		}

		if(lip_rm>max_lip_rm)
		{
			warn++;
			fprintf(stderr,"\nWarning %d:\nTrying to remove a larger lipid area than the estimated protein area\n"
					"Try making the -xyinit resize factor smaller. If you are sure about this increase maxwarn.\n\n",warn);
		}

		/*remove all lipids and waters overlapping and update all important structures*/
		rm_group(inputrec,groups,mtop,rm_p,state,ins_at,pos_ins);

		rm_bonded_at = rm_bonded(ins_at,mtop);
		if (rm_bonded_at != ins_at->nr)
		{
			fprintf(stderr,"Warning: The number of atoms for which the bonded interactions are removed is %d, "
					"while %d atoms are embedded. Make sure that the atoms to be embedded are not in the same"
					"molecule type as atoms that are not to be embedded.\n",rm_bonded_at,ins_at->nr);
		}

		if(warn>maxwarn)
			gmx_fatal(FARGS,"Too many warnings.\nIf you are sure these warnings are harmless, you can increase -maxwarn");

		if (MASTER(cr))
		{
			if (ftp2bSet(efTOP,nfile,fnm))
				top_update(opt2fn("-p",nfile,fnm),ins,rm_p,mtop);
		}

		sfree(pbc);
		sfree(rest_at);
	}

#ifdef GMX_FAHCORE
    fcRegisterSteps(inputrec->nsteps,inputrec->init_step);
#endif

    /* NMR restraints must be initialized before load_checkpoint,
     * since with time averaging the history is added to t_state.
     * For proper consistency check we therefore need to extend
     * t_state here.
     * So the PME-only nodes (if present) will also initialize
     * the distance restraints.
     */
    snew(fcd,1);

    /* This needs to be called before read_checkpoint to extend the state */
    init_disres(fplog,mtop,inputrec,cr,Flags & MD_PARTDEC,fcd,state);

    if (gmx_mtop_ftype_count(mtop,F_ORIRES) > 0)
    {
        if (PAR(cr) && !(Flags & MD_PARTDEC))
        {
            gmx_fatal(FARGS,"Orientation restraints do not work (yet) with domain decomposition, use particle decomposition (mdrun option -pd)");
        }
        /* Orientation restraints */
        if (MASTER(cr))
        {
            init_orires(fplog,mtop,state->x,inputrec,cr->ms,&(fcd->orires),
                        state);
        }
    }

    if (DEFORM(*inputrec))
    {
        /* Store the deform reference box before reading the checkpoint */
        if (SIMMASTER(cr))
        {
            copy_mat(state->box,box);
        }
        if (PAR(cr))
        {
            gmx_bcast(sizeof(box),box,cr);
        }
        /* Because we do not have the update struct available yet
         * in which the reference values should be stored,
         * we store them temporarily in static variables.
         * This should be thread safe, since they are only written once
         * and with identical values.
         */
/*        deform_init_init_step_tpx = inputrec->init_step;*/
/*        copy_mat(box,deform_init_box_tpx);*/
    }

    if (opt2bSet("-cpi",nfile,fnm))
    {
        /* Check if checkpoint file exists before doing continuation.
         * This way we can use identical input options for the first and subsequent runs...
         */
        if( gmx_fexist_master(opt2fn_master("-cpi",nfile,fnm,cr),cr) )
        {
            load_checkpoint(opt2fn_master("-cpi",nfile,fnm,cr),&fplog,
                            cr,Flags & MD_PARTDEC,ddxyz,
                            inputrec,state,&bReadRNG,&bReadEkin,
                            (Flags & MD_APPENDFILES));

            if (bReadRNG)
            {
                Flags |= MD_READ_RNG;
            }
            if (bReadEkin)
            {
                Flags |= MD_READ_EKIN;
            }
        }
    }

    if ((MASTER(cr) || (Flags & MD_SEPPOT)) && (Flags & MD_APPENDFILES))
    {
        gmx_log_open(ftp2fn(efLOG,nfile,fnm),cr,!(Flags & MD_SEPPOT),
                             Flags,&fplog);
    }

    if (SIMMASTER(cr))
    {
        copy_mat(state->box,box);
    }

    if (PAR(cr))
    {
        gmx_bcast(sizeof(box),box,cr);
    }

    if (bVerbose && SIMMASTER(cr))
    {
        fprintf(stderr,"Loaded with Money\n\n");
    }

    if (PAR(cr) && !((Flags & MD_PARTDEC) || EI_TPI(inputrec->eI)))
    {
        cr->dd = init_domain_decomposition(fplog,cr,Flags,ddxyz,rdd,rconstr,
                                           dddlb_opt,dlb_scale,
                                           ddcsx,ddcsy,ddcsz,
                                           mtop,inputrec,
                                           box,state->x,
                                           &ddbox,&npme_major,&npme_minor);

        make_dd_communicators(fplog,cr,dd_node_order);

        /* Set overallocation to avoid frequent reallocation of arrays */
        set_over_alloc_dd(TRUE);
    }
    else
    {
        /* PME, if used, is done on all nodes with 1D decomposition */
        cr->npmenodes = 0;
        cr->duty = (DUTY_PP | DUTY_PME);
        npme_major = cr->nnodes;
        npme_minor = 1;

        if (inputrec->ePBC == epbcSCREW)
        {
            gmx_fatal(FARGS,
                      "pbc=%s is only implemented with domain decomposition",
                      epbc_names[inputrec->ePBC]);
        }
    }

    if (PAR(cr))
    {
        /* After possible communicator splitting in make_dd_communicators.
         * we can set up the intra/inter node communication.
         */
        gmx_setup_nodecomm(fplog,cr);
    }

    wcycle = wallcycle_init(fplog,resetstep,cr);
    if (PAR(cr))
    {
        /* Master synchronizes its value of reset_counters with all nodes
         * including PME only nodes */
        reset_counters = wcycle_get_reset_counters(wcycle);
        gmx_bcast_sim(sizeof(reset_counters),&reset_counters,cr);
        wcycle_set_reset_counters(wcycle, reset_counters);
    }


    snew(nrnb,1);
    if (cr->duty & DUTY_PP)
    {
        /* For domain decomposition we allocate dynamically
         * in dd_partition_system.
         */
        if (DOMAINDECOMP(cr))
        {
            bcast_state_setup(cr,state);
        }
        else
        {
            if (PAR(cr))
            {
                if (!MASTER(cr))
                {
                    snew(state,1);
                }
                bcast_state(cr,state,TRUE);
            }
        }

        /* Dihedral Restraints */
        if (gmx_mtop_ftype_count(mtop,F_DIHRES) > 0)
        {
            init_dihres(fplog,mtop,inputrec,fcd);
        }

        /* Initiate forcerecord */
        fr = mk_forcerec();
        init_forcerec(fplog,oenv,fr,fcd,inputrec,mtop,cr,box,FALSE,
                      opt2fn("-table",nfile,fnm),
                      opt2fn("-tablep",nfile,fnm),
                      opt2fn("-tableb",nfile,fnm),FALSE,pforce);

        /* version for PCA_NOT_READ_NODE (see md.c) */
        /*init_forcerec(fplog,fr,fcd,inputrec,mtop,cr,box,FALSE,
          "nofile","nofile","nofile",FALSE,pforce);
          */
        fr->bSepDVDL = ((Flags & MD_SEPPOT) == MD_SEPPOT);

        /* Initialize QM-MM */
        if(fr->bQMMM)
        {
            init_QMMMrec(cr,box,mtop,inputrec,fr);
        }

        /* Initialize the mdatoms structure.
         * mdatoms is not filled with atom data,
         * as this can not be done now with domain decomposition.
         */
        mdatoms = init_mdatoms(fplog,mtop,inputrec->efep!=efepNO);

        /* Initialize the virtual site communication */
        vsite = init_vsite(mtop,cr);

        calc_shifts(box,fr->shift_vec);

        /* With periodic molecules the charge groups should be whole at start up
         * and the virtual sites should not be far from their proper positions.
         */
        if (!inputrec->bContinuation && MASTER(cr) &&
            !(inputrec->ePBC != epbcNONE && inputrec->bPeriodicMols))
        {
            /* Make molecules whole at start of run */
            if (fr->ePBC != epbcNONE)
            {
                do_pbc_first_mtop(fplog,inputrec->ePBC,box,mtop,state->x);
            }
            if (vsite)
            {
                /* Correct initial vsite positions are required
                 * for the initial distribution in the domain decomposition
                 * and for the initial shell prediction.
                 */
                construct_vsites_mtop(fplog,vsite,mtop,state->x);
            }
        }

        /* Initiate PPPM if necessary */
        if (fr->eeltype == eelPPPM)
        {
            if (mdatoms->nChargePerturbed)
            {
                gmx_fatal(FARGS,"Free energy with %s is not implemented",
                          eel_names[fr->eeltype]);
            }
            status = gmx_pppm_init(fplog,cr,oenv,FALSE,TRUE,box,
                                   getenv("GMXGHAT"),inputrec, (Flags & MD_REPRODUCIBLE));
            if (status != 0)
            {
                gmx_fatal(FARGS,"Error %d initializing PPPM",status);
            }
        }

        if (EEL_PME(fr->eeltype))
        {
            ewaldcoeff = fr->ewaldcoeff;
            pmedata = &fr->pmedata;
        }
        else
        {
            pmedata = NULL;
        }
    }
    else
    {
        /* This is a PME only node */

        /* We don't need the state */
        done_state(state);

        ewaldcoeff = calc_ewaldcoeff(inputrec->rcoulomb, inputrec->ewald_rtol);
        snew(pmedata,1);
    }

    /* Initiate PME if necessary,
     * either on all nodes or on dedicated PME nodes only. */
    if (EEL_PME(inputrec->coulombtype))
    {
        if (mdatoms)
        {
            nChargePerturbed = mdatoms->nChargePerturbed;
        }
        if (cr->npmenodes > 0)
        {
            /* The PME only nodes need to know nChargePerturbed */
            gmx_bcast_sim(sizeof(nChargePerturbed),&nChargePerturbed,cr);
        }
        if (cr->duty & DUTY_PME)
        {
            status = gmx_pme_init(pmedata,cr,npme_major,npme_minor,inputrec,
                                  mtop ? mtop->natoms : 0,nChargePerturbed,
                                  (Flags & MD_REPRODUCIBLE));
            if (status != 0)
            {
                gmx_fatal(FARGS,"Error %d initializing PME",status);
            }
        }
    }


/*    if (integrator[inputrec->eI].func == do_md
#ifdef GMX_OPENMM
        ||
        integrator[inputrec->eI].func == do_md_openmm
#endif
        )
    {*/
        /* Turn on signal handling on all nodes */
        /*
         * (A user signal from the PME nodes (if any)
         * is communicated to the PP nodes.
         */
        signal_handler_install();
/*    }*/

    if (cr->duty & DUTY_PP)
    {
        if (inputrec->ePull != epullNO)
        {
            /* Initialize pull code */
            init_pull(fplog,inputrec,nfile,fnm,mtop,cr,oenv,
                      EI_DYNAMICS(inputrec->eI) && MASTER(cr),Flags);
        }

        constr = init_constraints(fplog,mtop,inputrec,ed,state,cr);

        if (DOMAINDECOMP(cr))
        {
            dd_init_bondeds(fplog,cr->dd,mtop,vsite,constr,inputrec,
                            Flags & MD_DDBONDCHECK,fr->cginfo_mb);

            set_dd_parameters(fplog,cr->dd,dlb_scale,inputrec,fr,&ddbox);

            setup_dd_grid(fplog,cr->dd);
        }

        /* Now do whatever the user wants us to do (how flexible...) */
        do_md_membed(fplog,cr,nfile,fnm,
                                      oenv,bVerbose,bCompact,
                                      nstglobalcomm,
                                      vsite,constr,
                                      nstepout,inputrec,mtop,
                                      fcd,state,
                                      mdatoms,nrnb,wcycle,ed,fr,
                                      repl_ex_nst,repl_ex_seed,
                                      cpt_period,max_hours,
                                      deviceOptions,
                                      Flags,
                                      &runtime,
                                      fac, r_ins, pos_ins, ins_at,
                                      xy_step, z_step, it_xy, it_z);

        if (inputrec->ePull != epullNO)
        {
            finish_pull(fplog,inputrec->pull);
        }
    }
    else
    {
        /* do PME only */
        gmx_pmeonly(*pmedata,cr,nrnb,wcycle,ewaldcoeff,FALSE,inputrec);
    }

    if (EI_DYNAMICS(inputrec->eI) || EI_TPI(inputrec->eI))
    {
        /* Some timing stats */
        if (MASTER(cr))
        {
            if (runtime.proc == 0)
            {
                runtime.proc = runtime.real;
            }
        }
        else
        {
            runtime.real = 0;
        }
    }

    wallcycle_stop(wcycle,ewcRUN);

    /* Finish up, write some stuff
     * if rerunMD, don't write last frame again
     */
    finish_run(fplog,cr,ftp2fn(efSTO,nfile,fnm),
               inputrec,nrnb,wcycle,&runtime,
               EI_DYNAMICS(inputrec->eI) && !MULTISIM(cr));

    /* Does what it says */
    print_date_and_time(fplog,cr->nodeid,"Finished mdrun",&runtime);

    /* Close logfile already here if we were appending to it */
    if (MASTER(cr) && (Flags & MD_APPENDFILES))
    {
        gmx_log_close(fplog);
    }

    if (pieces>1)
    {
    	sfree(piecename);
    }

    rc=(int)gmx_get_stop_condition();

    return rc;
}

>>>>>>> 7f791d1f
int gmx_membed(int argc,char *argv[])
{
	const char *desc[] = {
			"[TT]g_membed[tt] embeds a membrane protein into an equilibrated lipid bilayer at the position",
			"and orientation specified by the user.[PAR]",
			"SHORT MANUAL[BR]------------[BR]",
			"The user should merge the structure files of the protein and membrane (+solvent), creating a",
			"single structure file with the protein overlapping the membrane at the desired position and",
			"orientation. The box size is taken from the membrane structure file. The corresponding topology",
			"files should also be merged. Consecutively, create a [TT].tpr[tt] file (input for [TT]g_membed[tt]) from these files,"
			"with the following options included in the [TT].mdp[tt] file.[BR]",
			" - [TT]integrator      = md[tt][BR]",
			" - [TT]energygrp       = Protein[tt] (or other group that you want to insert)[BR]",
			" - [TT]freezegrps      = Protein[tt][BR]",
			" - [TT]freezedim       = Y Y Y[tt][BR]",
			" - [TT]energygrp_excl  = Protein Protein[tt][BR]",
			"The output is a structure file containing the protein embedded in the membrane. If a topology",
			"file is provided, the number of lipid and ",
			"solvent molecules will be updated to match the new structure file.[BR]",
			"For a more extensive manual see Wolf et al, J Comp Chem 31 (2010) 2169-2174, Appendix.[PAR]",
			"SHORT METHOD DESCRIPTION[BR]",
			"------------------------[BR]",
			"1. The protein is resized around its center of mass by a factor [TT]-xy[tt] in the xy-plane",
			"(the membrane plane) and a factor [TT]-z[tt] in the [IT]z[it]-direction (if the size of the",
			"protein in the z-direction is the same or smaller than the width of the membrane, a",
			"[TT]-z[tt] value larger than 1 can prevent that the protein will be enveloped by the lipids).[BR]",
			"2. All lipid and solvent molecules overlapping with the resized protein are removed. All",
			"intraprotein interactions are turned off to prevent numerical issues for small values of [TT]-xy[tt]",
			" or [TT]-z[tt][BR]",
			"3. One md step is performed.[BR]",
			"4. The resize factor ([TT]-xy[tt] or [TT]-z[tt]) is incremented by a small amount ((1-xy)/nxy or (1-z)/nz) and the",
			"protein is resized again around its center of mass. The resize factor for the xy-plane",
			"is incremented first. The resize factor for the z-direction is not changed until the [TT]-xy[tt] factor",
			"is 1 (thus after [TT]-nxy[tt] iterations).[BR]",
			"5. Repeat step 3 and 4 until the protein reaches its original size ([TT]-nxy[tt] + [TT]-nz[tt] iterations).[BR]",
			"For a more extensive method description see Wolf et al, J Comp Chem, 31 (2010) 2169-2174.[PAR]",
			"NOTE[BR]----[BR]",
			" - Protein can be any molecule you want to insert in the membrane.[BR]",
			" - It is recommended to perform a short equilibration run after the embedding",
<<<<<<< HEAD
			"(see Wolf et al, J Comp Chem 31 (2010) 2169-2174, to re-equilibrate the membrane. Clearly",
			"protein equilibration might require longer.\n",
			" - It is now also possible to use the g_membed functionality with mdrun. You should than pass",
			"a data file containing the command line options of g_membed following the -membed option, for",
			"example mdrun -s into_mem.tpr -membed membed.dat.",
			"\n"
=======
			"(see Wolf et al, J Comp Chem 31 (2010) 2169-2174), to re-equilibrate the membrane. Clearly",
			"protein equilibration might require longer.[PAR]"
>>>>>>> 7f791d1f
	};
	t_filenm fnm[] = {
			{ efTPX, "-f",      "into_mem", ffREAD },
			{ efNDX, "-n",      "index",    ffOPTRD },
			{ efTOP, "-p",      "topol",    ffOPTRW },
			{ efTRN, "-o",      NULL,       ffWRITE },
			{ efXTC, "-x",      NULL,       ffOPTWR },
			{ efSTO, "-c",      "membedded",  ffWRITE },
			{ efEDR, "-e",      "ener",     ffWRITE },
<<<<<<< HEAD
                        { efDAT, "-dat",    "membed",   ffWRITE }
=======
			{ efLOG, "-g",      "md",       ffWRITE },
			{ efEDI, "-ei",     "sam",      ffOPTRD },
			{ efTRX, "-rerun",  "rerun",    ffOPTRD },
			{ efXVG, "-table",  "table",    ffOPTRD },
			{ efXVG, "-tablep", "tablep",   ffOPTRD },
			{ efXVG, "-tableb", "table",    ffOPTRD },
			{ efXVG, "-dhdl",   "dhdl",     ffOPTWR },
			{ efXVG, "-field",  "field",    ffOPTWR },
			{ efXVG, "-table",  "table",    ffOPTRD },
			{ efXVG, "-tablep", "tablep",   ffOPTRD },
			{ efXVG, "-tableb", "table",    ffOPTRD },
			{ efTRX, "-rerun",  "rerun",    ffOPTRD },
			{ efXVG, "-tpi",    "tpi",      ffOPTWR },
			{ efXVG, "-tpid",   "tpidist",  ffOPTWR },
			{ efEDI, "-ei",     "sam",      ffOPTRD },
			{ efEDO, "-eo",     "sam",      ffOPTWR },
			{ efGCT, "-j",      "wham",     ffOPTRD },
			{ efGCT, "-jo",     "bam",      ffOPTWR },
			{ efXVG, "-ffout",  "gct",      ffOPTWR },
			{ efXVG, "-devout", "deviatie", ffOPTWR },
			{ efXVG, "-runav",  "runaver",  ffOPTWR },
			{ efXVG, "-px",     "pullx",    ffOPTWR },
			{ efXVG, "-pf",     "pullf",    ffOPTWR },
			{ efMTX, "-mtx",    "nm",       ffOPTWR },
			{ efNDX, "-dn",     "dipole",   ffOPTWR },
                        { efRND, "-multidir",NULL,      ffOPTRDMULT}
>>>>>>> 7f791d1f
	};
#define NFILE asize(fnm)

	/* Command line options ! */
	real xy_fac = 0.5;
	real xy_max = 1.0;
	real z_fac = 1.0;
	real z_max = 1.0;
	int it_xy = 1000;
	int it_z = 0;
	real probe_rad = 0.22;
	int low_up_rm = 0;
	int maxwarn=0;
	int pieces=1;
        gmx_bool bALLOW_ASYMMETRY=FALSE;
        gmx_bool bStart=FALSE;
        int nstepout=100;
        gmx_bool bVerbose=FALSE;
        char *mdrun_path=NULL;

/* arguments relevant to OPENMM only*/
#ifdef GMX_OPENMM
    gmx_input("g_membed not functional in openmm");
#endif

	t_pargs pa[] = {
			{ "-xyinit",   FALSE, etREAL,  {&xy_fac},   	
				"Resize factor for the protein in the xy dimension before starting embedding" },
			{ "-xyend",   FALSE, etREAL,  {&xy_max},
				"Final resize factor in the xy dimension" },
			{ "-zinit",    FALSE, etREAL,  {&z_fac},
		  		"Resize factor for the protein in the z dimension before starting embedding" },
			{ "-zend",    FALSE, etREAL,  {&z_max},
		    		"Final resize faction in the z dimension" },
			{ "-nxy",     FALSE,  etINT,  {&it_xy},
			        "Number of iteration for the xy dimension" },
			{ "-nz",      FALSE,  etINT,  {&it_z},
			        "Number of iterations for the z dimension" },
			{ "-rad",     FALSE, etREAL,  {&probe_rad},
				"Probe radius to check for overlap between the group to embed and the membrane"},
			{ "-pieces",  FALSE,  etINT,  {&pieces},
			        "Perform piecewise resize. Select parts of the group to insert and resize these with respect to their own geometrical center." },
		        { "-asymmetry",FALSE, etBOOL,{&bALLOW_ASYMMETRY}, 
				"Allow asymmetric insertion, i.e. the number of lipids removed from the upper and lower leaflet will not be checked." },
	                { "-ndiff" ,  FALSE, etINT, {&low_up_rm},
			        "Number of lipids that will additionally be removed from the lower (negative number) or upper (positive number) membrane leaflet." },
			{ "-maxwarn", FALSE, etINT, {&maxwarn},		
				"Maximum number of warning allowed" },
                        { "-start",   FALSE, etBOOL, {&bStart},
                                "Call mdrun with membed options" },
			{ "-stepout", FALSE, etINT, {&nstepout},
			        "HIDDENFrequency of writing the remaining runtime" },
			{ "-v",       FALSE, etBOOL,{&bVerbose},
			        "Be loud and noisy" },
			{ "-mdrun_path", FALSE, etSTR, {&mdrun_path},
				"Path to the mdrun executable compiled with this g_membed version" }
	};
<<<<<<< HEAD

        FILE *data_out;
        output_env_t oenv;
        char buf[256],buf2[64];
=======
	gmx_edsam_t  ed;
	unsigned long Flags, PCA_Flags;
	ivec     ddxyz;
	int      dd_node_order;
	gmx_bool     HaveCheckpoint;
	FILE     *fplog,*fptest;
	int      sim_part,sim_part_fn;
	const char *part_suffix=".part";
	char     suffix[STRLEN];
	int      rc;
        char **multidir=NULL;

	cr = init_par(&argc,&argv);

	PCA_Flags = (PCA_KEEP_ARGS | PCA_NOEXIT_ON_ARGS | PCA_CAN_SET_DEFFNM
			| (MASTER(cr) ? 0 : PCA_QUIET));


	/* Comment this in to do fexist calls only on master
	 * works not with rerun or tables at the moment
	 * also comment out the version of init_forcerec in md.c
	 * with NULL instead of opt2fn
	 */
	/*
   if (!MASTER(cr))
   {
   PCA_Flags |= PCA_NOT_READ_NODE;
   }
	 */

	parse_common_args(&argc,argv,PCA_Flags, NFILE,fnm,asize(pa),pa,
			asize(desc),desc,0,NULL, &oenv);

	/* we set these early because they might be used in init_multisystem()
   Note that there is the potential for npme>nnodes until the number of
   threads is set later on, if there's thread parallelization. That shouldn't
   lead to problems. */
	dd_node_order = nenum(ddno_opt);
	cr->npmenodes = npme;

#ifdef GMX_THREADS
	/* now determine the number of threads automatically. The threads are
   only started at mdrunner_threads, though. */
	if (nthreads<1)
	{
		nthreads=tMPI_Thread_get_hw_number();
	}
#else
	nthreads=1;
#endif

        /* now check the -multi and -multidir option */
        if (opt2bSet("-multidir", NFILE, fnm))
        {
            int i;
            if (nmultisim > 0)
            {
                gmx_fatal(FARGS, "mdrun -multi and -multidir options are mutually     exclusive.");
            }
            nmultisim = opt2fns(&multidir, "-multidir", NFILE, fnm);
        }

>>>>>>> 7f791d1f


<<<<<<< HEAD
        parse_common_args(&argc,argv,0, NFILE,fnm,asize(pa),pa,
                    asize(desc),desc,0,NULL, &oenv);
=======
	if (nmultisim > 1) {
#ifndef GMX_THREADS
                gmx_bool bParFn = (multidir == NULL);
		init_multisystem(cr,nmultisim,multidir,NFILE,fnm,TRUE);
#else
		gmx_fatal(FARGS,"mdrun -multi is not supported with the thread library.Please compile GROMACS with MPI support");
#endif
	}

	/* Check if there is ANY checkpoint file available */
	sim_part    = 1;
	sim_part_fn = sim_part;
	if (opt2bSet("-cpi",NFILE,fnm))
	{
		bAppendFiles =
			read_checkpoint_simulation_part(opt2fn_master("-cpi", NFILE,fnm,cr),
							&sim_part_fn,NULL,cr,
							bAppendFiles,NFILE,fnm,
							part_suffix,&bAddPart);
		if (sim_part_fn==0 && MASTER(cr))
		{
			fprintf(stdout,"No previous checkpoint file present, assuming this is a new run.\n");
		}
		else
		{
			sim_part = sim_part_fn + 1;
		}
	}
	else
	{
		bAppendFiles = FALSE;
	}
>>>>>>> 7f791d1f

        data_out = ffopen(opt2fn("-dat",NFILE,fnm),"w");
        fprintf(data_out,"nxy = %d\nnz = %d\nxyinit = %f\nxyend = %f\nzinit = %f\nzend = %f\n"
			"rad = %f\npieces = %d\nasymmetry = %s\nndiff = %d\nmaxwarn = %d\n",
			it_xy,it_z,xy_fac,xy_max,z_fac,z_max,probe_rad,pieces,
			bALLOW_ASYMMETRY ? "yes" : "no",low_up_rm,maxwarn);
        fclose(data_out);

        sprintf(buf,"%s -s %s -membed %s -o %s -c %s -e %s -nt 1 -cpt -1",
		    (mdrun_path==NULL) ? "mdrun" : mdrun_path,
		    opt2fn("-f",NFILE,fnm),opt2fn("-dat",NFILE,fnm),opt2fn("-o",NFILE,fnm),
		    opt2fn("-c",NFILE,fnm),opt2fn("-e",NFILE,fnm));
        if (opt2bSet("-n",NFILE,fnm))
	{
		sprintf(buf2," -mn %s",opt2fn("-n",NFILE,fnm));
		strcat(buf,buf2);
        }
	if (opt2bSet("-x",NFILE,fnm))
	{
		sprintf(buf2," -x %s",opt2fn("-x",NFILE,fnm));
                strcat(buf,buf2);
	}
        if (opt2bSet("-p",NFILE,fnm))
        {
                sprintf(buf2," -mp %s",opt2fn("-p",NFILE,fnm));
                strcat(buf,buf2);
        }
	if (bVerbose)
	{
		sprintf(buf2," -v -stepout %d",nstepout);
		strcat(buf,buf2);
	}

        printf("%s\n",buf);
        if (bStart)
        {
                system(buf);
        } else {
                printf("You can membed your protein now by:\n%s\n",buf);
        }

        fprintf(stderr,"Please cite:\nWolf et al, J Comp Chem 31 (2010) 2169-2174.\n");

	return 0;
}<|MERGE_RESOLUTION|>--- conflicted
+++ resolved
@@ -46,8 +46,6 @@
 #include "main.h"
 #include "gmx_ana.h"
 
-<<<<<<< HEAD
-=======
 #ifdef GMX_LIB_MPI
 #include <mpi.h>
 #endif
@@ -3379,7 +3377,6 @@
     return rc;
 }
 
->>>>>>> 7f791d1f
 int gmx_membed(int argc,char *argv[])
 {
 	const char *desc[] = {
@@ -3419,17 +3416,12 @@
 			"NOTE[BR]----[BR]",
 			" - Protein can be any molecule you want to insert in the membrane.[BR]",
 			" - It is recommended to perform a short equilibration run after the embedding",
-<<<<<<< HEAD
 			"(see Wolf et al, J Comp Chem 31 (2010) 2169-2174, to re-equilibrate the membrane. Clearly",
 			"protein equilibration might require longer.\n",
 			" - It is now also possible to use the g_membed functionality with mdrun. You should than pass",
 			"a data file containing the command line options of g_membed following the -membed option, for",
 			"example mdrun -s into_mem.tpr -membed membed.dat.",
 			"\n"
-=======
-			"(see Wolf et al, J Comp Chem 31 (2010) 2169-2174), to re-equilibrate the membrane. Clearly",
-			"protein equilibration might require longer.[PAR]"
->>>>>>> 7f791d1f
 	};
 	t_filenm fnm[] = {
 			{ efTPX, "-f",      "into_mem", ffREAD },
@@ -3439,9 +3431,7 @@
 			{ efXTC, "-x",      NULL,       ffOPTWR },
 			{ efSTO, "-c",      "membedded",  ffWRITE },
 			{ efEDR, "-e",      "ener",     ffWRITE },
-<<<<<<< HEAD
                         { efDAT, "-dat",    "membed",   ffWRITE }
-=======
 			{ efLOG, "-g",      "md",       ffWRITE },
 			{ efEDI, "-ei",     "sam",      ffOPTRD },
 			{ efTRX, "-rerun",  "rerun",    ffOPTRD },
@@ -3468,7 +3458,6 @@
 			{ efMTX, "-mtx",    "nm",       ffOPTWR },
 			{ efNDX, "-dn",     "dipole",   ffOPTWR },
                         { efRND, "-multidir",NULL,      ffOPTRDMULT}
->>>>>>> 7f791d1f
 	};
 #define NFILE asize(fnm)
 
@@ -3526,12 +3515,10 @@
 			{ "-mdrun_path", FALSE, etSTR, {&mdrun_path},
 				"Path to the mdrun executable compiled with this g_membed version" }
 	};
-<<<<<<< HEAD
 
         FILE *data_out;
         output_env_t oenv;
         char buf[256],buf2[64];
-=======
 	gmx_edsam_t  ed;
 	unsigned long Flags, PCA_Flags;
 	ivec     ddxyz;
@@ -3594,13 +3581,10 @@
             nmultisim = opt2fns(&multidir, "-multidir", NFILE, fnm);
         }
 
->>>>>>> 7f791d1f
-
-
-<<<<<<< HEAD
+
+
         parse_common_args(&argc,argv,0, NFILE,fnm,asize(pa),pa,
                     asize(desc),desc,0,NULL, &oenv);
-=======
 	if (nmultisim > 1) {
 #ifndef GMX_THREADS
                 gmx_bool bParFn = (multidir == NULL);
@@ -3633,7 +3617,6 @@
 	{
 		bAppendFiles = FALSE;
 	}
->>>>>>> 7f791d1f
 
         data_out = ffopen(opt2fn("-dat",NFILE,fnm),"w");
         fprintf(data_out,"nxy = %d\nnz = %d\nxyinit = %f\nxyend = %f\nzinit = %f\nzend = %f\n"
