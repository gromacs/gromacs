/*
 * 
 *                This source code is part of
 *
 *                 G   R   O   M   A   C   S
 * 
 *          GROningen MAchine for Chemical Simulations
 * 
 * Written by David van der Spoel, Erik Lindahl, Berk Hess, and others.
 * Copyright (c) 1991-2000, University of Groningen, The Netherlands.
 * Copyright (c) 2001-2008, The GROMACS development team,
 * check out http://www.gromacs.org for more information.
 
 * This program is free software; you can redistribute it and/or
 * modify it under the terms of the GNU General Public License
 * as published by the Free Software Foundation; either version 2
 * of the License, or (at your option) any later version.
 * 
 * If you want to redistribute modifications, please consider that
 * scientific software is very special. Version control is crucial -
 * bugs must be traceable. We will be happy to consider code for
 * inclusion in the official distribution, but derived work must not
 * be called official GROMACS. Details are found in the README & COPYING
 * files - if they are missing, get the official version at www.gromacs.org.
 * 
 * To help us fund GROMACS development, we humbly ask that you cite
 * the papers on the package - you can find them in the top README file.
 * 
 * For more info, check our website at http://www.gromacs.org
 * 
 * And Hey:
 * Gallium Rubidium Oxygen Manganese Argon Carbon Silicon
 */
#ifdef HAVE_CONFIG_H
#include <config.h>
#endif


#include <time.h>
#ifdef HAVE_SYS_TIME_H
#include <sys/time.h>
#endif



#include "statutil.h"
#include "typedefs.h"
#include "smalloc.h"
#include "vec.h"
#include "copyrite.h"
#include "statutil.h"
#include "tpxio.h"
#include "string2.h"
#include "readinp.h"
#include "calcgrid.h"
#include "checkpoint.h"
#include "gmx_ana.h"
#include "names.h"
#include "perf_est.h"



/* Enum for situations that can occur during log file parsing, the
 * corresponding string entries can be found in do_the_tests() in
 * const char* ParseLog[] */
enum {
    eParselogOK,
    eParselogNotFound,
    eParselogNoPerfData,
    eParselogTerm,
    eParselogResetProblem,
    eParselogNoDDGrid,
    eParselogTPXVersion,
    eParselogNotParallel,
    eParselogFatal,
    eParselogNr
};


typedef struct
{
    int  nPMEnodes;       /* number of PME-only nodes used in this test */
    int  nx, ny, nz;      /* DD grid */
    int  guessPME;        /* if nPMEnodes == -1, this is the guessed number of PME nodes */
    double *Gcycles;      /* This can contain more than one value if doing multiple tests */
    double Gcycles_Av;
    float *ns_per_day;
    float ns_per_day_Av;
    float *PME_f_load;    /* PME mesh/force load average*/
    float PME_f_load_Av;  /* Average average ;) ... */
    char *mdrun_cmd_line; /* Mdrun command line used for this test */
} t_perf;


typedef struct
{
    int  nr_inputfiles;         /* The number of tpr and mdp input files */
    gmx_large_int_t orig_sim_steps;  /* Number of steps to be done in the real simulation */
    real *rcoulomb;             /* The coulomb radii [0...nr_inputfiles] */
    real *rvdw;                 /* The vdW radii */
    real *rlist;                /* Neighbourlist cutoff radius */
    real *rlistlong;
    int  *nkx, *nky, *nkz;
    real *fsx, *fsy, *fsz;      /* Fourierspacing in x,y,z dimension */
} t_inputinfo;


static void sep_line(FILE *fp)
{
    fprintf(fp, "\n------------------------------------------------------------\n");
}


/* Wrapper for system calls */
static int gmx_system_call(char *command)
{
#ifdef GMX_NO_SYSTEM
    gmx_fatal(FARGS,"No calls to system(3) supported on this platform. Attempted to call:\n'%s'\n",command);
#else
    return ( system(command) );
#endif
}


/* Check if string starts with substring */
static gmx_bool str_starts(const char *string, const char *substring)
{
    return ( strncmp(string, substring, strlen(substring)) == 0);
}


static void cleandata(t_perf *perfdata, int test_nr)
{
    perfdata->Gcycles[test_nr]    = 0.0;
    perfdata->ns_per_day[test_nr] = 0.0;
    perfdata->PME_f_load[test_nr] = 0.0;

    return;
}


static gmx_bool is_equal(real a, real b)
{
    real diff, eps=1.0e-7;


    diff = a - b;

    if (diff < 0.0) diff = -diff;

    if (diff < eps)
        return TRUE;
    else
        return FALSE;
}


static void finalize(const char *fn_out)
{
    char buf[STRLEN];
    FILE *fp;


    fp = fopen(fn_out,"r");
    fprintf(stdout,"\n\n");

    while( fgets(buf,STRLEN-1,fp) != NULL )
    {
        fprintf(stdout,"%s",buf);
    }
    fclose(fp);
    fprintf(stdout,"\n\n");
}


enum {eFoundNothing, eFoundDDStr, eFoundAccountingStr, eFoundCycleStr};

static int parse_logfile(const char *logfile, const char *errfile,
        t_perf *perfdata, int test_nr, int presteps, gmx_large_int_t cpt_steps,
        int nnodes)
{
    FILE  *fp;
    char  line[STRLEN], dumstring[STRLEN], dumstring2[STRLEN];
    const char matchstrdd[]="Domain decomposition grid";
    const char matchstrcr[]="resetting all time and cycle counters";
    const char matchstrbal[]="Average PME mesh/force load:";
    const char matchstring[]="R E A L   C Y C L E   A N D   T I M E   A C C O U N T I N G";
    const char errSIG[]="signal, stopping at the next";
    int   iFound;
    int   procs;
    float  dum1,dum2,dum3;
    int   npme;
    gmx_large_int_t resetsteps=-1;
    gmx_bool  bFoundResetStr = FALSE;
    gmx_bool  bResetChecked  = FALSE;


    if (!gmx_fexist(logfile))
    {
        fprintf(stderr, "WARNING: Could not find logfile %s.\n", logfile);
        cleandata(perfdata, test_nr);
        return eParselogNotFound;
    }

    fp = fopen(logfile, "r");
    perfdata->PME_f_load[test_nr] = -1.0;
    perfdata->guessPME            = -1;

    iFound = eFoundNothing;
    if (1 == nnodes)
        iFound = eFoundDDStr; /* Skip some case statements */

    while (fgets(line, STRLEN, fp) != NULL)
    {
        /* Remove leading spaces */
        ltrim(line);

        /* Check for TERM and INT signals from user: */
        if ( strstr(line, errSIG) != NULL )
        {
            fclose(fp);
            cleandata(perfdata, test_nr);
            return eParselogTerm;
        }

        /* Check whether cycle resetting  worked */
        if (presteps > 0 && !bFoundResetStr)
        {
            if (strstr(line, matchstrcr) != NULL)
            {
                sprintf(dumstring, "Step %s", gmx_large_int_pfmt);
                sscanf(line, dumstring, &resetsteps);
                bFoundResetStr = TRUE;
                if (resetsteps == presteps+cpt_steps)
                {
                    bResetChecked = TRUE;
                }
                else
                {
                    sprintf(dumstring , gmx_large_int_pfmt, resetsteps);
                    sprintf(dumstring2, gmx_large_int_pfmt, presteps+cpt_steps);
                    fprintf(stderr, "WARNING: Time step counters were reset at step %s,\n"
                                    "         though they were supposed to be reset at step %s!\n",
                            dumstring, dumstring2);
                }
            }
        }

        /* Look for strings that appear in a certain order in the log file: */
        switch(iFound)
        {
            case eFoundNothing:
                /* Look for domain decomp grid and separate PME nodes: */
                if (str_starts(line, matchstrdd))
                {
                    sscanf(line, "Domain decomposition grid %d x %d x %d, separate PME nodes %d",
                            &(perfdata->nx), &(perfdata->ny), &(perfdata->nz), &npme);
                    if (perfdata->nPMEnodes == -1)
                        perfdata->guessPME = npme;
                    else if (perfdata->nPMEnodes != npme)
                        gmx_fatal(FARGS, "PME nodes from command line and output file are not identical");
                    iFound = eFoundDDStr;
                }
                /* Catch a few errors that might have occured: */
                else if (str_starts(line, "There is no domain decomposition for"))
                {
                    fclose(fp);
                    return eParselogNoDDGrid;
                }
                else if (str_starts(line, "reading tpx file"))
                {
                    fclose(fp);
                    return eParselogTPXVersion;
                }
                else if (str_starts(line, "The -dd or -npme option request a parallel simulation"))
                {
                    fclose(fp);
                    return eParselogNotParallel;
                }
                break;
            case eFoundDDStr:
                /* Look for PME mesh/force balance (not necessarily present, though) */
                if (str_starts(line, matchstrbal))
                    sscanf(&line[strlen(matchstrbal)], "%f", &(perfdata->PME_f_load[test_nr]));
                /* Look for matchstring */
                if (str_starts(line, matchstring))
                    iFound = eFoundAccountingStr;
                break;
            case eFoundAccountingStr:
                /* Already found matchstring - look for cycle data */
                if (str_starts(line, "Total  "))
                {
                    sscanf(line,"Total %d %lf",&procs,&(perfdata->Gcycles[test_nr]));
                    iFound = eFoundCycleStr;
                }
                break;
            case eFoundCycleStr:
                /* Already found cycle data - look for remaining performance info and return */
                if (str_starts(line, "Performance:"))
                {
                    sscanf(line,"%s %f %f %f %f", dumstring, &dum1, &dum2, &(perfdata->ns_per_day[test_nr]), &dum3);
                    fclose(fp);
                    if (bResetChecked || presteps == 0)
                        return eParselogOK;
                    else
                        return eParselogResetProblem;
                }
                break;
        }
    } /* while */

    /* Close the log file */
    fclose(fp);

    /* Check why there is no performance data in the log file.
     * Did a fatal errors occur? */
    if (gmx_fexist(errfile))
    {
        fp = fopen(errfile, "r");
        while (fgets(line, STRLEN, fp) != NULL)
        {
            if ( str_starts(line, "Fatal error:") )
            {
                if (fgets(line, STRLEN, fp) != NULL)
                    fprintf(stderr, "\nWARNING: An error occured during this benchmark:\n"
                                    "%s\n", line);
                fclose(fp);
                cleandata(perfdata, test_nr);
                return eParselogFatal;
            }
        }
        fclose(fp);
    }
    else
    {
        fprintf(stderr, "WARNING: Could not find stderr file %s.\n", errfile);
    }

    /* Giving up ... we could not find out why there is no performance data in
     * the log file. */
    fprintf(stdout, "No performance data in log file.\n");
    cleandata(perfdata, test_nr);

    return eParselogNoPerfData;
}


static gmx_bool analyze_data(
        FILE        *fp,
        const char  *fn,
        t_perf      **perfdata,
        int         nnodes,
        int         ntprs,
        int         ntests,
        int         nrepeats,
        t_inputinfo *info,
        int         *index_tpr,    /* OUT: Nr of mdp file with best settings */
        int         *npme_optimal) /* OUT: Optimal number of PME nodes */
{
    int  i,j,k;
    int line=0, line_win=-1;
    int  k_win=-1, i_win=-1, winPME;
    double s=0.0;  /* standard deviation */
    t_perf *pd;
    char strbuf[STRLEN];
    char str_PME_f_load[13];
    gmx_bool bCanUseOrigTPR;
    gmx_bool bRefinedCoul, bRefinedVdW, bRefinedGrid;


    if (nrepeats > 1)
    {
        sep_line(fp);
        fprintf(fp, "Summary of successful runs:\n");
        fprintf(fp, "Line tpr PME nodes  Gcycles Av.     Std.dev.       ns/day        PME/f");
        if (nnodes > 1)
            fprintf(fp, "    DD grid");
        fprintf(fp, "\n");
    }


    for (k=0; k<ntprs; k++)
    {
        for (i=0; i<ntests; i++)
        {
            /* Select the right dataset: */
            pd = &(perfdata[k][i]);

            pd->Gcycles_Av    = 0.0;
            pd->PME_f_load_Av = 0.0;
            pd->ns_per_day_Av = 0.0;

            if (pd->nPMEnodes == -1)
                sprintf(strbuf, "(%3d)", pd->guessPME);
            else
                sprintf(strbuf, "     ");

            /* Get the average run time of a setting */
            for (j=0; j<nrepeats; j++)
            {
                pd->Gcycles_Av    += pd->Gcycles[j];
                pd->PME_f_load_Av += pd->PME_f_load[j];
            }
            pd->Gcycles_Av    /= nrepeats;
            pd->PME_f_load_Av /= nrepeats;

            for (j=0; j<nrepeats; j++)
            {
                if (pd->ns_per_day[j] > 0.0)
                    pd->ns_per_day_Av += pd->ns_per_day[j];
                else
                {
                    /* Somehow the performance number was not aquired for this run,
                     * therefor set the average to some negative value: */
                    pd->ns_per_day_Av = -1.0f*nrepeats;
                    break;
                }
            }
            pd->ns_per_day_Av /= nrepeats;

            /* Nicer output: */
            if (pd->PME_f_load_Av > 0.0)
                sprintf(str_PME_f_load, "%12.3f", pd->PME_f_load_Av);
            else
                sprintf(str_PME_f_load, "%s", "         -  ");


            /* We assume we had a successful run if both averages are positive */
            if (pd->Gcycles_Av > 0.0 && pd->ns_per_day_Av > 0.0)
            {
                /* Output statistics if repeats were done */
                if (nrepeats > 1)
                {
                    /* Calculate the standard deviation */
                    s = 0.0;
                    for (j=0; j<nrepeats; j++)
                        s += pow( pd->Gcycles[j] - pd->Gcycles_Av, 2 );
                    s /= (nrepeats - 1);
                    s = sqrt(s);

                    fprintf(fp, "%4d %3d %4d%s %12.3f %12.3f %12.3f %s",
                            line, k, pd->nPMEnodes, strbuf, pd->Gcycles_Av, s,
                            pd->ns_per_day_Av, str_PME_f_load);
                    if (nnodes > 1)
                        fprintf(fp, "  %3d %3d %3d", pd->nx, pd->ny, pd->nz);
                    fprintf(fp, "\n");
                }
                /* Store the index of the best run found so far in 'winner': */
                if ( (k_win == -1) || (pd->Gcycles_Av < perfdata[k_win][i_win].Gcycles_Av) )
                {
                    k_win = k;
                    i_win = i;
                    line_win = line;
                }
                line++;
            }
        }
    }

    if (k_win == -1)
        gmx_fatal(FARGS, "None of the runs was successful! Check %s for problems.", fn);

    sep_line(fp);

    winPME = perfdata[k_win][i_win].nPMEnodes;

    if (1 == ntests)
    {
        /* We stuck to a fixed number of PME-only nodes */
        sprintf(strbuf, "settings No. %d", k_win);
    }
    else
    {
        /* We have optimized the number of PME-only nodes */
        if (winPME == -1)
            sprintf(strbuf, "%s", "the automatic number of PME nodes");
        else
            sprintf(strbuf, "%d PME nodes", winPME);
    }
    fprintf(fp, "Best performance was achieved with %s", strbuf);
    if ((nrepeats > 1) && (ntests > 1))
        fprintf(fp, " (see line %d)", line_win);
    fprintf(fp, "\n");

    /* Only mention settings if they were modified: */
    bRefinedCoul = !is_equal(info->rcoulomb[k_win], info->rcoulomb[0]);
    bRefinedVdW  = !is_equal(info->rvdw[k_win]    , info->rvdw[0]    );
    bRefinedGrid = !(info->nkx[k_win] == info->nkx[0] &&
                     info->nky[k_win] == info->nky[0] &&
                     info->nkz[k_win] == info->nkz[0]);

    if (bRefinedCoul || bRefinedVdW || bRefinedGrid)
    {
        fprintf(fp, "Optimized PME settings:\n");
        bCanUseOrigTPR = FALSE;
    }
    else
    {
        bCanUseOrigTPR = TRUE;
    }

    if (bRefinedCoul)
        fprintf(fp, "   New Coulomb radius: %f nm (was %f nm)\n", info->rcoulomb[k_win], info->rcoulomb[0]);

    if (bRefinedVdW)
        fprintf(fp, "   New Van der Waals radius: %f nm (was %f nm)\n", info->rvdw[k_win], info->rvdw[0]);

    if (bRefinedGrid)
        fprintf(fp, "   New Fourier grid xyz: %d %d %d (was %d %d %d)\n", info->nkx[k_win], info->nky[k_win], info->nkz[k_win],
                                                                          info->nkx[0], info->nky[0], info->nkz[0]);

    if (bCanUseOrigTPR && ntprs > 1)
        fprintf(fp, "and original PME settings.\n");

    fflush(fp);

    /* Return the index of the mdp file that showed the highest performance
     * and the optimal number of PME nodes */
    *index_tpr    = k_win;
    *npme_optimal = winPME;

    return bCanUseOrigTPR;
}


/* Get the commands we need to set up the runs from environment variables */
static void get_program_paths(gmx_bool bThreads, char *cmd_mpirun[], char cmd_np[],
                              char *cmd_mdrun[], int repeats)
{
    char *command=NULL;
    char *cp;
    char *cp2;
    char line[STRLEN];
    FILE *fp;
    const char def_mpirun[] = "mpirun";
    const char def_mdrun[]  = "mdrun";
    const char filename[]   = "benchtest.log";
    const char match_mpi[]  = "NNODES=";
    const char match_mdrun[]= "Program: ";
    const char empty_mpirun[] = "";
    gmx_bool  bMdrun = FALSE;
    gmx_bool  bMPI   = FALSE;


    /* Get the commands we need to set up the runs from environment variables */
    if (!bThreads)
    {
        if ( (cp = getenv("MPIRUN")) != NULL)
            *cmd_mpirun = strdup(cp);
        else
            *cmd_mpirun = strdup(def_mpirun);
    }
    else
    {
        *cmd_mpirun = strdup(empty_mpirun);
    }

    if ( (cp = getenv("MDRUN" )) != NULL )
        *cmd_mdrun  = strdup(cp);
    else
        *cmd_mdrun  = strdup(def_mdrun);


    /* If no simulations have to be performed, we are done here */
    if (repeats <= 0)
        return;

    /* Run a small test to see whether mpirun + mdrun work  */
    fprintf(stdout, "Making sure that mdrun can be executed. ");
    if (bThreads)
    {
        snew(command, strlen(*cmd_mdrun) + strlen(cmd_np) + strlen(filename) + 50);
        sprintf(command, "%s%s-version -maxh 0.001 1> %s 2>&1", *cmd_mdrun, cmd_np, filename);
    }	
    else
    {
        snew(command, strlen(*cmd_mpirun) + strlen(cmd_np) + strlen(*cmd_mdrun) + strlen(filename) + 50);
        sprintf(command, "%s%s%s -version -maxh 0.001 1> %s 2>&1", *cmd_mpirun, cmd_np, *cmd_mdrun, filename);
    }
    fprintf(stdout, "Trying '%s' ... ", command);
    make_backup(filename);
    gmx_system_call(command);

    /* Check if we find the characteristic string in the output: */
    if (!gmx_fexist(filename))
        gmx_fatal(FARGS, "Output from test run could not be found.");

    fp = fopen(filename, "r");
    /* We need to scan the whole output file, since sometimes the queuing system
     * also writes stuff to stdout/err */
    while ( !feof(fp) )
    {
        cp2=fgets(line, STRLEN, fp);
        if (cp2!=NULL)
        {
            if ( str_starts(line, match_mdrun) )
                bMdrun = TRUE;
            if ( str_starts(line, match_mpi) )
                bMPI = TRUE;
        }
    }
    fclose(fp);

    if (bThreads)
    {
        if (bMPI)
        {
            gmx_fatal(FARGS, "Need a threaded version of mdrun. This one\n"
                    "(%s)\n"
                    "seems to have been compiled with MPI instead.",
                    *cmd_mdrun);
        }
    }
    else
    {
        if (bMdrun && !bMPI)
        {
            gmx_fatal(FARGS, "Need an MPI-enabled version of mdrun. This one\n"
                    "(%s)\n"
                    "seems to have been compiled without MPI support.",
                    *cmd_mdrun);
        }
    }

    if (!bMdrun)
    {
        gmx_fatal(FARGS, "Cannot execute mdrun. Please check %s for problems!",
                filename);
    }

    fprintf(stdout, "passed.\n");

    /* Clean up ... */
    remove(filename);
    sfree(command);
}


static void launch_simulation(
        gmx_bool bLaunch,       /* Should the simulation be launched? */
        FILE *fp,               /* General log file */
        gmx_bool bThreads,      /* whether to use threads */
        char *cmd_mpirun,       /* Command for mpirun */
        char *cmd_np,           /* Switch for -np or -nt or empty */
        char *cmd_mdrun,        /* Command for mdrun */
        char *args_for_mdrun,   /* Arguments for mdrun */
        const char *simulation_tpr,   /* This tpr will be simulated */
        int  nnodes,            /* Number of nodes to run on */
        int  nPMEnodes)         /* Number of PME nodes to use */
{
    char  *command;


    /* Make enough space for the system call command,
     * (100 extra chars for -npme ... etc. options should suffice): */
    snew(command, strlen(cmd_mpirun)+strlen(cmd_mdrun)+strlen(cmd_np)+strlen(args_for_mdrun)+strlen(simulation_tpr)+100);

    /* Note that the -passall options requires args_for_mdrun to be at the end
     * of the command line string */
    if (bThreads)
    {
        sprintf(command, "%s%s-npme %d -s %s %s",
                cmd_mdrun, cmd_np, nPMEnodes, simulation_tpr, args_for_mdrun);
    }
    else
    {
        sprintf(command, "%s%s%s -npme %d -s %s %s",
                cmd_mpirun, cmd_np, cmd_mdrun, nPMEnodes, simulation_tpr, args_for_mdrun);
    }

    fprintf(fp, "%s this command line to launch the simulation:\n\n%s", bLaunch? "Using":"Please use", command);
    sep_line(fp);
    fflush(fp);

    /* Now the real thing! */
    if (bLaunch)
    {
        fprintf(stdout, "\nLaunching simulation with best parameters now.\nExecuting '%s'", command);
        sep_line(stdout);
        fflush(stdout);
        gmx_system_call(command);
    }
}


static void modify_PMEsettings(
        gmx_large_int_t simsteps,  /* Set this value as number of time steps */
        const char *fn_best_tpr,   /* tpr file with the best performance */
        const char *fn_sim_tpr)    /* name of tpr file to be launched */
{
    t_inputrec   *ir;
    t_state      state;
    gmx_mtop_t   mtop;
    char         buf[200];

    snew(ir,1);
    read_tpx_state(fn_best_tpr,ir,&state,NULL,&mtop);

    /* Set nsteps to the right value */
    ir->nsteps = simsteps;

    /* Write the tpr file which will be launched */
    sprintf(buf, "Writing optimized simulation file %s with nsteps=%s.\n", fn_sim_tpr, gmx_large_int_pfmt);
    fprintf(stdout,buf,ir->nsteps);
    fflush(stdout);
    write_tpx_state(fn_sim_tpr,ir,&state,&mtop);

    sfree(ir);
}


#define EPME_SWITCHED(e) ((e) == eelPMESWITCH || (e) == eelPMEUSERSWITCH)

/* Make additional TPR files with more computational load for the
 * direct space processors: */
static void make_benchmark_tprs(
        const char *fn_sim_tpr,     /* READ : User-provided tpr file                 */
        char *fn_bench_tprs[],      /* WRITE: Names of benchmark tpr files           */
        gmx_large_int_t benchsteps, /* Number of time steps for benchmark runs       */
        gmx_large_int_t statesteps, /* Step counter in checkpoint file               */
        real rmin,                  /* Minimal Coulomb radius                        */
        real rmax,                  /* Maximal Coulomb radius                        */
        int *ntprs,                 /* No. of TPRs to write, each with a different
                                       rcoulomb and fourierspacing                   */
        t_inputinfo *info,          /* Contains information about mdp file options   */
        FILE *fp)                   /* Write the output here                         */
{
    int          i,j,d;
    t_inputrec   *ir;
    t_state      state;
    gmx_mtop_t   mtop;
    real         nlist_buffer;      /* Thickness of the buffer regions for PME-switch potentials */
    char         buf[200];
    rvec         box_size;
    gmx_bool     bNote = FALSE;
    real         add;               /* Add this to rcoul for the next test    */
    real         fac = 1.0;         /* Scaling factor for Coulomb radius      */
    real         fourierspacing;    /* Basic fourierspacing from tpr          */


    sprintf(buf, "Making benchmark tpr file%s with %s time step%s",
            *ntprs > 1? "s":"", gmx_large_int_pfmt, benchsteps>1?"s":"");
    fprintf(stdout, buf, benchsteps);
    if (statesteps > 0)
    {
        sprintf(buf, " (adding %s steps from checkpoint file)", gmx_large_int_pfmt);
        fprintf(stdout, buf, statesteps);
        benchsteps += statesteps;
    }
    fprintf(stdout, ".\n");


    snew(ir,1);
    read_tpx_state(fn_sim_tpr,ir,&state,NULL,&mtop);

    /* Check if some kind of PME was chosen */
    if (EEL_PME(ir->coulombtype) == FALSE)
        gmx_fatal(FARGS, "Can only do optimizations for simulations with %s electrostatics.",
                EELTYPE(eelPME));

    /* Check if rcoulomb == rlist, which is necessary for plain PME. */
    if (  (eelPME == ir->coulombtype) && !(ir->rcoulomb == ir->rlist) )
    {
        gmx_fatal(FARGS, "%s requires rcoulomb (%f) to be equal to rlist (%f).",
                EELTYPE(eelPME), ir->rcoulomb, ir->rlist);
    }
    /* For other PME types, rcoulomb is allowed to be smaller than rlist */
    else if (ir->rcoulomb > ir->rlist)
    {
        gmx_fatal(FARGS, "%s requires rcoulomb (%f) to be equal to or smaller than rlist (%f)",
                EELTYPE(ir->coulombtype), ir->rcoulomb, ir->rlist);
    }

    /* Reduce the number of steps for the benchmarks */
    info->orig_sim_steps = ir->nsteps;
    ir->nsteps           = benchsteps;

    /* For PME-switch potentials, keep the radial distance of the buffer region */
    nlist_buffer   = ir->rlist - ir->rcoulomb;

    /* Determine length of triclinic box vectors */
    for(d=0; d<DIM; d++)
    {
        box_size[d] = 0;
        for(i=0;i<DIM;i++)
            box_size[d] += state.box[d][i]*state.box[d][i];
        box_size[d] = sqrt(box_size[d]);
    }

    /* Reconstruct fourierspacing per dimension from the number of grid points and box size */
    info->fsx[0] = box_size[XX]/ir->nkx;
    info->fsy[0] = box_size[YY]/ir->nky;
    info->fsz[0] = box_size[ZZ]/ir->nkz;

    /* Reconstruct the fourierspacing from the number of PME grid points found in the tpr */
    fourierspacing = max(box_size[ZZ]/ir->nkz, max(box_size[XX]/ir->nkx, box_size[YY]/ir->nky));

    fprintf(stdout, "Calculating PME grid points on the basis of a fourierspacing of %f nm\n", fourierspacing);

    /* For performance comparisons the number of particles is useful to have */
    fprintf(fp, "   Number of particles  : %d\n", mtop.natoms);

    /* Print information about settings of which some are potentially modified: */
    fprintf(fp, "   Coulomb type         : %s\n", EELTYPE(ir->coulombtype));
    fprintf(fp, "   Grid spacing x y z   : %f %f %f\n",
            box_size[XX]/ir->nkx, box_size[YY]/ir->nky, box_size[ZZ]/ir->nkz);
    fprintf(fp, "   Van der Waals type   : %s\n", EVDWTYPE(ir->vdwtype));
    if (EVDW_SWITCHED(ir->vdwtype))
        fprintf(fp, "   rvdw_switch          : %f nm\n", ir->rvdw_switch);
    if (EPME_SWITCHED(ir->coulombtype))
        fprintf(fp, "   rlist                : %f nm\n", ir->rlist);
    if (ir->rlistlong != max_cutoff(ir->rvdw,ir->rcoulomb))
        fprintf(fp, "   rlistlong            : %f nm\n", ir->rlistlong);

    /* Print a descriptive line about the tpr settings tested */
    fprintf(fp, "\nWill try these real/reciprocal workload settings:\n");
    fprintf(fp, " No.   scaling  rcoulomb");
    fprintf(fp, "  nkx  nky  nkz");
    fprintf(fp, "   spacing");
    if (evdwCUT == ir->vdwtype)
        fprintf(fp, "      rvdw");
    if (EPME_SWITCHED(ir->coulombtype))
        fprintf(fp, "     rlist");
    if ( ir->rlistlong != max_cutoff(ir->rlist,max_cutoff(ir->rvdw,ir->rcoulomb)) )
        fprintf(fp, " rlistlong");
    fprintf(fp, "  tpr file\n");

    /* Loop to create the requested number of tpr input files */
    for (j = 0; j < *ntprs; j++)
    {
        /* The first .tpr is the provided one, just need to modify nsteps,
         * so skip the following block */
        if (j != 0)
        {
            /* Determine which Coulomb radii rc to use in the benchmarks */
            add = (rmax-rmin)/(*ntprs-1);
            if (is_equal(rmin,info->rcoulomb[0]))
            {
                ir->rcoulomb = rmin + j*add;
            }
            else if (is_equal(rmax,info->rcoulomb[0]))
            {
                ir->rcoulomb = rmin + (j-1)*add;
            }
            else
            {
                /* rmin != rcoul != rmax, ergo test between rmin and rmax */
                add = (rmax-rmin)/(*ntprs-2);
                ir->rcoulomb = rmin + (j-1)*add;
            }

            /* Determine the scaling factor fac */
            fac = ir->rcoulomb/info->rcoulomb[0];

            /* Scale the Fourier grid spacing */
            ir->nkx = ir->nky = ir->nkz = 0;
            calc_grid(NULL,state.box,fourierspacing*fac,&ir->nkx,&ir->nky,&ir->nkz);

            /* Adjust other radii since various conditions neet to be fulfilled */
            if (eelPME == ir->coulombtype)
            {
                /* plain PME, rcoulomb must be equal to rlist */
                ir->rlist = ir->rcoulomb;
            }
            else
            {
                /* rlist must be >= rcoulomb, we keep the size of the buffer region */
                ir->rlist = ir->rcoulomb + nlist_buffer;
            }

            if (evdwCUT == ir->vdwtype)
            {
                /* For vdw cutoff, rvdw >= rlist */
                ir->rvdw = max(info->rvdw[0], ir->rlist);
            }

            ir->rlistlong = max_cutoff(ir->rlist,max_cutoff(ir->rvdw,ir->rcoulomb));

        } /* end of "if (j != 0)" */

        /* for j==0: Save the original settings
         * for j >0: Save modified radii and Fourier grids */
        info->rcoulomb[j]  = ir->rcoulomb;
        info->rvdw[j]      = ir->rvdw;
        info->nkx[j]       = ir->nkx;
        info->nky[j]       = ir->nky;
        info->nkz[j]       = ir->nkz;
        info->rlist[j]     = ir->rlist;
        info->rlistlong[j] = ir->rlistlong;
        info->fsx[j]       = fac*fourierspacing;
        info->fsy[j]       = fac*fourierspacing;
        info->fsz[j]       = fac*fourierspacing;

        /* Write the benchmark tpr file */
        strncpy(fn_bench_tprs[j],fn_sim_tpr,strlen(fn_sim_tpr)-strlen(".tpr"));
        sprintf(buf, "_bench%.2d.tpr", j);
        strcat(fn_bench_tprs[j], buf);
        fprintf(stdout,"Writing benchmark tpr %s with nsteps=", fn_bench_tprs[j]);
        fprintf(stdout, gmx_large_int_pfmt, ir->nsteps);
        if (j > 0)
            fprintf(stdout,", scaling factor %f\n", fac);
        else
            fprintf(stdout,", unmodified settings\n");

        write_tpx_state(fn_bench_tprs[j],ir,&state,&mtop);

        /* Write information about modified tpr settings to log file */
        fprintf(fp, "%4d%10f%10f", j, fac, ir->rcoulomb);
        fprintf(fp, "%5d%5d%5d", ir->nkx, ir->nky, ir->nkz);
        fprintf(fp, " %9f ", info->fsx[j]);
        if (evdwCUT == ir->vdwtype)
            fprintf(fp, "%10f", ir->rvdw);
        if (EPME_SWITCHED(ir->coulombtype))
            fprintf(fp, "%10f", ir->rlist);
        if ( info->rlistlong[0] != max_cutoff(info->rlist[0],max_cutoff(info->rvdw[0],info->rcoulomb[0])) )
            fprintf(fp, "%10f", ir->rlistlong);
        fprintf(fp, "  %-14s\n",fn_bench_tprs[j]);

        /* Make it clear to the user that some additional settings were modified */
        if (   !is_equal(ir->rvdw     , info->rvdw[0])
            || !is_equal(ir->rlistlong, info->rlistlong[0]) )
        {
            bNote = TRUE;
        }
    }
    if (bNote)
        fprintf(fp, "\nNote that in addition to the Coulomb radius and the Fourier grid\n"
                    "other input settings were also changed (see table above).\n"
                    "Please check if the modified settings are appropriate.\n");
    fflush(stdout);
    fflush(fp);
    sfree(ir);
}


/* Rename the files we want to keep to some meaningful filename and
 * delete the rest */
static void cleanup(const t_filenm *fnm, int nfile, int k, int nnodes,
                    int nPMEnodes, int nr, gmx_bool bKeepStderr)
{
    char numstring[STRLEN];
    char newfilename[STRLEN];
    const char *fn=NULL;
    int i;
    const char *opt;


    fprintf(stdout, "Cleaning up, deleting benchmark temp files ...\n");

    for (i=0; i<nfile; i++)
    {
        opt = (char *)fnm[i].opt;
        if ( strcmp(opt, "-p") == 0 )
        {
            /* do nothing; keep this file */
            ;
        }
        else if (strcmp(opt, "-bg") == 0)
        {
            /* Give the log file a nice name so one can later see which parameters were used */
            numstring[0] = '\0';
            if (nr > 0)
                sprintf(numstring, "_%d", nr);
            sprintf(newfilename, "%s_no%d_np%d_npme%d%s", opt2fn("-bg",nfile,fnm), k, nnodes, nPMEnodes, numstring);
            if (gmx_fexist(opt2fn("-bg",nfile,fnm)))
            {
                fprintf(stdout, "renaming log file to %s\n", newfilename);
                make_backup(newfilename);
                rename(opt2fn("-bg",nfile,fnm), newfilename);
            }
        }
        else if (strcmp(opt, "-err") == 0)
        {
            /* This file contains the output of stderr. We want to keep it in
             * cases where there have been problems. */
            fn = opt2fn(opt, nfile, fnm);
            numstring[0] = '\0';
            if (nr > 0)
                sprintf(numstring, "_%d", nr);
            sprintf(newfilename, "%s_no%d_np%d_npme%d%s", fn, k, nnodes, nPMEnodes, numstring);
            if (gmx_fexist(fn))
            {
                if (bKeepStderr)
                {
                    fprintf(stdout, "Saving stderr output in %s\n", newfilename);
                    make_backup(newfilename);
                    rename(fn, newfilename);
                }
                else
                {
                    fprintf(stdout, "Deleting %s\n", fn);
                    remove(fn);
                }
            }
        }
        /* Delete the files which are created for each benchmark run: (options -b*) */
        else if ( (0 == strncmp(opt, "-b", 2)) && (opt2bSet(opt,nfile,fnm) || !is_optional(&fnm[i])) )
        {
            fn = opt2fn(opt, nfile, fnm);
            if (gmx_fexist(fn))
            {
                fprintf(stdout, "Deleting %s\n", fn);
                remove(fn);
            }
        }
    }
}


/* Returns the largest common factor of n1 and n2 */
static int largest_common_factor(int n1, int n2)
{
    int factor, nmax;

    nmax = min(n1, n2);
    for (factor=nmax; factor > 0; factor--)
    {
        if ( 0==(n1 % factor) && 0==(n2 % factor) )
        {
            return(factor);
        }
    }
    return 0; /* one for the compiler */
}

enum {eNpmeAuto, eNpmeAll, eNpmeReduced, eNpmeSubset, eNpmeNr};

/* Create a list of numbers of PME nodes to test */
static void make_npme_list(
        const char *npmevalues_opt,  /* Make a complete list with all
                           * possibilities or a short list that keeps only
                           * reasonable numbers of PME nodes                  */
        int *nentries,    /* Number of entries we put in the nPMEnodes list   */
        int *nPMEnodes[], /* Each entry contains the value for -npme          */
        int nnodes,       /* Total number of nodes to do the tests on         */
        int minPMEnodes,  /* Minimum number of PME nodes                      */
        int maxPMEnodes)  /* Maximum number of PME nodes                      */
{
    int i,npme,npp;
    int min_factor=1;     /* We request that npp and npme have this minimal
                           * largest common factor (depends on npp)           */
    int nlistmax;         /* Max. list size                                   */
    int nlist;            /* Actual number of entries in list                 */
    int eNPME=0;


    /* Do we need to check all possible values for -npme or is a reduced list enough? */
    if ( 0 == strcmp(npmevalues_opt, "all") )
    {
        eNPME = eNpmeAll;
    }
    else if ( 0 == strcmp(npmevalues_opt, "subset") )
    {
        eNPME = eNpmeSubset;
    }
    else /* "auto" or "range" */
    {
        if (nnodes <= 64)
            eNPME = eNpmeAll;
        else if (nnodes < 128)
            eNPME = eNpmeReduced;
        else
            eNPME = eNpmeSubset;
    }

    /* Calculate how many entries we could possibly have (in case of -npme all) */
    if (nnodes > 2)
    {
        nlistmax = maxPMEnodes - minPMEnodes + 3;
        if (0 == minPMEnodes)
            nlistmax--;
    }
    else
        nlistmax = 1;

    /* Now make the actual list which is at most of size nlist */
    snew(*nPMEnodes, nlistmax);
    nlist = 0; /* start counting again, now the real entries in the list */
    for (i = 0; i < nlistmax - 2; i++)
    {
        npme = maxPMEnodes - i;
        npp  = nnodes-npme;
        switch (eNPME)
        {
            case eNpmeAll:
                min_factor = 1;
                break;
            case eNpmeReduced:
                min_factor = 2;
                break;
            case eNpmeSubset:
                /* For 2d PME we want a common largest factor of at least the cube
                 * root of the number of PP nodes */
                min_factor = (int) pow(npp, 1.0/3.0);
                break;
            default:
                gmx_fatal(FARGS, "Unknown option for eNPME in make_npme_list");
                break;
        }
        if (largest_common_factor(npp, npme) >= min_factor)
        {
            (*nPMEnodes)[nlist] = npme;
            nlist++;
        }
    }
    /* We always test 0 PME nodes and the automatic number */
    *nentries = nlist + 2;
    (*nPMEnodes)[nlist  ] =  0;
    (*nPMEnodes)[nlist+1] = -1;

    fprintf(stderr, "Will try the following %d different values for -npme:\n", *nentries);
    for (i=0; i<*nentries-1; i++)
        fprintf(stderr, "%d, ", (*nPMEnodes)[i]);
    fprintf(stderr, "and %d (auto).\n", (*nPMEnodes)[*nentries-1]);
}


/* Allocate memory to store the performance data */
static void init_perfdata(t_perf *perfdata[], int ntprs, int datasets, int repeats)
{
    int i, j, k;


    for (k=0; k<ntprs; k++)
    {
        snew(perfdata[k], datasets);
        for (i=0; i<datasets; i++)
        {
            for (j=0; j<repeats; j++)
            {
                snew(perfdata[k][i].Gcycles   , repeats);
                snew(perfdata[k][i].ns_per_day, repeats);
                snew(perfdata[k][i].PME_f_load, repeats);
            }
        }
    }
}


/* Check for errors on mdrun -h */
static void make_sure_it_runs(char *mdrun_cmd_line, int length, FILE *fp)
{
    char *command, *msg;
    int  ret;


    snew(command, length +  15);
    snew(msg    , length + 500);

    fprintf(stdout, "Making shure the benchmarks can be executed ...\n");
    sprintf(command, "%s-h -quiet", mdrun_cmd_line);
    ret = gmx_system_call(command);

    if (0 != ret)
    {
        /* To prevent confusion, do not again issue a gmx_fatal here since we already
         * get the error message from mdrun itself */
        sprintf(msg,    "Cannot run the benchmark simulations! Please check the error message of\n"
                        "mdrun for the source of the problem. Did you provide a command line\n"
                        "argument that neither g_tune_pme nor mdrun understands? Offending command:\n"
                        "\n%s\n\n", command);

        fprintf(stderr, "%s", msg);
        sep_line(fp);
        fprintf(fp    , "%s", msg);

        exit(ret);
    }

    sfree(command);
    sfree(msg    );
}


static void do_the_tests(
        FILE *fp,                   /* General g_tune_pme output file         */
        char **tpr_names,           /* Filenames of the input files to test   */
        int maxPMEnodes,            /* Max fraction of nodes to use for PME   */
        int minPMEnodes,            /* Min fraction of nodes to use for PME   */
        int npme_fixed,             /* If >= -1, test fixed number of PME
                                     * nodes only                             */
        const char *npmevalues_opt, /* Which -npme values should be tested    */
        t_perf **perfdata,          /* Here the performace data is stored     */
        int *pmeentries,            /* Entries in the nPMEnodes list          */
        int repeats,                /* Repeat each test this often            */
        int nnodes,                 /* Total number of nodes = nPP + nPME     */
        int nr_tprs,                /* Total number of tpr files to test      */
        gmx_bool bThreads,          /* Threads or MPI?                        */
        char *cmd_mpirun,           /* mpirun command string                  */
        char *cmd_np,               /* "-np", "-n", whatever mpirun needs     */
        char *cmd_mdrun,            /* mdrun command string                   */
        char *cmd_args_bench,       /* arguments for mdrun in a string        */
        const t_filenm *fnm,        /* List of filenames from command line    */
        int nfile,                  /* Number of files specified on the cmdl. */
        int sim_part,               /* For checkpointing                      */
        int presteps,               /* DLB equilibration steps, is checked    */
        gmx_large_int_t cpt_steps)  /* Time step counter in the checkpoint    */
{
    int     i,nr,k,ret,count=0,totaltests;
    int     *nPMEnodes=NULL;
    t_perf  *pd=NULL;
    int     cmdline_length;
    char    *command, *cmd_stub;
    char    buf[STRLEN];
    gmx_bool bResetProblem=FALSE;
    gmx_bool bFirst=TRUE;


    /* This string array corresponds to the eParselog enum type at the start
     * of this file */
    const char* ParseLog[] = {"OK.",
                              "Logfile not found!",
                              "No timings, logfile truncated?",
                              "Run was terminated.",
                              "Counters were not reset properly.",
                              "No DD grid found for these settings.",
                              "TPX version conflict!",
                              "mdrun was not started in parallel!",
                              "An error occured." };
    char    str_PME_f_load[13];


    /* Allocate space for the mdrun command line. 100 extra characters should
       be more than enough for the -npme etcetera arguments */
    cmdline_length =  strlen(cmd_mpirun)
                    + strlen(cmd_np)
                    + strlen(cmd_mdrun)
                    + strlen(cmd_args_bench)
                    + strlen(tpr_names[0]) + 100;
    snew(command , cmdline_length);
    snew(cmd_stub, cmdline_length);

    /* Construct the part of the command line that stays the same for all tests: */
    if (bThreads)
    {
        sprintf(cmd_stub, "%s%s", cmd_mdrun, cmd_np);
    }
    else
    {
        sprintf(cmd_stub, "%s%s%s ", cmd_mpirun, cmd_np, cmd_mdrun);
    }

    /* Create a list of numbers of PME nodes to test */
    if (npme_fixed < -1)
    {
        make_npme_list(npmevalues_opt, pmeentries, &nPMEnodes,
                nnodes, minPMEnodes, maxPMEnodes);
    }
    else
    {
        *pmeentries  = 1;
        snew(nPMEnodes, 1);
        nPMEnodes[0] = npme_fixed;
        fprintf(stderr, "Will use a fixed number of %d PME-only nodes.\n", nPMEnodes[0]);
    }

    if (0 == repeats)
    {
        fprintf(fp, "\nNo benchmarks done since number of repeats (-r) is 0.\n");
        ffclose(fp);
        finalize(opt2fn("-p", nfile, fnm));
        exit(0);
    }

    /* Allocate one dataset for each tpr input file: */
    init_perfdata(perfdata, nr_tprs, *pmeentries, repeats);

    /*****************************************/
    /* Main loop over all tpr files to test: */
    /*****************************************/
    totaltests = nr_tprs*(*pmeentries)*repeats;
    for (k=0; k<nr_tprs;k++)
    {
        fprintf(fp, "\nIndividual timings for input file %d (%s):\n", k, tpr_names[k]);
        fprintf(fp, "PME nodes      Gcycles       ns/day        PME/f    Remark\n");
        /* Loop over various numbers of PME nodes: */
        for (i = 0; i < *pmeentries; i++)
        {
            pd = &perfdata[k][i];

            /* Loop over the repeats for each scenario: */
            for (nr = 0; nr < repeats; nr++)
            {
                pd->nPMEnodes = nPMEnodes[i];

                /* Add -npme and -s to the command line and save it. Note that
                 * the -passall (if set) options requires cmd_args_bench to be
                 * at the end of the command line string */
                snew(pd->mdrun_cmd_line, cmdline_length);
                sprintf(pd->mdrun_cmd_line, "%s-npme %d -s %s %s",
                        cmd_stub, pd->nPMEnodes, tpr_names[k], cmd_args_bench);

                /* To prevent that all benchmarks fail due to a show-stopper argument
                 * on the mdrun command line, we make a quick check with mdrun -h first */
                if (bFirst)
                    make_sure_it_runs(pd->mdrun_cmd_line, cmdline_length, fp);
                bFirst = FALSE;

                /* Do a benchmark simulation: */
                if (repeats > 1)
                    sprintf(buf, ", pass %d/%d", nr+1, repeats);
                else
                    buf[0]='\0';
                fprintf(stdout, "\n=== Progress %2.0f%%, tpr %d/%d, run %d/%d%s:\n",
                        (100.0*count)/totaltests,
                        k+1, nr_tprs, i+1, *pmeentries, buf);
                make_backup(opt2fn("-err",nfile,fnm));
                sprintf(command, "%s 1> /dev/null 2>%s", pd->mdrun_cmd_line, opt2fn("-err",nfile,fnm));
                fprintf(stdout, "%s\n", pd->mdrun_cmd_line);
                gmx_system_call(command);

                /* Collect the performance data from the log file; also check stderr
                 * for fatal errors */
                ret = parse_logfile(opt2fn("-bg",nfile,fnm), opt2fn("-err",nfile,fnm),
                        pd, nr, presteps, cpt_steps, nnodes);
                if ((presteps > 0) && (ret == eParselogResetProblem))
                    bResetProblem = TRUE;

                if (-1 == pd->nPMEnodes)
                    sprintf(buf, "(%3d)", pd->guessPME);
                else
                    sprintf(buf, "     ");

                /* Nicer output */
                if (pd->PME_f_load[nr] > 0.0)
                    sprintf(str_PME_f_load, "%12.3f", pd->PME_f_load[nr]);
                else
                    sprintf(str_PME_f_load, "%s", "         -  ");

                /* Write the data we got to disk */
                fprintf(fp, "%4d%s %12.3f %12.3f %s    %s", pd->nPMEnodes,
                        buf, pd->Gcycles[nr], pd->ns_per_day[nr], str_PME_f_load, ParseLog[ret]);
                if (! (ret==eParselogOK || ret==eParselogNoDDGrid || ret==eParselogNotFound) )
                    fprintf(fp, " Check %s file for problems.", ret==eParselogFatal? "err":"log");
                fprintf(fp, "\n");
                fflush(fp);
                count++;

                /* Do some cleaning up and delete the files we do not need any more */
                cleanup(fnm, nfile, k, nnodes, pd->nPMEnodes, nr, ret==eParselogFatal);

                /* If the first run with this number of processors already failed, do not try again: */
                if (pd->Gcycles[0] <= 0.0 && repeats > 1)
                {
                    fprintf(stdout, "Skipping remaining passes of unsuccessful setting, see log file for details.\n");
                    count += repeats-(nr+1);
                    break;
                }
            } /* end of repeats loop */
        } /* end of -npme loop */
    } /* end of tpr file loop */

    if (bResetProblem)
    {
        sep_line(fp);
        fprintf(fp, "WARNING: The cycle and time step counters could not be reset\n"
                    "properly. The reason could be that mpirun did not manage to\n"
                    "export the environment variable GMX_RESET_COUNTER. You might\n"
                    "have to give a special switch to mpirun for that.\n"
                    "Alternatively, you can manually set GMX_RESET_COUNTER to the\n"
                    "value normally provided by -presteps.");
        sep_line(fp);
    }
    sfree(command);
    sfree(cmd_stub);
}


static void check_input(
        int nnodes,
        int repeats,
        int *ntprs,
        real *rmin,
        real rcoulomb,
        real *rmax,
        real maxPMEfraction,
        real minPMEfraction,
        int  npme_fixed,
        gmx_large_int_t bench_nsteps,
        const t_filenm *fnm,
        int nfile,
        int sim_part,
        int presteps,
        int npargs,
        t_pargs *pa)
{
    int old;


    /* Make sure the input file exists */
    if (!gmx_fexist(opt2fn("-s",nfile,fnm)))
        gmx_fatal(FARGS, "File %s not found.", opt2fn("-s",nfile,fnm));

    /* Make sure that the checkpoint file is not overwritten during benchmarking */
    if ( (0 == strcmp(opt2fn("-cpi",nfile,fnm), opt2fn("-bcpo",nfile,fnm)) ) && (sim_part > 1) )
        gmx_fatal(FARGS, "Checkpoint input (-cpi) and benchmark checkpoint output (-bcpo) files must not be identical.\n"
                         "The checkpoint input file must not be overwritten during the benchmarks.\n");

    /* Make sure that repeats is >= 0 (if == 0, only write tpr files) */
    if (repeats < 0)
        gmx_fatal(FARGS, "Number of repeats < 0!");

    /* Check number of nodes */
    if (nnodes < 1)
        gmx_fatal(FARGS, "Number of nodes/threads must be a positive integer.");

    /* Automatically choose -ntpr if not set */
    if (*ntprs < 1)
    {
        if (nnodes < 16)
            *ntprs = 1;
        else
        {
            *ntprs = 3;
            /* Set a reasonable scaling factor for rcoulomb */
            if (*rmax <= 0)
                *rmax = rcoulomb * 1.2;
        }
        fprintf(stderr, "Will test %d tpr file%s.\n", *ntprs, *ntprs==1?"":"s");
    }
    else
    {
        if (1 == *ntprs)
            fprintf(stderr, "Note: Choose ntpr>1 to shift PME load between real and reciprocal space.\n");
    }

    /* Make shure that rmin <= rcoulomb <= rmax */
    if (*rmin <= 0) *rmin = rcoulomb;
    if (*rmax <= 0) *rmax = rcoulomb;
    if ( !(*rmin <= *rmax) )
    {
        gmx_fatal(FARGS, "Please choose the Coulomb radii such that rmin <= rmax.\n"
                         "rmin = %g, rmax = %g, actual rcoul from .tpr file = %g\n", *rmin, *rmax, rcoulomb);
    }
    /* Add test scenarios if rmin or rmax were set */
    if (*ntprs <= 2)
    {
        if ( !is_equal(*rmin, rcoulomb) && (*ntprs == 1) )
        {
            (*ntprs)++;
            fprintf(stderr, "NOTE: Setting -rmin to %g changed -ntpr to %d\n",
                    *rmin, *ntprs);
        }
        if (!is_equal(*rmax, rcoulomb) && (*ntprs == 1) )
        {
            (*ntprs)++;
            fprintf(stderr, "NOTE: Setting -rmax to %g changed -ntpr to %d\n",
                    *rmax, *ntprs);
        }
    }
    old = *ntprs;
    /* If one of rmin, rmax is set, we need 2 tpr files at minimum */
    if ( !is_equal(*rmax, rcoulomb) || !is_equal(*rmin, rcoulomb) )
        *ntprs = max(*ntprs, 2);

    /* If both rmin, rmax are set, we need 3 tpr files at minimum */
    if ( !is_equal(*rmax, rcoulomb) && !is_equal(*rmin, rcoulomb) )
        *ntprs = max(*ntprs, 3);

    if (old != *ntprs)
    {
        fprintf(stderr, "NOTE: Your rmin, rmax setting changed -ntpr to %d\n", *ntprs);
    }

    if (*ntprs > 1)
    {
        if (is_equal(*rmin,rcoulomb) && is_equal(rcoulomb,*rmax)) /* We have just a single rc */
        {
            fprintf(stderr, "WARNING: Resetting -ntpr to 1 since no Coulomb radius scaling is requested.\n"
                            "Please set rmin < rmax to test Coulomb radii in the [rmin, rmax] interval\n"
                            "with correspondingly adjusted PME grid settings\n");
            *ntprs = 1;
        }
    }

    /* Check whether max and min fraction are within required values */
    if (maxPMEfraction > 0.5 || maxPMEfraction < 0)
        gmx_fatal(FARGS, "-max must be between 0 and 0.5");
    if (minPMEfraction > 0.5 || minPMEfraction < 0)
        gmx_fatal(FARGS, "-min must be between 0 and 0.5");
    if (maxPMEfraction < minPMEfraction)
        gmx_fatal(FARGS, "-max must be larger or equal to -min");

    /* Check whether the number of steps - if it was set - has a reasonable value */
    if (bench_nsteps < 0)
        gmx_fatal(FARGS, "Number of steps must be positive.");

    if (bench_nsteps > 10000 || bench_nsteps < 100)
    {
        fprintf(stderr, "WARNING: steps=");
        fprintf(stderr, gmx_large_int_pfmt, bench_nsteps);
        fprintf(stderr, ". Are you sure you want to perform so %s steps for each benchmark?\n", (bench_nsteps < 100)? "few" : "many");
    }

    if (presteps < 0)
    {
        gmx_fatal(FARGS, "Cannot have a negative number of presteps.\n");
    }

    /* Check for rcoulomb scaling if more than one .tpr file is tested */
    if (*ntprs > 1)
    {
        if (*rmin/rcoulomb < 0.75 || *rmax/rcoulomb > 1.25)
            fprintf(stderr, "WARNING: Applying extreme scaling factor. I hope you know what you are doing.\n");
    }

    /* If a fixed number of PME nodes is set we do rcoulomb and PME gird tuning
     * only. We need to check whether the requested number of PME-only nodes
     * makes sense. */
    if (npme_fixed > -1)
    {
        /* No more than 50% of all nodes can be assigned as PME-only nodes. */
        if (2*npme_fixed > nnodes)
        {
            gmx_fatal(FARGS, "Cannot have more than %d PME-only nodes for a total of %d nodes (you chose %d).\n",
                             nnodes/2, nnodes, npme_fixed);
        }
        if ((npme_fixed > 0) && (5*npme_fixed < nnodes))
        {
            fprintf(stderr, "WARNING: Only %g percent of the nodes are assigned as PME-only nodes.\n",
                             100.0*((real)npme_fixed / (real)nnodes));
        }
        if (opt2parg_bSet("-min",npargs,pa) || opt2parg_bSet("-max",npargs,pa))
        {
            fprintf(stderr, "NOTE: The -min, -max, and -npme options have no effect when a\n"
                            "      fixed number of PME-only nodes is requested with -fix.\n");
        }
    }
}


<<<<<<< HEAD
=======
/* Returns TRUE when "opt" is a switch for g_tune_pme itself */
static gmx_bool is_main_switch(char *opt)
{
    if ( (0 == strcmp(opt,"-s"        ))
      || (0 == strcmp(opt,"-p"        ))
      || (0 == strcmp(opt,"-launch"   ))
      || (0 == strcmp(opt,"-r"        ))
      || (0 == strcmp(opt,"-ntpr"     ))
      || (0 == strcmp(opt,"-max"      ))
      || (0 == strcmp(opt,"-min"      ))
      || (0 == strcmp(opt,"-upfac"    ))
      || (0 == strcmp(opt,"-downfac"  ))
      || (0 == strcmp(opt,"-fix"      ))
      || (0 == strcmp(opt,"-four"     ))
      || (0 == strcmp(opt,"-steps"    ))
      || (0 == strcmp(opt,"-simsteps" ))
      || (0 == strcmp(opt,"-resetstep"))
      || (0 == strcmp(opt,"-so"       ))
      || (0 == strcmp(opt,"-npstring" ))
      || (0 == strcmp(opt,"-npme"     ))
      || (0 == strcmp(opt,"-err"      ))
      || (0 == strcmp(opt,"-passall"  )) )
    return TRUE;
    
    return FALSE;
}


/* Returns TRUE when "opt" is needed at launch time */
static gmx_bool is_launch_option(char *opt, gmx_bool bSet)
{
    if (bSet)
        return TRUE;
    else    
        return FALSE;
}


>>>>>>> 52ce63f9
/* Returns TRUE when "opt" is needed at launch time */
static gmx_bool is_launch_file(char *opt, gmx_bool bSet)
{
    /* Apart from the input .tpr we need all options that were set
     * on the command line and that do not start with -b */
    if (0 == strncmp(opt,"-b", 2) || 0 == strncmp(opt,"-s", 2))
        return FALSE;

    if (bSet)
        return TRUE;
    else
        return FALSE;
}


/* Returns TRUE when "opt" defines a file which is needed for the benchmarks runs */
static gmx_bool is_bench_file(char *opt, gmx_bool bSet, gmx_bool bOptional, gmx_bool bIsOutput)
{
    /* Apart from the input .tpr, all files starting with "-b" are for
     * _b_enchmark files exclusively */
    if (0 == strncmp(opt,"-s", 2)) return FALSE;
    if (0 == strncmp(opt,"-b", 2) || 0 == strncmp(opt,"-s", 2))
    {
        if (!bOptional || bSet)
            return TRUE;
        else
            return FALSE;
    }
    else
    {
        if (bIsOutput)
            return FALSE;
        else
            if (bSet) /* These are additional input files like -cpi -ei */
                return TRUE;
            else
                return FALSE;
    }
}


/* Adds 'buf' to 'str' */
static void add_to_string(char **str, char *buf)
{
    int len;


    len = strlen(*str) + strlen(buf) + 1;
    srenew(*str, len);
    strcat(*str, buf);
}


/* Create the command line for the benchmark as well as for the real run */
static void create_command_line_snippets(
        gmx_bool bThreads,
        gmx_bool bAppendFiles,
        gmx_bool bKeepAndNumCPT,
        gmx_bool bResetHWay,
        int      presteps,
        int      nfile,
        t_filenm fnm[],
        int      npargs,
        t_pargs  *pa,
        const char *procstring,      /* How to pass the number of processors to $MPIRUN */
        char     *cmd_np[],          /* Actual command line snippet, e.g. '-np <N>' */
        char     *cmd_args_bench[],  /* command line arguments for benchmark runs */
        char     *cmd_args_launch[], /* command line arguments for simulation run */
        char     extra_args[])       /* Add this to the end of the command line */
{
    int        i;
    char       *opt;
    const char *name;
    char       strbuf[STRLEN];


    /* strlen needs at least '\0' as a string: */
    snew(*cmd_args_bench ,1);
    snew(*cmd_args_launch,1);
    *cmd_args_launch[0]='\0';
    *cmd_args_bench[0] ='\0';


    /*******************************************/
    /* 1. Process other command line arguments */
    /*******************************************/
    if (presteps > 0)
    {
        /* Add equilibration steps to benchmark options */
        sprintf(strbuf, "-resetstep %d ", presteps);
        add_to_string(cmd_args_bench, strbuf);
    }
    /* These switches take effect only at launch time */
    if (FALSE == bAppendFiles)
    {
        add_to_string(cmd_args_launch, "-noappend ");
    }
    if (bKeepAndNumCPT)
    {
        add_to_string(cmd_args_launch, "-cpnum ");
    }
    if (bResetHWay)
    {
        add_to_string(cmd_args_launch, "-resethway ");
    }

    /********************/
    /* 2. Process files */
    /********************/
    for (i=0; i<nfile; i++)
    {
        opt  = (char *)fnm[i].opt;
        name = opt2fn(opt,nfile,fnm);

        /* Strbuf contains the options, now let's sort out where we need that */
        sprintf(strbuf, "%s %s ", opt, name);

        if ( is_bench_file(opt, opt2bSet(opt,nfile,fnm), is_optional(&fnm[i]), is_output(&fnm[i])) )
        {
            /* All options starting with -b* need the 'b' removed,
             * therefore overwrite strbuf */
            if (0 == strncmp(opt, "-b", 2))
                sprintf(strbuf, "-%s %s ", &opt[2], name);

            add_to_string(cmd_args_bench, strbuf);
        }

        if ( is_launch_file(opt,opt2bSet(opt,nfile,fnm)) )
            add_to_string(cmd_args_launch, strbuf);
    }

    add_to_string(cmd_args_bench , extra_args);
    add_to_string(cmd_args_launch, extra_args);
}


/* Set option opt */
static void setopt(const char *opt,int nfile,t_filenm fnm[])
{
  int i;

  for(i=0; (i<nfile); i++)
    if (strcmp(opt,fnm[i].opt)==0)
      fnm[i].flag |= ffSET;
}


/* This routine inspects the tpr file and ...
 * 1. checks for output files that get triggered by a tpr option. These output
 *    files are marked as 'set' to allow for a proper cleanup after each
 *    tuning run.
 * 2. returns the PME:PP load ratio
 * 3. returns rcoulomb from the tpr */
static float inspect_tpr(int nfile, t_filenm fnm[], real *rcoulomb)
{
    gmx_bool     bPull;     /* Is pulling requested in .tpr file?             */
    gmx_bool     bTpi;      /* Is test particle insertion requested?          */
    gmx_bool     bFree;     /* Is a free energy simulation requested?         */
    gmx_bool     bNM;       /* Is a normal mode analysis requested?           */
    t_inputrec   ir;
    t_state      state;
    gmx_mtop_t   mtop;


    /* Check tpr file for options that trigger extra output files */
    read_tpx_state(opt2fn("-s",nfile,fnm),&ir,&state,NULL,&mtop);
    bPull = (epullNO != ir.ePull);
    bFree = (efepNO  != ir.efep );
    bNM   = (eiNM    == ir.eI   );
    bTpi  = EI_TPI(ir.eI);

    /* Set these output files on the tuning command-line */
    if (bPull)
    {
        setopt("-pf"  , nfile, fnm);
        setopt("-px"  , nfile, fnm);
    }
    if (bFree)
    {
        setopt("-dhdl", nfile, fnm);
    }
    if (bTpi)
    {
        setopt("-tpi" , nfile, fnm);
        setopt("-tpid", nfile, fnm);
    }
    if (bNM)
    {
        setopt("-mtx" , nfile, fnm);
    }

    *rcoulomb = ir.rcoulomb;

    /* Return the estimate for the number of PME nodes */
    return pme_load_estimate(&mtop,&ir,state.box);
}


static void couple_files_options(int nfile, t_filenm fnm[])
{
    int i;
    gmx_bool bSet,bBench;
    char *opt;
    char buf[20];


    for (i=0; i<nfile; i++)
    {
        opt  = (char *)fnm[i].opt;
        bSet = ((fnm[i].flag & ffSET) != 0);
        bBench = (0 == strncmp(opt,"-b", 2));

        /* Check optional files */
        /* If e.g. -eo is set, then -beo also needs to be set */
        if (is_optional(&fnm[i]) && bSet && !bBench)
        {
            sprintf(buf, "-b%s", &opt[1]);
            setopt(buf,nfile,fnm);
        }
        /* If -beo is set, then -eo also needs to be! */
        if (is_optional(&fnm[i]) && bSet && bBench)
        {
            sprintf(buf, "-%s", &opt[2]);
            setopt(buf,nfile,fnm);
        }
    }
}


static double gettime()
{
#ifdef HAVE_GETTIMEOFDAY
    struct timeval t;
    double seconds;

    gettimeofday(&t,NULL);

    seconds = (double) t.tv_sec + 1e-6*(double)t.tv_usec;

    return seconds;
#else
    double  seconds;

    seconds = time(NULL);

    return seconds;
#endif
}


#define BENCHSTEPS (1000)

int gmx_tune_pme(int argc,char *argv[])
{
    const char *desc[] = {
            "For a given number [TT]-np[tt] or [TT]-nt[tt] of processors/threads, this program systematically",
            "times [TT]mdrun[tt] with various numbers of PME-only nodes and determines",
            "which setting is fastest. It will also test whether performance can",
            "be enhanced by shifting load from the reciprocal to the real space",
            "part of the Ewald sum. ",
            "Simply pass your [TT].tpr[tt] file to [TT]g_tune_pme[tt] together with other options",
            "for [TT]mdrun[tt] as needed.[PAR]",
            "Which executables are used can be set in the environment variables",
            "MPIRUN and MDRUN. If these are not present, 'mpirun' and 'mdrun'",
            "will be used as defaults. Note that for certain MPI frameworks you",
            "need to provide a machine- or hostfile. This can also be passed",
            "via the MPIRUN variable, e.g.[PAR]",
            "[TT]export MPIRUN=\"/usr/local/mpirun -machinefile hosts\"[tt][PAR]",
            "Please call [TT]g_tune_pme[tt] with the normal options you would pass to",
            "[TT]mdrun[tt] and add [TT]-np[tt] for the number of processors to perform the",
            "tests on, or [TT]-nt[tt] for the number of threads. You can also add [TT]-r[tt]",
            "to repeat each test several times to get better statistics. [PAR]",
            "[TT]g_tune_pme[tt] can test various real space / reciprocal space workloads",
            "for you. With [TT]-ntpr[tt] you control how many extra [TT].tpr[tt] files will be",
            "written with enlarged cutoffs and smaller Fourier grids respectively.",
            "Typically, the first test (number 0) will be with the settings from the input",
            "[TT].tpr[tt] file; the last test (number [TT]ntpr[tt]) will have the Coulomb cutoff",
            "specified by [TT]-rmax[tt] with a somwhat smaller PME grid at the same time. ",
            "In this last test, the Fourier spacing is multiplied with [TT]rmax[tt]/rcoulomb. ",
            "The remaining [TT].tpr[tt] files will have equally-spaced Coulomb radii (and Fourier "
            "spacings) between these extremes. [BB]Note[bb] that you can set [TT]-ntpr[tt] to 1",
            "if you just seek the optimal number of PME-only nodes; in that case",
            "your input [TT].tpr[tt] file will remain unchanged.[PAR]",
            "For the benchmark runs, the default of 1000 time steps should suffice for most",
            "MD systems. The dynamic load balancing needs about 100 time steps",
            "to adapt to local load imbalances, therefore the time step counters",
            "are by default reset after 100 steps. For large systems (>1M atoms), as well as ",
            "for a higher accuarcy of the measurements, you should set [TT]-resetstep[tt] to a higher value.",
            "From the 'DD' load imbalance entries in the md.log output file you",
            "can tell after how many steps the load is sufficiently balanced. Example call:[PAR]"
            "[TT]g_tune_pme -np 64 -s protein.tpr -launch[tt][PAR]",
            "After calling [TT]mdrun[tt] several times, detailed performance information",
            "is available in the output file [TT]perf.out.[tt] ",
            "[BB]Note[bb] that during the benchmarks, a couple of temporary files are written",
            "(options [TT]-b[tt]*), these will be automatically deleted after each test.[PAR]",
            "If you want the simulation to be started automatically with the",
            "optimized parameters, use the command line option [TT]-launch[tt].[PAR]",
    };

    int        nnodes =1;
    int        repeats=2;
    int        pmeentries=0; /* How many values for -npme do we actually test for each tpr file */
    real       maxPMEfraction=0.50;
    real       minPMEfraction=0.25;
    int        maxPMEnodes, minPMEnodes;
    float      guessPMEratio;   /* guessed PME:PP ratio based on the tpr file */
    float      guessPMEnodes;
    int        npme_fixed=-2;             /* If >= -1, use only this number
                                           * of PME-only nodes                */
    int        ntprs=0;
    real       rmin=0.0,rmax=0.0;  /* min and max value for rcoulomb if scaling is requested */
    real       rcoulomb=-1.0;             /* Coulomb radius as set in .tpr file */
    gmx_large_int_t bench_nsteps=BENCHSTEPS;
    gmx_large_int_t new_sim_nsteps=-1;   /* -1 indicates: not set by the user */
    gmx_large_int_t cpt_steps=0;         /* Step counter in .cpt input file   */
    int        presteps=100;    /* Do a full cycle reset after presteps steps */
    gmx_bool   bOverwrite=FALSE, bKeepTPR;
    gmx_bool   bLaunch=FALSE;
    char       *ExtraArgs=NULL;
    char       **tpr_names=NULL;
    const char *simulation_tpr=NULL;
    int        best_npme, best_tpr;
    int        sim_part = 1;     /* For benchmarks with checkpoint files */
    char       bbuf[STRLEN];

    /* Default program names if nothing else is found */
    char        *cmd_mpirun=NULL, *cmd_mdrun=NULL;
    char        *cmd_args_bench, *cmd_args_launch;
    char        *cmd_np=NULL;

    t_perf      **perfdata=NULL;
    t_inputinfo *info;
    int         i;
    FILE        *fp;
    t_commrec   *cr;

    /* Print out how long the tuning took */
    double      seconds;

    static t_filenm fnm[] = {
      /* g_tune_pme */
      { efOUT, "-p",      "perf",     ffWRITE },
      { efLOG, "-err",    "bencherr", ffWRITE },
      { efTPX, "-so",     "tuned",    ffWRITE },
      /* mdrun: */
      { efTPX, NULL,      NULL,       ffREAD },
      { efTRN, "-o",      NULL,       ffWRITE },
      { efXTC, "-x",      NULL,       ffOPTWR },
      { efCPT, "-cpi",    NULL,       ffOPTRD },
      { efCPT, "-cpo",    NULL,       ffOPTWR },
      { efSTO, "-c",      "confout",  ffWRITE },
      { efEDR, "-e",      "ener",     ffWRITE },
      { efLOG, "-g",      "md",       ffWRITE },
      { efXVG, "-dhdl",   "dhdl",     ffOPTWR },
      { efXVG, "-field",  "field",    ffOPTWR },
      { efXVG, "-table",  "table",    ffOPTRD },
      { efXVG, "-tabletf", "tabletf",   ffOPTRD },
      { efXVG, "-tablep", "tablep",   ffOPTRD },
      { efXVG, "-tableb", "table",    ffOPTRD },
      { efTRX, "-rerun",  "rerun",    ffOPTRD },
      { efXVG, "-tpi",    "tpi",      ffOPTWR },
      { efXVG, "-tpid",   "tpidist",  ffOPTWR },
      { efEDI, "-ei",     "sam",      ffOPTRD },
      { efEDO, "-eo",     "sam",      ffOPTWR },
      { efGCT, "-j",      "wham",     ffOPTRD },
      { efGCT, "-jo",     "bam",      ffOPTWR },
      { efXVG, "-ffout",  "gct",      ffOPTWR },
      { efXVG, "-devout", "deviatie", ffOPTWR },
      { efXVG, "-runav",  "runaver",  ffOPTWR },
      { efXVG, "-px",     "pullx",    ffOPTWR },
      { efXVG, "-pf",     "pullf",    ffOPTWR },
      { efXVG, "-ro",     "rotation", ffOPTWR },
      { efLOG, "-ra",     "rotangles",ffOPTWR },
      { efLOG, "-rs",     "rotslabs", ffOPTWR },
      { efLOG, "-rt",     "rottorque",ffOPTWR },
      { efMTX, "-mtx",    "nm",       ffOPTWR },
      { efNDX, "-dn",     "dipole",   ffOPTWR },
      /* Output files that are deleted after each benchmark run */
      { efTRN, "-bo",     "bench",    ffWRITE },
      { efXTC, "-bx",     "bench",    ffWRITE },
      { efCPT, "-bcpo",   "bench",    ffWRITE },
      { efSTO, "-bc",     "bench",    ffWRITE },
      { efEDR, "-be",     "bench",    ffWRITE },
      { efLOG, "-bg",     "bench",    ffWRITE },
      { efEDO, "-beo",    "bench",    ffOPTWR },
      { efXVG, "-bdhdl",  "benchdhdl",ffOPTWR },
      { efXVG, "-bfield", "benchfld" ,ffOPTWR },
      { efXVG, "-btpi",   "benchtpi", ffOPTWR },
      { efXVG, "-btpid",  "benchtpid",ffOPTWR },
      { efGCT, "-bjo",    "bench",    ffOPTWR },
      { efXVG, "-bffout", "benchgct", ffOPTWR },
      { efXVG, "-bdevout","benchdev", ffOPTWR },
      { efXVG, "-brunav", "benchrnav",ffOPTWR },
      { efXVG, "-bpx",    "benchpx",  ffOPTWR },
      { efXVG, "-bpf",    "benchpf",  ffOPTWR },
      { efXVG, "-bro",    "benchrot", ffOPTWR },
      { efLOG, "-bra",    "benchrota",ffOPTWR },
      { efLOG, "-brs",    "benchrots",ffOPTWR },
      { efLOG, "-brt",    "benchrott",ffOPTWR },
      { efMTX, "-bmtx",   "benchn",   ffOPTWR },
      { efNDX, "-bdn",    "bench",    ffOPTWR }
    };

    gmx_bool bThreads     = FALSE;

    int  nthreads=1;

    const char *procstring[] =
      { NULL, "-np", "-n", "none", NULL };
    const char *npmevalues_opt[] =
      { NULL, "auto", "all", "subset", NULL };

    gmx_bool bAppendFiles=TRUE;
    gmx_bool bKeepAndNumCPT=FALSE;
    gmx_bool bResetCountersHalfWay=FALSE;
    gmx_bool bBenchmark=TRUE;

    output_env_t oenv=NULL;

    t_pargs pa[] = {
      /***********************/
      /* g_tune_pme options: */
      /***********************/
      { "-np",       FALSE, etINT,  {&nnodes},
        "Number of nodes to run the tests on (must be > 2 for separate PME nodes)" },
      { "-npstring", FALSE, etENUM, {procstring},
        "Specify the number of processors to [TT]$MPIRUN[tt] using this string"},
      { "-nt",       FALSE, etINT,  {&nthreads},
        "Number of threads to run the tests on (turns MPI & mpirun off)"},
      { "-r",        FALSE, etINT,  {&repeats},
        "Repeat each test this often" },
      { "-max",      FALSE, etREAL, {&maxPMEfraction},
        "Max fraction of PME nodes to test with" },
      { "-min",      FALSE, etREAL, {&minPMEfraction},
        "Min fraction of PME nodes to test with" },
      { "-npme",     FALSE, etENUM, {npmevalues_opt},
        "Within -min and -max, benchmark all possible values for [TT]-npme[tt], or just a reasonable subset. "
        "Auto neglects -min and -max and chooses reasonable values around a guess for npme derived from the .tpr"},
      { "-fix",      FALSE, etINT,  {&npme_fixed},
        "If >= -1, do not vary the number of PME-only nodes, instead use this fixed value and only vary rcoulomb and the PME grid spacing."},
      { "-rmax",     FALSE, etREAL, {&rmax},
        "If >0, maximal rcoulomb for -ntpr>1 (rcoulomb upscaling results in fourier grid downscaling)" },
      { "-rmin",     FALSE, etREAL, {&rmin},
        "If >0, minimal rcoulomb for -ntpr>1" },
      { "-ntpr",     FALSE, etINT,  {&ntprs},
        "Number of [TT].tpr[tt] files to benchmark. Create this many files with different rcoulomb scaling factors depending on -rmin and -rmax. "
        "If < 1, automatically choose the number of [TT].tpr[tt] files to test" },
      { "-steps",    FALSE, etGMX_LARGE_INT, {&bench_nsteps},
        "Take timings for this many steps in the benchmark runs" },
      { "-resetstep",FALSE, etINT,  {&presteps},
        "Let dlb equilibrate this many steps before timings are taken (reset cycle counters after this many steps)" },
      { "-simsteps", FALSE, etGMX_LARGE_INT, {&new_sim_nsteps},
        "If non-negative, perform this many steps in the real run (overwrites nsteps from [TT].tpr[tt], add [TT].cpt[tt] steps)" },
      { "-launch",   FALSE, etBOOL, {&bLaunch},
        "Launch the real simulation after optimization" },
      { "-bench",    FALSE, etBOOL, {&bBenchmark},
        "Run the benchmarks or just create the input [TT].tpr[tt] files?" },
      /******************/
      /* mdrun options: */
      /******************/
      /* We let g_tune_pme parse and understand these options, because we need to
       * prevent that they appear on the mdrun command line for the benchmarks */
      { "-append",   FALSE, etBOOL, {&bAppendFiles},
        "Append to previous output files when continuing from checkpoint instead of adding the simulation part number to all file names (for launch only)" },
      { "-cpnum",    FALSE, etBOOL, {&bKeepAndNumCPT},
        "Keep and number checkpoint files (launch only)" },
      { "-resethway", FALSE, etBOOL, {&bResetCountersHalfWay},
        "HIDDENReset the cycle counters after half the number of steps or halfway [TT]-maxh[tt] (launch only)" }
    };


#define NFILE asize(fnm)

    CopyRight(stderr,argv[0]);

    seconds = gettime();

    parse_common_args(&argc,argv,PCA_NOEXIT_ON_ARGS,
                      NFILE,fnm,asize(pa),pa,asize(desc),desc,
                      0,NULL,&oenv);

    /* Store the remaining unparsed command line entries in a string which
     * is then attached to the mdrun command line */
    snew(ExtraArgs, 1);
    ExtraArgs[0] = '\0';
    for (i=1; i<argc; i++) /* argc will now be 1 if everything was understood */
    {
        add_to_string(&ExtraArgs, argv[i]);
        add_to_string(&ExtraArgs, " ");
    }

    if (opt2parg_bSet("-nt",asize(pa),pa))
    {
        bThreads=TRUE;
        if (opt2parg_bSet("-npstring",asize(pa),pa))
            fprintf(stderr, "WARNING: -npstring has no effect when using threads.\n");

        if (nnodes > 1)
            gmx_fatal(FARGS, "Can't run multi-threaded MPI simulation yet!");
        /* and now we just set this; a bit of an ugly hack*/
        nnodes=nthreads;
    }
    /* Check for PME:PP ratio and whether tpr triggers additional output files */
    guessPMEratio = inspect_tpr(NFILE,fnm,&rcoulomb);

    /* Automatically set -beo options if -eo is set etc. */
    couple_files_options(NFILE,fnm);

    /* Construct the command line arguments for benchmark runs
     * as well as for the simulation run */
    if (bThreads)
        sprintf(bbuf," -nt %d ", nthreads);
    else
        sprintf(bbuf," -np %d ", nnodes);

    cmd_np = bbuf;

    create_command_line_snippets(bThreads,bAppendFiles,bKeepAndNumCPT,bResetCountersHalfWay,presteps,
                                 NFILE,fnm,asize(pa),pa,procstring[0],
                                 &cmd_np, &cmd_args_bench, &cmd_args_launch,
                                 ExtraArgs);

    /* Read in checkpoint file if requested */
    sim_part = 1;
    if(opt2bSet("-cpi",NFILE,fnm))
    {
        snew(cr,1);
        cr->duty=DUTY_PP; /* makes the following routine happy */
        read_checkpoint_simulation_part(opt2fn("-cpi",NFILE,fnm),
                    &sim_part,&cpt_steps,cr,
                    FALSE,NFILE,fnm,NULL,NULL);
        sfree(cr);
        sim_part++;
        /* sim_part will now be 1 if no checkpoint file was found */
        if (sim_part<=1)
            gmx_fatal(FARGS, "Checkpoint file %s not found!", opt2fn("-cpi",NFILE,fnm));
    }

    /* Open performance output file and write header info */
    fp = ffopen(opt2fn("-p",NFILE,fnm),"w");

    /* Make a quick consistency check of command line parameters */
    check_input(nnodes, repeats, &ntprs, &rmin, rcoulomb, &rmax,
                maxPMEfraction, minPMEfraction, npme_fixed,
                bench_nsteps, fnm, NFILE, sim_part, presteps,
                asize(pa),pa);

    /* Determine the maximum and minimum number of PME nodes to test,
     * the actual list of settings is build in do_the_tests(). */
    if ((nnodes > 2) && (npme_fixed < -1))
    {
        if (0 == strcmp(npmevalues_opt[0], "auto"))
        {
            /* Determine the npme range automatically based on the PME:PP load guess */
            if (guessPMEratio > 1.0)
            {
                /* More PME than PP work, probably we do not need separate PME nodes at all! */
                maxPMEnodes=nnodes/2;
                minPMEnodes=nnodes/2;
            }
            else
            {
                /* PME : PP load is in the range 0..1, let's test around the guess */
                guessPMEnodes = nnodes/(1.0 + 1.0/guessPMEratio);
                minPMEnodes = floor(0.7*guessPMEnodes);
                maxPMEnodes =  ceil(1.6*guessPMEnodes);
                maxPMEnodes = min(maxPMEnodes, nnodes/2);
            }
        }
        else
        {
            /* Determine the npme range based on user input */
            maxPMEnodes = floor(maxPMEfraction*nnodes);
            minPMEnodes = max(floor(minPMEfraction*nnodes), 0);
            fprintf(stdout, "Will try runs with %d ", minPMEnodes);
            if (maxPMEnodes != minPMEnodes)
                fprintf(stdout, "- %d ", maxPMEnodes);
            fprintf(stdout, "PME-only nodes.\n  Note that the automatic number of PME-only nodes and no separate PME nodes are always tested.\n");
        }
    }
    else
    {
        maxPMEnodes = 0;
        minPMEnodes = 0;
    }

    /* Get the commands we need to set up the runs from environment variables */
    get_program_paths(bThreads, &cmd_mpirun, cmd_np, &cmd_mdrun, repeats);

    /* Print some header info to file */
    sep_line(fp);
    fprintf(fp, "\n      P E R F O R M A N C E   R E S U L T S\n");
    sep_line(fp);
    fprintf(fp, "%s for Gromacs %s\n", ShortProgram(),GromacsVersion());
    if (!bThreads)
    {
        fprintf(fp, "Number of nodes         : %d\n", nnodes);
        fprintf(fp, "The mpirun command is   : %s\n", cmd_mpirun);
        if ( strcmp(procstring[0], "none") != 0)
            fprintf(fp, "Passing # of nodes via  : %s\n", procstring[0]);
        else
            fprintf(fp, "Not setting number of nodes in system call\n");
    }
    else
        fprintf(fp, "Number of threads       : %d\n", nnodes);

    fprintf(fp, "The mdrun  command is   : %s\n", cmd_mdrun);
    fprintf(fp, "mdrun args benchmarks   : %s\n", cmd_args_bench);
    fprintf(fp, "Benchmark steps         : ");
    fprintf(fp, gmx_large_int_pfmt, bench_nsteps);
    fprintf(fp, "\n");
    fprintf(fp, "dlb equilibration steps : %d\n", presteps);
    if (sim_part > 1)
    {
        fprintf(fp, "Checkpoint time step    : ");
        fprintf(fp, gmx_large_int_pfmt, cpt_steps);
        fprintf(fp, "\n");
    }
    fprintf(fp, "mdrun args at launchtime: %s\n", cmd_args_launch);

    if (new_sim_nsteps >= 0)
    {
        bOverwrite = TRUE;
        fprintf(stderr, "Note: Simulation input file %s will have ", opt2fn("-so",NFILE,fnm));
        fprintf(stderr, gmx_large_int_pfmt, new_sim_nsteps+cpt_steps);
        fprintf(stderr, " steps.\n");
        fprintf(fp, "Simulation steps        : ");
        fprintf(fp, gmx_large_int_pfmt, new_sim_nsteps);
        fprintf(fp, "\n");
    }
    if (repeats > 1)
        fprintf(fp, "Repeats for each test   : %d\n", repeats);

    if (npme_fixed >= -1)
    {
        fprintf(fp, "Fixing -npme at         : %d\n", npme_fixed);
    }

    fprintf(fp, "Input file              : %s\n", opt2fn("-s",NFILE,fnm));
    fprintf(fp, "   PME/PP load estimate : %g\n", guessPMEratio);

    /* Allocate memory for the inputinfo struct: */
    snew(info, 1);
    info->nr_inputfiles = ntprs;
    for (i=0; i<ntprs; i++)
    {
        snew(info->rcoulomb , ntprs);
        snew(info->rvdw     , ntprs);
        snew(info->rlist    , ntprs);
        snew(info->rlistlong, ntprs);
        snew(info->nkx      , ntprs);
        snew(info->nky      , ntprs);
        snew(info->nkz      , ntprs);
        snew(info->fsx      , ntprs);
        snew(info->fsy      , ntprs);
        snew(info->fsz      , ntprs);
    }
    /* Make alternative tpr files to test: */
    snew(tpr_names, ntprs);
    for (i=0; i<ntprs; i++)
        snew(tpr_names[i], STRLEN);

    /* It can be that ntprs is reduced by make_benchmark_tprs if not enough
     * different grids could be found. */
    make_benchmark_tprs(opt2fn("-s",NFILE,fnm), tpr_names, bench_nsteps+presteps,
            cpt_steps, rmin, rmax, &ntprs, info, fp);

    /********************************************************************************/
    /* Main loop over all scenarios we need to test: tpr files, PME nodes, repeats  */
    /********************************************************************************/
    snew(perfdata, ntprs);
    if (bBenchmark)
    {
        do_the_tests(fp, tpr_names, maxPMEnodes, minPMEnodes, npme_fixed, npmevalues_opt[0], perfdata, &pmeentries,
                repeats, nnodes, ntprs, bThreads, cmd_mpirun, cmd_np, cmd_mdrun,
                cmd_args_bench, fnm, NFILE, sim_part, presteps, cpt_steps);

        fprintf(fp, "\nTuning took%8.1f minutes.\n", (gettime()-seconds)/60.0);

        /* Analyse the results and give a suggestion for optimal settings: */
        bKeepTPR = analyze_data(fp, opt2fn("-p", NFILE, fnm), perfdata, nnodes, ntprs, pmeentries,
                repeats, info, &best_tpr, &best_npme);

        /* Take the best-performing tpr file and enlarge nsteps to original value */
        if ( bKeepTPR && !bOverwrite )
        {
            simulation_tpr = opt2fn("-s",NFILE,fnm);
        }
        else
        {
            simulation_tpr = opt2fn("-so",NFILE,fnm);
            modify_PMEsettings(bOverwrite? (new_sim_nsteps+cpt_steps) :
                    info->orig_sim_steps, tpr_names[best_tpr],
                    simulation_tpr);
        }

        /* Let's get rid of the temporary benchmark input files */
        for (i=0; i<ntprs; i++)
        {
            fprintf(stdout, "Deleting temporary benchmark input file %s\n", tpr_names[i]);
            remove(tpr_names[i]);
        }

        /* Now start the real simulation if the user requested it ... */
        launch_simulation(bLaunch, fp, bThreads, cmd_mpirun, cmd_np, cmd_mdrun,
                cmd_args_launch, simulation_tpr, nnodes, best_npme);
    }
    ffclose(fp);

    /* ... or simply print the performance results to screen: */
    if (!bLaunch)
        finalize(opt2fn("-p", NFILE, fnm));

    return 0;
}<|MERGE_RESOLUTION|>--- conflicted
+++ resolved
@@ -1529,47 +1529,7 @@
 }
 
 
-<<<<<<< HEAD
-=======
-/* Returns TRUE when "opt" is a switch for g_tune_pme itself */
-static gmx_bool is_main_switch(char *opt)
-{
-    if ( (0 == strcmp(opt,"-s"        ))
-      || (0 == strcmp(opt,"-p"        ))
-      || (0 == strcmp(opt,"-launch"   ))
-      || (0 == strcmp(opt,"-r"        ))
-      || (0 == strcmp(opt,"-ntpr"     ))
-      || (0 == strcmp(opt,"-max"      ))
-      || (0 == strcmp(opt,"-min"      ))
-      || (0 == strcmp(opt,"-upfac"    ))
-      || (0 == strcmp(opt,"-downfac"  ))
-      || (0 == strcmp(opt,"-fix"      ))
-      || (0 == strcmp(opt,"-four"     ))
-      || (0 == strcmp(opt,"-steps"    ))
-      || (0 == strcmp(opt,"-simsteps" ))
-      || (0 == strcmp(opt,"-resetstep"))
-      || (0 == strcmp(opt,"-so"       ))
-      || (0 == strcmp(opt,"-npstring" ))
-      || (0 == strcmp(opt,"-npme"     ))
       || (0 == strcmp(opt,"-err"      ))
-      || (0 == strcmp(opt,"-passall"  )) )
-    return TRUE;
-    
-    return FALSE;
-}
-
-
-/* Returns TRUE when "opt" is needed at launch time */
-static gmx_bool is_launch_option(char *opt, gmx_bool bSet)
-{
-    if (bSet)
-        return TRUE;
-    else    
-        return FALSE;
-}
-
-
->>>>>>> 52ce63f9
 /* Returns TRUE when "opt" is needed at launch time */
 static gmx_bool is_launch_file(char *opt, gmx_bool bSet)
 {
