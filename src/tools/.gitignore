--- conflicted
+++ resolved
@@ -1,16 +1,9 @@
 .deps
 .libs
-<<<<<<< HEAD
-anadock
-do_dssp
-editconf
-eneconv
-=======
 do_dssp
 editconf
 eneconv
 g_anadock
->>>>>>> 5b4a4edd
 g_anaeig
 g_analyze
 g_angle
@@ -42,10 +35,7 @@
 g_kinetics
 g_lie
 g_mdmat
-<<<<<<< HEAD
-=======
 g_membed
->>>>>>> 5b4a4edd
 g_mindist
 g_morph
 g_msd
@@ -62,20 +52,14 @@
 g_rmsdist
 g_rmsf
 g_rotacf
-<<<<<<< HEAD
-=======
 g_rotmat
->>>>>>> 5b4a4edd
 g_saltbr
 g_sas
 g_sdf
 g_select
 g_sgangle
 g_sham
-<<<<<<< HEAD
-=======
 g_sigeps
->>>>>>> 5b4a4edd
 g_sorient
 g_spatial
 g_spol
@@ -85,10 +69,7 @@
 g_vanhove
 g_velacc
 g_wham
-<<<<<<< HEAD
-=======
 g_wheel
->>>>>>> 5b4a4edd
 genbox
 genconf
 genion
@@ -96,17 +77,7 @@
 make_edi
 make_ndx
 mk_angndx
-<<<<<<< HEAD
-sigeps
 trjcat
 trjconv
 trjorder
-wheel
-xpm2ps
-g_rotmat
-=======
-trjcat
-trjconv
-trjorder
-xpm2ps
->>>>>>> 5b4a4edd
+xpm2ps