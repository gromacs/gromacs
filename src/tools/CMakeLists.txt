add_library(gmxana 
            autocorr.c      expfit.c        polynomials.c   levenmar.c      
            anadih.c        pp2shift.c      dlist.c         
            eigio.c         cmat.c          
            eigensolver.c   nsc.c           
            hxprops.c       fitahx.c        
            geminate.c
            gmx_analyze.c   gmx_anaeig.c    gmx_angle.c     gmx_bond.c      
            gmx_bundle.c    gmx_chi.c       gmx_cluster.c   gmx_confrms.c   
            gmx_covar.c     gmx_current.c   
            gmx_density.c   gmx_densmap.c   gmx_dih.c       
            gmx_dielectric.c        
            gmx_kinetics.c  gmx_spatial.c   gmx_tune_pme.c
            gmx_dipoles.c   gmx_disre.c     gmx_dist.c      gmx_dyndom.c    
            gmx_enemat.c    gmx_energy.c    gmx_lie.c       gmx_filter.c    
            gmx_gyrate.c    gmx_h2order.c   gmx_hbond.c     gmx_helix.c     
            gmx_mindist.c   gmx_msd.c       gmx_morph.c     gmx_nmeig.c     
            gmx_nmens.c     gmx_order.c     gmx_principal.c 
            gmx_polystat.c  gmx_potential.c gmx_rama.c      
            gmx_rdf.c       gmx_rms.c       gmx_rmsf.c      
            gmx_rotacf.c    gmx_saltbr.c    gmx_sas.c              
            gmx_rmsdist.c   gmx_rotmat.c
            gmx_sgangle.c   gmx_sorient.c   gmx_spol.c      gmx_tcaf.c      
            gmx_traj.c      gmx_velacc.c    gmx_helixorient.c 
            gmx_clustsize.c gmx_mdmat.c     gmx_wham.c      
            correl.c        gmx_sham.c      gmx_nmtraj.c    
            gmx_trjconv.c   gmx_trjcat.c    gmx_trjorder.c  gmx_xpm2ps.c    
            gmx_editconf.c  gmx_genbox.c    gmx_genion.c    gmx_genconf.c   
            gmx_genpr.c     gmx_eneconv.c   gmx_vanhove.c   gmx_wheel.c     
            addconf.c       calcpot.c       edittop.c       gmx_bar.c
            gmx_pme_error.c gmx_options.c   gmx_dos.c
            gmx_hydorder.c  gmx_densorder.c powerspect.c    dens_filter.c
            binsearch.c     gmx_dyecoupl.c
            )


target_link_libraries(gmxana libgromacs ${GSL_LIBRARIES})
set_target_properties(gmxana PROPERTIES OUTPUT_NAME "gmxana${GMX_LIBS_SUFFIX}" SOVERSION ${SOVERSION} INSTALL_NAME_DIR "${LIB_INSTALL_DIR}")

# List of programs with single corresponding .c source file,
# used to create build rules automatically.
#
set(GMX_TOOLS_PROGRAMS
    do_dssp editconf eneconv genbox genconf genrestr g_nmtraj 
    make_ndx mk_angndx trjcat trjconv trjorder g_wheel 
    xpm2ps genion g_anadock make_edi g_analyze g_anaeig
    g_angle g_bond g_bundle g_chi g_cluster g_confrms g_covar
    g_current g_density g_densmap g_dih g_dielectric
    g_helixorient g_principal g_dipoles g_disre g_dist
    g_dyndom g_enemat g_energy g_lie g_filter g_gyrate
    g_h2order g_hbond g_helix g_mindist g_msd g_morph g_nmeig
    g_nmens g_order g_kinetics g_polystat g_potential g_rama g_rdf g_rms
    g_rmsf g_rotacf g_saltbr g_sas g_sgangle g_sham g_sorient
    g_spol g_spatial g_tcaf g_traj g_tune_pme g_vanhove
    g_velacc g_clustsize g_mdmat g_wham g_sigeps g_bar
<<<<<<< HEAD
    g_pme_error g_rmsdist g_rotmat g_options
    g_dos    g_hydorder  g_densorder
=======
    g_membed g_pme_error g_rmsdist g_rotmat g_options
    g_dos    g_hydorder  g_densorder g_dyecoupl
>>>>>>> b991bff9
    )

set(GMX_TOOLS_PROGRAMS_NOT_FOR_INSTALLATION
  # names of any executables that should be built but not installed can go here
    )


foreach(TOOL ${GMX_TOOLS_PROGRAMS} ${GMX_TOOLS_PROGRAMS_NOT_FOR_INSTALLATION})
    add_executable(${TOOL} ${TOOL}.c)
    target_link_libraries(${TOOL} gmxana)
    set_target_properties(${TOOL} PROPERTIES OUTPUT_NAME "${TOOL}${GMX_BINARY_SUFFIX}")
endforeach(TOOL ${GMX_TOOLS_PROGRAMS}) 


install(TARGETS gmxana DESTINATION ${LIB_INSTALL_DIR} COMPONENT runtime)
install(TARGETS ${GMX_TOOLS_PROGRAMS}
        DESTINATION ${BIN_INSTALL_DIR}
        COMPONENT runtime)

configure_file(${CMAKE_CURRENT_SOURCE_DIR}/libgmxana.pc.cmakein ${CMAKE_CURRENT_BINARY_DIR}/libgmxana.pc @ONLY)
install(FILES ${CMAKE_CURRENT_BINARY_DIR}/libgmxana.pc
        DESTINATION ${LIB_INSTALL_DIR}/pkgconfig
        RENAME "libgmxana${GMX_LIBS_SUFFIX}.pc"
        COMPONENT development)<|MERGE_RESOLUTION|>--- conflicted
+++ resolved
@@ -53,13 +53,8 @@
     g_rmsf g_rotacf g_saltbr g_sas g_sgangle g_sham g_sorient
     g_spol g_spatial g_tcaf g_traj g_tune_pme g_vanhove
     g_velacc g_clustsize g_mdmat g_wham g_sigeps g_bar
-<<<<<<< HEAD
     g_pme_error g_rmsdist g_rotmat g_options
-    g_dos    g_hydorder  g_densorder
-=======
-    g_membed g_pme_error g_rmsdist g_rotmat g_options
     g_dos    g_hydorder  g_densorder g_dyecoupl
->>>>>>> b991bff9
     )
 
 set(GMX_TOOLS_PROGRAMS_NOT_FOR_INSTALLATION
