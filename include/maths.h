/* -*- mode: c; tab-width: 4; indent-tabs-mode: nil; c-basic-offset: 4; c-file-style: "stroustrup"; -*-
 *
 * 
 *                This source code is part of
 * 
 *                 G   R   O   M   A   C   S
 * 
 *          GROningen MAchine for Chemical Simulations
 * 
 *                        VERSION 3.2.0
 * Written by David van der Spoel, Erik Lindahl, Berk Hess, and others.
 * Copyright (c) 1991-2000, University of Groningen, The Netherlands.
 * Copyright (c) 2001-2004, The GROMACS development team,
 * check out http://www.gromacs.org for more information.

 * This program is free software; you can redistribute it and/or
 * modify it under the terms of the GNU General Public License
 * as published by the Free Software Foundation; either version 2
 * of the License, or (at your option) any later version.
 * 
 * If you want to redistribute modifications, please consider that
 * scientific software is very special. Version control is crucial -
 * bugs must be traceable. We will be happy to consider code for
 * inclusion in the official distribution, but derived work must not
 * be called official GROMACS. Details are found in the README & COPYING
 * files - if they are missing, get the official version at www.gromacs.org.
 * 
 * To help us fund GROMACS development, we humbly ask that you cite
 * the papers on the package - you can find them in the top README file.
 * 
 * For more info, check our website at http://www.gromacs.org
 * 
 * And Hey:
 * Gromacs Runs On Most of All Computer Systems
 */

#ifndef _maths_h
#define _maths_h

#ifdef HAVE_CONFIG_H
#include <config.h>
#endif

#include <math.h>
#include "types/simple.h"
#include "typedefs.h"

#ifdef __cplusplus
extern "C" {
#endif

#ifndef M_PI
#define	M_PI		3.14159265358979323846
#endif

#ifndef M_PI_2
#define	M_PI_2		1.57079632679489661923
#endif

#ifndef M_2PI
#define	M_2PI		6.28318530718
#endif

#ifndef M_SQRT2
#define M_SQRT2 sqrt(2.0)
#endif

<<<<<<< HEAD
#ifndef M_LN2
#define M_LN2       0.693147180560
#endif

#ifdef __cplusplus
extern "C" {
#endif

=======
>>>>>>> fb17f195
extern	int		gmx_nint(real a);
extern  real            sign(real x,real y);

extern  real            gmx_erf(real x);
extern  real            gmx_erfc(real x);

/*! \brief Check if two numbers are within a tolerance
 *
 *  This routine checks if the relative difference between two numbers is
 *  approximately within the given tolerance, defined as
 *  fabs(f1-f2)<=tolerance*fabs(f1+f2+1.0).
 *
 *  This expression is somewhat based on trial-and-error; the fabs() term on
 *  the right hand side avoids a division (important if f1==f2==0), and adding
 *  1.0 is necessary when comparing a single number vs. 0.0. 
 *
 *  To check if two floating-point numbers are almost identical, use this routine 
 *  with the tolerance GMX_REAL_EPS, or GMX_DOUBLE_EPS if the check should be
 *  done in double regardless of Gromacs precision.
 *  
 *  To check if two algorithms produce similar results you will normally need
 *  to relax the tolerance significantly since many operations (e.g. summation)
 *  accumulate floating point errors.
 *
 *  \param f1  First number to compare
 *  \param f2  Second number to compare
 *  \param tol Tolerance to use
 *
 *  \return 1 if the relative difference is within tolerance, 0 if not.
 */
static int
gmx_within_tol(double   f1,
               double   f2,
               double   tol)
{
    /* The or-equal is important - otherwise we return false if f1==f2==0 */
    if( fabs(f1-f2) <= tol*0.5*(fabs(f1)+fabs(f2)) )
    {
        return 1;
    }
    else
    {
        return 0;
    }
}



/** 
 * Check if a number is smaller than some preset safe minimum
 * value, currently defined as GMX_REAL_MIN/GMX_REAL_EPS.
 *
 * If a number is smaller than this value we risk numerical overflow
 * if any number larger than 1.0/GMX_REAL_EPS is divided by it.
 *
 * \return 1  if 'almost' numerically zero, 0 otherwise.
 */
static int
gmx_numzero(double a)
{
  return gmx_within_tol(a,0.0,GMX_REAL_MIN/GMX_REAL_EPS);
}


static real
gmx_log2(real x)
{
  const real iclog2 = 1.0/log( 2.0 );

    return log( x ) * iclog2;
}


#ifdef __cplusplus
}
#endif

#endif	/* _maths_h */<|MERGE_RESOLUTION|>--- conflicted
+++ resolved
@@ -65,17 +65,10 @@
 #define M_SQRT2 sqrt(2.0)
 #endif
 
-<<<<<<< HEAD
 #ifndef M_LN2
 #define M_LN2       0.693147180560
 #endif
 
-#ifdef __cplusplus
-extern "C" {
-#endif
-
-=======
->>>>>>> fb17f195
 extern	int		gmx_nint(real a);
 extern  real            sign(real x,real y);
 
