--- conflicted
+++ resolved
@@ -2,9 +2,10 @@
 #
 # Don't edit - this file is generated automatically from Makefile.am
 #
+# Please keep this file sorted!
+#
 
 SUBDIRS = . types thread_mpi
-
 
 pkginclude_HEADERS = \
 3dview.h \
@@ -69,12 +70,14 @@
 macros.h \
 magic.h \
 main.h \
+mainpage.h \
 maths.h \
 matio.h \
 md5.h \
 mdatoms.h \
 mdebin.h \
 mdrun.h \
+molfile_plugin.h \
 mpelogging.h \
 mshift.h \
 mtop_util.h\
@@ -102,6 +105,7 @@
 pppm.h \
 princ.h \
 pull.h \
+qhop.h \
 qmmm.h \
 random.h \
 rbin.h \
@@ -131,6 +135,8 @@
 sysstuff.h \
 tags.h \
 tgroup.h \
+thread_mpi.h \
+tmpi.h \
 topsort.h \
 toputil.h \
 tpxio.h \
@@ -144,23 +150,13 @@
 vcm.h \
 vec.h \
 viewit.h \
+vmddlopen.h \
 vmdio.h \
+vmdplugin.h \
 vsite.h \
 wgms.h \
 wman.h \
 writeps.h \
 xdrf.h \
 xtcio.h \
-xvgr.h \
-thread_mpi.h \
-<<<<<<< HEAD
-tmpi.h	\
-qhop.h
-
-=======
-tmpi.h \
-mainpage.h \
-molfile_plugin.h \
-vmddlopen.h \
-vmdplugin.h
->>>>>>> b1a16663
+xvgr.h 