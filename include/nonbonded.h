/*
 * 
 *                This source code is part of
 * 
 *                 G   R   O   M   A   C   S
 * 
 *          GROningen MAchine for Chemical Simulations
 * 
 *                        VERSION 3.2.0
 * Written by David van der Spoel, Erik Lindahl, Berk Hess, and others.
 * Copyright (c) 1991-2000, University of Groningen, The Netherlands.
 * Copyright (c) 2001-2004, The GROMACS development team,
 * check out http://www.gromacs.org for more information.

 * This program is free software; you can redistribute it and/or
 * modify it under the terms of the GNU General Public License
 * as published by the Free Software Foundation; either version 2
 * of the License, or (at your option) any later version.
 * 
 * If you want to redistribute modifications, please consider that
 * scientific software is very special. Version control is crucial -
 * bugs must be traceable. We will be happy to consider code for
 * inclusion in the official distribution, but derived work must not
 * be called official GROMACS. Details are found in the README & COPYING
 * files - if they are missing, get the official version at www.gromacs.org.
 * 
 * To help us fund GROMACS development, we humbly ask that you cite
 * the papers on the package - you can find them in the top README file.
 * 
 * For more info, check our website at http://www.gromacs.org
 * 
 * And Hey:
 * Gromacs Runs On Most of All Computer Systems
 */

#ifndef _nonbonded_h
#define _nonbonded_h

#include "typedefs.h"
#include "pbc.h"
#include "network.h"
#include "tgroup.h"
#include "genborn.h"

#ifdef __cplusplus
extern "C" {
#endif

<<<<<<< HEAD
void gmx_setup_kernels(FILE *fplog,bool bGenericKernelOnly);
void gmx_setup_adress_kernels(FILE *fplog,bool bGenericKernelOnly);
=======
void gmx_setup_kernels(FILE *fplog,gmx_bool bGenericKernelOnly);
>>>>>>> 9f0ac2b1

#define GMX_DONB_LR             (1<<0)
#define GMX_DONB_FORCES         (1<<1)
#define GMX_DONB_FOREIGNLAMBDA  (1<<2)

void
do_nonbonded(t_commrec *cr,t_forcerec *fr,
             rvec x[],rvec f[],t_mdatoms *md,t_blocka *excl,
             real egnb[],real egcoul[],real egb[],rvec box_size,
             t_nrnb *nrnb,real lambda,real *dvdlambda,
             int nls,int eNL,int flags);

/* Calculate VdW/charge pair interactions (usually 1-4 interactions).
 * global_atom_index is only passed for printing error messages.
 */
real
do_listed_vdw_q(int ftype,int nbonds,
		const t_iatom iatoms[],const t_iparams iparams[],
		const rvec x[],rvec f[],rvec fshift[],
		const t_pbc *pbc,const t_graph *g,
		real lambda,real *dvdlambda,
		const t_mdatoms *md,
		const t_forcerec *fr,gmx_grppairener_t *grppener,
		int *global_atom_index);

#ifdef __cplusplus
}
#endif

#endif<|MERGE_RESOLUTION|>--- conflicted
+++ resolved
@@ -46,12 +46,8 @@
 extern "C" {
 #endif
 
-<<<<<<< HEAD
-void gmx_setup_kernels(FILE *fplog,bool bGenericKernelOnly);
-void gmx_setup_adress_kernels(FILE *fplog,bool bGenericKernelOnly);
-=======
 void gmx_setup_kernels(FILE *fplog,gmx_bool bGenericKernelOnly);
->>>>>>> 9f0ac2b1
+void gmx_setup_adress_kernels(FILE *fplog,gmx_bool bGenericKernelOnly);
 
 #define GMX_DONB_LR             (1<<0)
 #define GMX_DONB_FORCES         (1<<1)
