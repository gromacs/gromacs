--- conflicted
+++ resolved
@@ -93,11 +93,7 @@
 int gmx_pmeonly(gmx_pme_t pme,
                        t_commrec *cr,     t_nrnb *mynrnb,
 		       gmx_wallcycle_t wcycle,
-<<<<<<< HEAD
                        real ewaldcoeff_q, real ewaldcoeff_lj,
-=======
-		       real ewaldcoeff,   gmx_bool bGatherOnly,
->>>>>>> 9cb28a62
 		       t_inputrec *ir);
 /* Called on the nodes that do PME exclusively (as slaves) 
  */
@@ -119,25 +115,14 @@
 /* Initialize the PME-only side of the PME <-> PP communication */
 
 void gmx_pme_send_q(t_commrec *cr,
-<<<<<<< HEAD
-			   bool bFreeEnergy, real *chargeA, real *chargeB,
+			   gmx_bool bFreeEnergy, real *chargeA, real *chargeB,
                            real *c6A, real *c6B, real *sigmaA, real *sigmaB,
                            int maxshift_x, int maxshift_y);
 /* Send the charges and maxshift to out PME-only node. */
 
 void gmx_pme_send_x(t_commrec *cr, matrix box, rvec *x,
-			   bool bFreeEnergy, real lambda,
+			   gmx_bool bFreeEnergy, real lambda,
                            int pme_flags, gmx_large_int_t step);
-=======
-			   gmx_bool bFreeEnergy, real *chargeA, real *chargeB,
-			   int maxshift_x, int maxshift_y);
-/* Send the charges and maxshift to out PME-only node. */
-
-void gmx_pme_send_x(t_commrec *cr, matrix box, rvec *x,
-			   gmx_bool bFreeEnergy, real lambda,
-			   gmx_bool bEnerVir,
-			   gmx_large_int_t step);
->>>>>>> 9cb28a62
 /* Send the coordinates to our PME-only node and request a PME calculation */
 
 void gmx_pme_finish(t_commrec *cr);
@@ -155,13 +140,8 @@
                             real **sigmaA, real **sigmaB,
 			    matrix box, rvec **x,rvec **f,
 			    int *maxshift_x,int *maxshift_y,
-<<<<<<< HEAD
-			    bool *bFreeEnergy,real *lambda,
+			    gmx_bool *bFreeEnergy,real *lambda,
                             int *pme_flags,
-=======
-			    gmx_bool *bFreeEnergy,real *lambda,
-			    gmx_bool *bEnerVir,
->>>>>>> 9cb28a62
 			    gmx_large_int_t *step);
 /* Receive charges and/or coordinates from the PP-only nodes.
  * Returns the number of atoms, or -1 when the run is finished.
