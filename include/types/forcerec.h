/*
 * 
 *                This source code is part of
 * 
 *                 G   R   O   M   A   C   S
 * 
 *          GROningen MAchine for Chemical Simulations
 * 
 *                        VERSION 3.2.0
 * Written by David van der Spoel, Erik Lindahl, Berk Hess, and others.
 * Copyright (c) 1991-2000, University of Groningen, The Netherlands.
 * Copyright (c) 2001-2004, The GROMACS development team,
 * check out http://www.gromacs.org for more information.

 * This program is free software; you can redistribute it and/or
 * modify it under the terms of the GNU General Public License
 * as published by the Free Software Foundation; either version 2
 * of the License, or (at your option) any later version.
 * 
 * If you want to redistribute modifications, please consider that
 * scientific software is very special. Version control is crucial -
 * bugs must be traceable. We will be happy to consider code for
 * inclusion in the official distribution, but derived work must not
 * be called official GROMACS. Details are found in the README & COPYING
 * files - if they are missing, get the official version at www.gromacs.org.
 * 
 * To help us fund GROMACS development, we humbly ask that you cite
 * the papers on the package - you can find them in the top README file.
 * 
 * For more info, check our website at http://www.gromacs.org
 * 
 * And Hey:
 * GRoups of Organic Molecules in ACtion for Science
 */

#include "ns.h"
#include "genborn.h"
#include "qmmmrec.h"
#include "idef.h"

#ifdef __cplusplus
extern "C" {
#endif

/* Abstract type for PME that is defined only in the routine that use them. */
typedef struct gmx_pme *gmx_pme_t;

typedef struct {
  real r;         /* range of the table */
  int  n;         /* n+1 is the number of points */
  real scale;     /* distance between two points */
  real scale_exp; /* distance for exponential Buckingham table */
  real *tab;      /* the actual tables, per point there are  4 numbers for
		   * Coulomb, dispersion and repulsion (in total 12 numbers)
		   */
} t_forcetable;

typedef struct {
  t_forcetable tab;
  /* We duplicate tables for cache optimization purposes */
  real *coultab;      /* Coul only */
  real *vdwtab;       /* Vdw only   */
  /* The actual neighbor lists, short and long range, see enum above
   * for definition of neighborlist indices.
   */
  t_nblist nlist_sr[eNL_NR];
  t_nblist nlist_lr[eNL_NR];
} t_nblists;

/* macros for the cginfo data in forcerec */
/* The maximum cg size is 255, because we only have space for 8 bits in cginfo,
 * this cg size entry is actually only read with domain decomposition.
 */
#define MAX_CHARGEGROUP_SIZE 256
#define SET_CGINFO_GID(cgi,gid)      (cgi) = (((cgi)  &  ~65535)  |  (gid)   )
#define GET_CGINFO_GID(cgi)        ( (cgi)            &   65535)
#define SET_CGINFO_EXCL_INTRA(cgi)   (cgi) =  ((cgi)  |  (1<<16))
#define GET_CGINFO_EXCL_INTRA(cgi) ( (cgi)            &  (1<<16))
#define SET_CGINFO_EXCL_INTER(cgi)   (cgi) =  ((cgi)  |  (1<<17))
#define GET_CGINFO_EXCL_INTER(cgi) ( (cgi)            &  (1<<17))
#define SET_CGINFO_SOLOPT(cgi,opt)   (cgi) = (((cgi)  & ~(15<<18)) | ((opt)<<18))
#define GET_CGINFO_SOLOPT(cgi)     (((cgi)>>18)       &   15)
/* This bit is only used with bBondComm in the domain decomposition */
#define SET_CGINFO_BOND_INTER(cgi)   (cgi) =  ((cgi)  |  (1<<22))
#define GET_CGINFO_BOND_INTER(cgi) ( (cgi)            &  (1<<22))
#define SET_CGINFO_NATOMS(cgi,opt)   (cgi) = (((cgi)  & ~(255<<23)) | ((opt)<<23))
#define GET_CGINFO_NATOMS(cgi)     (((cgi)>>23)       &   255)


/* Value to be used in mdrun for an infinite cut-off.
 * Since we need to compare with the cut-off squared,
 * this value should be slighlty smaller than sqrt(GMX_FLOAT_MAX).
 */
#define GMX_CUTOFF_INF 1E+18


enum { egCOULSR, egLJSR, egBHAMSR, egCOULLR, egLJLR, egBHAMLR,
       egCOUL14, egLJ14, egGB, egNR };

typedef struct {
  int  nener;        /* The number of energy group pairs     */
  real *ener[egNR];  /* Energy terms for each pair of groups */
} gmx_grppairener_t;

typedef struct {
  real term[F_NRE];    /* The energies for all different interaction types */
  gmx_grppairener_t grpp;
  double dvdl_lin;     /* Contributions to dvdl with linear lam-dependence */
  double dvdl_nonlin;  /* Idem, but non-linear dependence                  */
  int    n_lambda;
  double *enerpart_lambda; /* Partial energy for lambda and flambda[] */
} gmx_enerdata_t;
/* The idea is that dvdl terms with linear lambda dependence will be added
 * automatically to enerpart_lambda. Terms with non-linear lambda dependence
 * should explicitly determine the energies at foreign lambda points
 * when n_lambda > 0.
 */

typedef struct {
  int cg_start;
  int cg_end;
  int cg_mod;
  int *cginfo;
} cginfo_mb_t;


/* ewald table type */
typedef struct ewald_tab *ewald_tab_t; 

typedef struct {
  /* Domain Decomposition */
  gmx_bool bDomDec;

  /* PBC stuff */
  int  ePBC;
  gmx_bool bMolPBC;
  int  rc_scaling;
  rvec posres_com;
  rvec posres_comB;

  gmx_bool UseOptimizedKernels;

  /* Use special N*N kernels? */
  gmx_bool bAllvsAll;
  /* Private work data */
  void *AllvsAll_work;
  void *AllvsAll_workgb;

  /* Cut-Off stuff.
   * Infinite cut-off's will be GMX_CUTOFF_INF (unlike in t_inputrec: 0).
   */
  real rlist,rlistlong;
  
  /* Dielectric constant resp. multiplication factor for charges */
  real zsquare,temp;
  real epsilon_r,epsilon_rf,epsfac;  
  
  /* Constants for reaction fields */
  real kappa,k_rf,c_rf;

  /* Charge sum and dipole for topology A/B ([0]/[1]) for Ewald corrections */
  double qsum[2];
  rvec   mu_tot[2];

  /* Dispersion correction stuff */
  int  eDispCorr;
  /* The shift of the shift or user potentials */
  real enershiftsix;
  real enershifttwelve;
  /* Integrated differces for energy and virial with cut-off functions */
  real enerdiffsix;
  real enerdifftwelve;
  real virdiffsix;
  real virdifftwelve;
  /* Constant for long range dispersion correction (average dispersion)
   * for topology A/B ([0]/[1]) */
  real avcsix[2];
  /* Constant for long range repulsion term. Relative difference of about 
   * 0.1 percent with 0.8 nm cutoffs. But hey, it's cheap anyway...
   */
  real avctwelve[2];
  
  /* Fudge factors */
  real fudgeQQ;

  /* Table stuff */
  gmx_bool bcoultab;
  gmx_bool bvdwtab;
  /* The normal tables are in the nblists struct(s) below */
  t_forcetable tab14; /* for 1-4 interactions only */

  /* PPPM & Shifting stuff */
  real rcoulomb_switch,rcoulomb;
  real *phi;

  /* VdW stuff */
  double reppow;
  real rvdw_switch,rvdw;
  real bham_b_max;

  /* Free energy ? */
  int  efep;
  real sc_alpha;
  int  sc_power;
  real sc_sigma6_def;
  real sc_sigma6_min;
  gmx_bool bSepDVDL;

  /* NS Stuff */
  int  eeltype;
  int  vdwtype;
  int  cg0,hcg;
  /* solvent_opt contains the enum for the most common solvent
   * in the system, which will be optimized.
   * It can be set to esolNO to disable all water optimization */
  int  solvent_opt;
  int  nWatMol;
  gmx_bool bGrid;
  gmx_bool bExcl_IntraCGAll_InterCGNone;
  cginfo_mb_t *cginfo_mb;
  int  *cginfo;
  rvec *cg_cm;
  int  cg_nalloc;
  rvec *shift_vec;

  /* The neighborlists including tables */
  int  nnblists;
  int  *gid2nblists;
  t_nblists *nblists;

  /* The wall tables (if used) */
  int  nwall;
  t_forcetable **wall_tab;

  /* This mask array of length nn determines whether or not this bit of the
   * neighbourlists should be computed. Usually all these are true of course,
   * but not when shells are used. During minimisation all the forces that 
   * include shells are done, then after minimsation is converged the remaining
   * forces are computed.
   */
  /* gmx_bool *bMask; */

  /* The number of charge groups participating in do_force_lowlevel */
  int ncg_force;
  /* The number of atoms participating in do_force_lowlevel */
  int natoms_force;
  /* The number of atoms participating in force and constraints */
  int natoms_force_constr;
  /* The allocation size of vectors of size natoms_force */
  int nalloc_force;

  /* Twin Range stuff, f_twin has size natoms_force */
  gmx_bool bTwinRange;
  int  nlr;
  rvec *f_twin;

  /* Forces that should not enter into the virial summation:
   * PPPM/PME/Ewald/posres
   */
  gmx_bool bF_NoVirSum;
  int  f_novirsum_n;
  int  f_novirsum_nalloc;
  rvec *f_novirsum_alloc;
  /* Pointer that points to f_novirsum_alloc when pressure is calcaluted,
   * points to the normal force vectors wen pressure is not requested.
   */
  rvec *f_novirsum;

  /* Long-range forces and virial for PPPM/PME/Ewald */
  gmx_pme_t pmedata;
  bool      bLJPMELB;
  tensor    vir_el_recip;
  tensor    vir_lj_recip;

  /* PME/Ewald stuff */
<<<<<<< HEAD
=======
  gmx_bool bEwald;
>>>>>>> 9cb28a62
  real ewaldcoeff;
  real ewaldljcoeff;
  ewald_tab_t ewald_table;

  /* Virial Stuff */
  rvec *fshift;
  rvec vir_diag_posres;
  dvec vir_wall_z;

  /* Non bonded Parameter lists */
  int  ntype; /* Number of atom types */
  gmx_bool bBHAM;
  real *nbfp;

  /* Energy group pair flags */
  int *egp_flags;

  /* xmdrun flexible constraints */
  real fc_stepsize;

  /* Generalized born implicit solvent */
  gmx_bool bGB;
  /* Generalized born stuff */
  real gb_epsilon_solvent;
  /* Table data for GB */
  t_forcetable gbtab;
  /* VdW radius for each atomtype (dim is thus ntype) */
  real *atype_radius;
  /* Effective radius (derived from effective volume) for each type */
  real *atype_vol;
  /* Implicit solvent - surface tension for each atomtype */
  real *atype_surftens;
  /* Implicit solvent - radius for GB calculation */
  real *atype_gb_radius;
  /* Implicit solvent - overlap for HCT model */
  real *atype_S_hct;
  /* Generalized born interaction data */
  gmx_genborn_t *born;

  /* Table scale for GB */
  real gbtabscale;
  /* Table range for GB */
  real gbtabr;
  /* GB neighborlists (the sr list will contain for each atom all other atoms                                            
   * (for use in the SA calculation) and the lr list will contain                                                  
   * for each atom all atoms 1-4 or greater (for use in the GB calculation)                                        
   */
  t_nblist gblist_sr;
  t_nblist gblist_lr;
  t_nblist gblist;

  /* Inverse square root of the Born radii for implicit solvent */
  real *invsqrta;
  /* Derivatives of the potential with respect to the Born radii */
  real *dvda;
  /* Derivatives of the Born radii with respect to coordinates */
  real *dadx;
  real *dadx_rawptr;
  int   nalloc_dadx; /* Allocated size of dadx */
	
  /* If > 0 signals Test Particle Insertion,
   * the value is the number of atoms of the molecule to insert
   * Only the energy difference due to the addition of the last molecule
   * should be calculated.
   */
  gmx_bool n_tpi;

  /* Neighbor searching stuff */
  gmx_ns_t ns;

  /* QMMM stuff */
  gmx_bool         bQMMM;
  t_QMMMrec    *qr;

  /* QM-MM neighborlists */
  t_nblist QMMMlist;

  /* Limit for printing large forces, negative is don't print */
  real print_force;

  /* coarse load balancing time measurement */
  double t_fnbf;
  double t_wait;
  int timesteps;

  /* User determined parameters, copied from the inputrec */
  int  userint1;
  int  userint2;
  int  userint3;
  int  userint4;
  real userreal1;
  real userreal2;
  real userreal3;
  real userreal4;
} t_forcerec;

#define C6(nbfp,ntp,ai,aj)     (nbfp)[2*((ntp)*(ai)+(aj))]
#define C12(nbfp,ntp,ai,aj)    (nbfp)[2*((ntp)*(ai)+(aj))+1]
#define BHAMC(nbfp,ntp,ai,aj)  (nbfp)[3*((ntp)*(ai)+(aj))]
#define BHAMA(nbfp,ntp,ai,aj)  (nbfp)[3*((ntp)*(ai)+(aj))+1]
#define BHAMB(nbfp,ntp,ai,aj)  (nbfp)[3*((ntp)*(ai)+(aj))+2]

#ifdef __cplusplus
}
#endif
<|MERGE_RESOLUTION|>--- conflicted
+++ resolved
@@ -268,15 +268,11 @@
 
   /* Long-range forces and virial for PPPM/PME/Ewald */
   gmx_pme_t pmedata;
-  bool      bLJPMELB;
+  gmx_bool  bLJPMELB;
   tensor    vir_el_recip;
   tensor    vir_lj_recip;
 
   /* PME/Ewald stuff */
-<<<<<<< HEAD
-=======
-  gmx_bool bEwald;
->>>>>>> 9cb28a62
   real ewaldcoeff;
   real ewaldljcoeff;
   ewald_tab_t ewald_table;
