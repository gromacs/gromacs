--- conflicted
+++ resolved
@@ -54,13 +54,9 @@
   gmx_bool          bOrires;
   real          *massA,*massB,*massT,*invmass;
   real          *chargeA,*chargeB;
-<<<<<<< HEAD
   real          *c6A,*c6B;
   real          *sigmaA,*sigmaB;
-  bool          *bPerturbed;
-=======
   gmx_bool          *bPerturbed;
->>>>>>> 9cb28a62
   int           *typeA,*typeB;
   unsigned short        *ptype;
   unsigned short        *cTC,*cENER,*cACC,*cFREEZE,*cVCM;
