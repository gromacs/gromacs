--- conflicted
+++ resolved
@@ -175,12 +175,8 @@
   real ewald_rtol_lj;   /* Real space tolerance for LJ-Ewald            */
   int  ewald_geometry;  /* normal/3d ewald, or pseudo-2d LR corrections */
   real epsilon_surface; /* Epsilon for PME dipole correction            */
-<<<<<<< HEAD
-  bool bOptFFT;         /* optimize the fft plan at start               */
-  bool bLJPMELB;        /* Do exact LJ-PME for L-B combination rule     */
-=======
   gmx_bool bOptFFT;         /* optimize the fft plan at start               */
->>>>>>> 9cb28a62
+  gmx_bool bLJPMELB;        /* Do exact LJ-PME for L-B combination rule     */
   int  ePBC;		/* Type of periodic boundary conditions		*/
   int  bPeriodicMols;   /* Periodic molecules                           */
   gmx_bool bContinuation;   /* Continuation run: starting state is correct	*/
