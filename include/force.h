/*
 * 
 *                This source code is part of
 * 
 *                 G   R   O   M   A   C   S
 * 
 *          GROningen MAchine for Chemical Simulations
 * 
 *                        VERSION 3.2.0
 * Written by David van der Spoel, Erik Lindahl, Berk Hess, and others.
 * Copyright (c) 1991-2000, University of Groningen, The Netherlands.
 * Copyright (c) 2001-2004, The GROMACS development team,
 * check out http://www.gromacs.org for more information.

 * This program is free software; you can redistribute it and/or
 * modify it under the terms of the GNU General Public License
 * as published by the Free Software Foundation; either version 2
 * of the License, or (at your option) any later version.
 * 
 * If you want to redistribute modifications, please consider that
 * scientific software is very special. Version control is crucial -
 * bugs must be traceable. We will be happy to consider code for
 * inclusion in the official distribution, but derived work must not
 * be called official GROMACS. Details are found in the README & COPYING
 * files - if they are missing, get the official version at www.gromacs.org.
 * 
 * To help us fund GROMACS development, we humbly ask that you cite
 * the papers on the package - you can find them in the top README file.
 * 
 * For more info, check our website at http://www.gromacs.org
 * 
 * And Hey:
 * Gromacs Runs On Most of All Computer Systems
 */

#ifndef _force_h
#define _force_h


#include "typedefs.h"
#include "pbc.h"
#include "network.h"
#include "tgroup.h"
#include "vsite.h"
#include "genborn.h"

#ifdef __cplusplus
extern "C" {
#endif

static const char *sepdvdlformat="  %-30s V %12.5e  dVdl %12.5e\n";

void calc_vir(FILE *fplog,int nxf,rvec x[],rvec f[],tensor vir,
		     gmx_bool bScrewPBC,matrix box);
/* Calculate virial for nxf atoms, and add it to vir */

void f_calc_vir(FILE *fplog,int i0,int i1,rvec x[],rvec f[],tensor vir,
		       t_graph *g,rvec shift_vec[]);
/* Calculate virial taking periodicity into account */

real RF_excl_correction(FILE *fplog,
			       const t_forcerec *fr,t_graph *g,
			       const t_mdatoms *mdatoms,const t_blocka *excl,
			       rvec x[],rvec f[],rvec *fshift,const t_pbc *pbc,
			       real lambda,real *dvdlambda);
/* Calculate the reaction-field energy correction for this node:
 * epsfac q_i q_j (k_rf r_ij^2 - c_rf)
 * and force correction for all excluded pairs, including self pairs.
 */

void calc_rffac(FILE *fplog,int eel,real eps_r,real eps_rf,
		       real Rc,real Temp,
		       real zsq,matrix box,
		       real *kappa,real *krf,real *crf);
/* Determine the reaction-field constants */

void init_generalized_rf(FILE *fplog,
				const gmx_mtop_t *mtop,const t_inputrec *ir,
				t_forcerec *fr);
/* Initialize the generalized reaction field parameters */


/* In wall.c */
void make_wall_tables(FILE *fplog,const output_env_t oenv,
			     const t_inputrec *ir,const char *tabfn,
			     const gmx_groups_t *groups,
			     t_forcerec *fr);

<<<<<<< HEAD
extern void do_walls(t_inputrec *ir,t_forcerec *fr,matrix box,t_mdatoms *md,
		     rvec x[],rvec f[],real lambda, real *dvdlambda, real Vlj[],t_nrnb *nrnb);
=======
real do_walls(t_inputrec *ir,t_forcerec *fr,matrix box,t_mdatoms *md,
		     rvec x[],rvec f[],real lambda,real Vlj[],t_nrnb *nrnb);

>>>>>>> be66ba7f


t_forcerec *mk_forcerec(void);

#define GMX_MAKETABLES_FORCEUSER  (1<<0)
#define GMX_MAKETABLES_14ONLY     (1<<1)

t_forcetable make_tables(FILE *fp,const output_env_t oenv,
                                const t_forcerec *fr, gmx_bool bVerbose,
                                const char *fn, real rtab,int flags);
/* Return tables for inner loops. When bVerbose the tables are printed
 * to .xvg files
 */
 
bondedtable_t make_bonded_table(FILE *fplog,char *fn,int angle);
/* Return a table for bonded interactions,
 * angle should be: bonds 0, angles 1, dihedrals 2
 */

/* Return a table for GB calculations */
t_forcetable make_gb_table(FILE *out,const output_env_t oenv,
                                  const t_forcerec *fr,
                                  const char *fn,
                                  real rtab);

void pr_forcerec(FILE *fplog,t_forcerec *fr,t_commrec *cr);

void
forcerec_set_ranges(t_forcerec *fr,
		    int ncg_home,int ncg_force,
		    int natoms_force,
		    int natoms_force_constr,int natoms_f_novirsum);
/* Set the number of cg's and atoms for the force calculation */

gmx_bool can_use_allvsall(const t_inputrec *ir, const gmx_mtop_t *mtop,
                             gmx_bool bPrintNote,t_commrec *cr,FILE *fp);
/* Returns if we can use all-vs-all loops.
 * If bPrintNote==TRUE, prints a note, if necessary, to stderr
 * and fp (if !=NULL) on the master node.
 */

void init_forcerec(FILE       *fplog,     
                          const output_env_t oenv,
			  t_forcerec *fr,   
			  t_fcdata   *fcd,
			  const t_inputrec *ir,   
			  const gmx_mtop_t *mtop,
			  const t_commrec  *cr,
			  matrix     box,
			  gmx_bool       bMolEpot,
			  const char *tabfn,
			  const char *tabpfn,
			  const char *tabbfn,
			  gmx_bool       bNoSolvOpt,
			  real       print_force);
/* The Force rec struct must be created with mk_forcerec 
 * The gmx_booleans have the following meaning:
 * bSetQ:    Copy the charges [ only necessary when they change ]
 * bMolEpot: Use the free energy stuff per molecule
 * print_force >= 0: print forces for atoms with force >= print_force
 */

<<<<<<< HEAD
extern void init_enerdata(int ngener,int n_lambda,gmx_enerdata_t *enerd);
=======
void init_enerdata(int ngener,int n_flambda,gmx_enerdata_t *enerd);
>>>>>>> be66ba7f
/* Intializes the energy storage struct */

void destroy_enerdata(gmx_enerdata_t *enerd);
/* Free all memory associated with enerd */

void reset_enerdata(t_grpopts *opts,
			   t_forcerec *fr,gmx_bool bNS,
			   gmx_enerdata_t *enerd,
			   gmx_bool bMaster);
/* Resets the energy data, if bNS=TRUE also zeros the long-range part */

void sum_epot(t_grpopts *opts,gmx_enerdata_t *enerd);
/* Locally sum the non-bonded potential energy terms */

<<<<<<< HEAD
extern void sum_dhdl(gmx_enerdata_t *enerd,real *lambda,t_lambda *fepvals);
=======
void sum_dhdl(gmx_enerdata_t *enerd,double lambda,t_inputrec *ir);
>>>>>>> be66ba7f
/* Sum the free energy contributions */

void update_forcerec(FILE *fplog,t_forcerec *fr,matrix box);
/* Updates parameters in the forcerec that are time dependent */

/* Compute the average C6 and C12 params for LJ corrections */
void set_avcsixtwelve(FILE *fplog,t_forcerec *fr,
			     const gmx_mtop_t *mtop);

/* The state has changed */
#define GMX_FORCE_STATECHANGED (1<<0)
/* The box might have changed */
#define GMX_FORCE_DYNAMICBOX   (1<<1)
/* Do neighbor searching */
#define GMX_FORCE_NS           (1<<2)
/* Calculate bonded energies/forces */
#define GMX_FORCE_DOLR         (1<<3)
/* Calculate long-range energies/forces */
#define GMX_FORCE_BONDED       (1<<4)
/* Store long-range forces in a separate array */
#define GMX_FORCE_SEPLRF       (1<<5)
/* Calculate non-bonded energies/forces */
#define GMX_FORCE_NONBONDED    (1<<6)
/* Calculate forces (not only energies) */
#define GMX_FORCE_FORCES       (1<<7)
/* Calculate the virial */
#define GMX_FORCE_VIRIAL       (1<<8)
/* Calculate dHdl */
#define GMX_FORCE_DHDL         (1<<9)
/* Normally one want all energy terms and forces */
#define GMX_FORCE_ALLFORCES    (GMX_FORCE_BONDED | GMX_FORCE_NONBONDED | GMX_FORCE_FORCES)

void do_force(FILE *log,t_commrec *cr,
		     t_inputrec *inputrec,
		     gmx_large_int_t step,t_nrnb *nrnb,gmx_wallcycle_t wcycle,
		     gmx_localtop_t *top,
		     gmx_mtop_t *mtop,
		     gmx_groups_t *groups,
		     matrix box,rvec x[],history_t *hist,
		     rvec f[],
		     tensor vir_force,
		     t_mdatoms *mdatoms,
		     gmx_enerdata_t *enerd,t_fcdata *fcd,
		     real *lambda,t_graph *graph,
		     t_forcerec *fr,gmx_vsite_t *vsite,rvec mu_tot,
		     double t,FILE *field,gmx_edsam_t ed,
		     gmx_bool bBornRadii,
		     int flags);
/* Communicate coordinates (if parallel).
 * Do neighbor searching (if necessary).
 * Calculate forces.
 * Communicate forces (if parallel).
 * Spread forces for vsites (if present).
 *
 * f is always required.
 */

void ns(FILE       *fplog,
	       t_forcerec *fr,
	       rvec       x[],
	       matrix     box,
	       gmx_groups_t *groups,
	       t_grpopts  *opts,
	       gmx_localtop_t *top,
	       t_mdatoms  *md,
	       t_commrec  *cr,
	       t_nrnb     *nrnb,
	       real       *lambda,
	       real       *dvdlambda,
	       gmx_grppairener_t *grppener,
	       gmx_bool       bFillGrid,
	       gmx_bool       bDoLongRange,
	       gmx_bool       bDoForces,
	       rvec       *f);
/* Call the neighborsearcher */

void do_force_lowlevel(FILE         *fplog,  
			      gmx_large_int_t   step,
			      t_forcerec   *fr,
			      t_inputrec   *ir,
			      t_idef       *idef,
			      t_commrec    *cr,
			      t_nrnb       *nrnb,
			      gmx_wallcycle_t wcycle,
			      t_mdatoms    *md,
			      t_grpopts    *opts,
			      rvec         x[],
			      history_t    *hist,
			      rvec         f[],    
			      gmx_enerdata_t *enerd,
			      t_fcdata     *fcd,
			      gmx_mtop_t     *mtop,
			      gmx_localtop_t *top,
			      gmx_genborn_t *born,
			      t_atomtypes  *atype,
			      gmx_bool         bBornRadii,
			      matrix       box,
			      t_lambda     *fepvals,
			      real         *lambda,
			      t_graph      *graph,
			      t_blocka     *excl,
			      rvec         mu_tot[2],
			      int          flags,
			      float        *cycles_pme);
/* Call all the force routines */

#ifdef __cplusplus
}
#endif

#endif	/* _force_h */<|MERGE_RESOLUTION|>--- conflicted
+++ resolved
@@ -86,15 +86,8 @@
 			     const gmx_groups_t *groups,
 			     t_forcerec *fr);
 
-<<<<<<< HEAD
-extern void do_walls(t_inputrec *ir,t_forcerec *fr,matrix box,t_mdatoms *md,
-		     rvec x[],rvec f[],real lambda, real *dvdlambda, real Vlj[],t_nrnb *nrnb);
-=======
-real do_walls(t_inputrec *ir,t_forcerec *fr,matrix box,t_mdatoms *md,
-		     rvec x[],rvec f[],real lambda,real Vlj[],t_nrnb *nrnb);
-
->>>>>>> be66ba7f
-
+void do_walls(t_inputrec *ir,t_forcerec *fr,matrix box,t_mdatoms *md,
+	      rvec x[],rvec f[],real lambda,real *dvdlambda,real Vlj[],t_nrnb *nrnb);
 
 t_forcerec *mk_forcerec(void);
 
@@ -156,11 +149,7 @@
  * print_force >= 0: print forces for atoms with force >= print_force
  */
 
-<<<<<<< HEAD
-extern void init_enerdata(int ngener,int n_lambda,gmx_enerdata_t *enerd);
-=======
-void init_enerdata(int ngener,int n_flambda,gmx_enerdata_t *enerd);
->>>>>>> be66ba7f
+void init_enerdata(int ngener,int n_lambda,gmx_enerdata_t *enerd);
 /* Intializes the energy storage struct */
 
 void destroy_enerdata(gmx_enerdata_t *enerd);
@@ -175,11 +164,7 @@
 void sum_epot(t_grpopts *opts,gmx_enerdata_t *enerd);
 /* Locally sum the non-bonded potential energy terms */
 
-<<<<<<< HEAD
-extern void sum_dhdl(gmx_enerdata_t *enerd,real *lambda,t_lambda *fepvals);
-=======
-void sum_dhdl(gmx_enerdata_t *enerd,double lambda,t_inputrec *ir);
->>>>>>> be66ba7f
+void sum_dhdl(gmx_enerdata_t *enerd,real *lambda,t_lambda *fepvals);
 /* Sum the free energy contributions */
 
 void update_forcerec(FILE *fplog,t_forcerec *fr,matrix box);
