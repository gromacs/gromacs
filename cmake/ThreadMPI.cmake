
include(CheckIncludeFiles)
include(CheckFunctionExists)
#include(CheckCSourceCompiles)

#option(THREAD_PTHREADS "Use posix threads" ON)

MACRO(TEST_TMPI_ATOMICS VARIABLE)
    if (NOT DEFINED TMPI_ATOMICS)
        try_compile(TEST_ATOMICS "${CMAKE_BINARY_DIR}"
                "${CMAKE_SOURCE_DIR}/cmake/TestAtomics.c"
                COMPILE_DEFINITIONS "-I${CMAKE_SOURCE_DIR}/include" )

        if (TEST_ATOMICS)
            message(STATUS "Atomics found")
            set(${VARIABLE} CACHE INTERNAL 1)
        else (TEST_ATOMICS)
            message(WARNING "Atomics not found for this compiler+cpu combination. Thread support will be unbearably slow: disable threads. Atomics should work on all but the most obscure CPU+compiler combinations; if your system is not obscure -- like, for example, x86 with gcc --  please contact the developers.")
            set(${VARIABLE} CACHE INTERNAL 0)
        endif(TEST_ATOMICS)
    endif(NOT DEFINED TMPI_ATOMICS)
ENDMACRO(TEST_TMPI_ATOMICS VARIABLE)


include(FindThreads)
if (CMAKE_USE_PTHREADS_INIT)
    check_include_files(pthread.h    HAVE_PTHREAD_H)
    set(THREAD_PTHREADS 1)
    #add_definitions(-DTHREAD_PTHREADS)
    set(THREAD_MPI_SRC 
        thread_mpi/alltoall.c      thread_mpi/p2p_protocol.c
        thread_mpi/barrier.c       thread_mpi/p2p_send_recv.c
        thread_mpi/bcast.c         thread_mpi/p2p_wait.c
        thread_mpi/collective.c    thread_mpi/profile.c
        thread_mpi/comm.c          thread_mpi/pthreads.c
        thread_mpi/errhandler.c    thread_mpi/reduce.c
        thread_mpi/event.c         thread_mpi/reduce_fast.c
        thread_mpi/gather.c        thread_mpi/scatter.c
        thread_mpi/group.c         thread_mpi/tmpi_init.c
        thread_mpi/topology.c      thread_mpi/list.c          
        thread_mpi/type.c          thread_mpi/lock.c
        thread_mpi/numa_malloc.c   thread_mpi/once.c)
    set(THREAD_LIB ${CMAKE_THREAD_LIBS_INIT})
else (CMAKE_USE_PTHREADS_INIT)
    if (CMAKE_USE_WIN32_THREADS_INIT)
        set(THREAD_WINDOWS 1)
        #add_definitions(-DTHREAD_WINDOWS)
        set(THREAD_MPI_SRC 
            thread_mpi/alltoall.c      thread_mpi/p2p_protocol.c
            thread_mpi/barrier.c       thread_mpi/p2p_send_recv.c
            thread_mpi/bcast.c         thread_mpi/p2p_wait.c
            thread_mpi/collective.c    thread_mpi/profile.c
            thread_mpi/comm.c          
            thread_mpi/errhandler.c    thread_mpi/reduce.c
            thread_mpi/event.c         thread_mpi/reduce_fast.c
            thread_mpi/gather.c        thread_mpi/scatter.c
            thread_mpi/group.c         thread_mpi/tmpi_init.c
            thread_mpi/topology.c      thread_mpi/list.c
            thread_mpi/type.c          thread_mpi/lock.c
            thread_mpi/winthreads.c    thread_mpi/once.c
            thread_mpi/numa_malloc.c)
        set(THREAD_LIBRARY )
    endif (CMAKE_USE_WIN32_THREADS_INIT)
endif (CMAKE_USE_PTHREADS_INIT)

# the spin-waiting option
option(THREAD_MPI_WAIT_FOR_NO_ONE "Use busy waits without yielding to the OS scheduler. Turning this on might improve performance (very) slightly at the cost of very poor performance if the threads are competing for CPU time." OFF)
mark_as_advanced(THREAD_MPI_WAIT_FOR_NO_ONE)
if (THREAD_MPI_WAIT_FOR_NO_ONE)
    add_definitions(-DTMPI_WAIT_FOR_NO_ONE)
else (THREAD_MPI_WAIT_FOR_NO_ONE)
    add_definitions()
endif (THREAD_MPI_WAIT_FOR_NO_ONE)


# the copy buffer option
option(THREAD_MPI_COPY_BUFFER "Use an intermediate copy buffer for small message sizes, to allow blocking sends to return quickly." ON)
mark_as_advanced(THREAD_MPI_COPY_BUFFER)
if (THREAD_MPI_COPY_BUFFER)
    add_definitions()
else (THREAD_MPI_COPY_BUFFER)
    add_definitions(-DTMPI_NO_COPY_BUFFER)
endif (THREAD_MPI_COPY_BUFFER)


# the profiling option
option(THREAD_MPI_PROFILING "Turn on simple MPI profiling." OFF)
mark_as_advanced(THREAD_MPI_PROFILING)
if (THREAD_MPI_PROFILING)
    add_definitions(-DTMPI_PROFILE)
else (THREAD_MPI_PROFILING)
    add_definitions()
endif (THREAD_MPI_PROFILING)

include(CheckCSourceCompiles)

# Windows NUMA allocator
if (THREAD_WINDOWS)
	check_c_source_compiles(
	"#include <windows.h>
	int main(void) { PROCESSOR_NUMBER a; return 0; }"
	HAVE_PROCESSOR_NUMBER)
	if(HAVE_PROCESSOR_NUMBER)
            #add_definitions(-DTMPI_WINDOWS_NUMA_API)
            set(TMPI_WINDOWS_NUMA_API 1)
	endif(HAVE_PROCESSOR_NUMBER)
endif(THREAD_WINDOWS)

<<<<<<< HEAD

=======
# option to set affinity 
option(THREAD_MPI_SET_AFFINITY "Set thread affinity to a core if number of threads equal to number of hardware threads." ON)
mark_as_advanced(THREAD_MPI_SET_AFFINITY)
if (THREAD_MPI_SET_AFFINITY)
    add_definitions(-DTMPI_SET_AFFINITY)
else (THREAD_MPI_SET_AFFINITY)
    add_definitions()
endif (THREAD_MPI_SET_AFFINITY)
>>>>>>> 0fd439d0

include(CheckFunctionExists)
if (THREAD_PTHREADS)
    set(CMAKE_REQUIRED_LIBRARIES ${CMAKE_THREAD_LIBS_INIT})
    # check for sched_setaffinity
    check_c_source_compiles(
        "#define _GNU_SOURCE
#include <pthread.h>
#include <stdlib.h>
#include <stdio.h>
#include <errno.h>
int main(void) { cpu_set_t set;
    CPU_ZERO(&set);
    CPU_SET(0, &set);
    pthread_setaffinity_np(pthread_self(), sizeof(set), &set);
    return 0;
}"
        PTHREAD_SETAFFINITY
    )
    if (PTHREAD_SETAFFINITY)
        set(HAVE_PTHREAD_SETAFFINITY 1)
    endif (PTHREAD_SETAFFINITY)
endif (THREAD_PTHREADS)


# this runs on POSIX systems
check_include_files(unistd.h        HAVE_UNISTD_H)
check_include_files(sched.h         HAVE_SCHED_H)
check_include_files(sys/time.h      HAVE_SYS_TIME_H)
check_function_exists(sysconf       HAVE_SYSCONF)
# this runs on windows
#check_include_files(windows.h		HAVE_WINDOWS_H)


test_tmpi_atomics(TMPI_ATOMICS)<|MERGE_RESOLUTION|>--- conflicted
+++ resolved
@@ -106,9 +106,6 @@
 	endif(HAVE_PROCESSOR_NUMBER)
 endif(THREAD_WINDOWS)
 
-<<<<<<< HEAD
-
-=======
 # option to set affinity 
 option(THREAD_MPI_SET_AFFINITY "Set thread affinity to a core if number of threads equal to number of hardware threads." ON)
 mark_as_advanced(THREAD_MPI_SET_AFFINITY)
@@ -117,7 +114,6 @@
 else (THREAD_MPI_SET_AFFINITY)
     add_definitions()
 endif (THREAD_MPI_SET_AFFINITY)
->>>>>>> 0fd439d0
 
 include(CheckFunctionExists)
 if (THREAD_PTHREADS)
