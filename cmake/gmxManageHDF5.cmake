--- conflicted
+++ resolved
@@ -48,11 +48,7 @@
     set(GMX_USE_HDF5 ${HDF5_FOUND} CACHE BOOL "Build GROMACS with HDF5 support (needed for handling files in H5MD format)")
     if(GMX_USE_HDF5)
         if(NOT HDF5_FOUND)
-<<<<<<< HEAD
-            message(FATAL_ERROR "Cannot find HDF5 (minimum version required ${GMX_HDF5_MINIMUM_REQUIRED_VERSION}). Disable HDF5 by setting the option GMX_USE_HDF5 to OFF.")
-=======
             message(FATAL_ERROR "Cannot build with HDF5 support since HDF5 was not found. Disable HDF5 by setting the option GMX_USE_HDF5=OFF.")
->>>>>>> 30ebe4ec
         endif()
     endif()
 
