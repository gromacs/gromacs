#
# This file is part of the GROMACS molecular simulation package.
#
# Copyright 2012- The GROMACS Authors
# and the project initiators Erik Lindahl, Berk Hess and David van der Spoel.
# Consult the AUTHORS/COPYING files and https://www.gromacs.org for details.
#
# GROMACS is free software; you can redistribute it and/or
# modify it under the terms of the GNU Lesser General Public License
# as published by the Free Software Foundation; either version 2.1
# of the License, or (at your option) any later version.
#
# GROMACS is distributed in the hope that it will be useful,
# but WITHOUT ANY WARRANTY; without even the implied warranty of
# MERCHANTABILITY or FITNESS FOR A PARTICULAR PURPOSE.  See the GNU
# Lesser General Public License for more details.
#
# You should have received a copy of the GNU Lesser General Public
# License along with GROMACS; if not, see
# https://www.gnu.org/licenses, or write to the Free Software Foundation,
# Inc., 51 Franklin Street, Fifth Floor, Boston, MA  02110-1301  USA.
#
# If you want to redistribute modifications to GROMACS, please
# consider that scientific software is very special. Version
# control is crucial - bugs must be traceable. We will be happy to
# consider code for inclusion in the official distribution, but
# derived work must not be called official GROMACS. Details are found
# in the README & COPYING files - if they are missing, get the
# official version at https://www.gromacs.org.
#
# To help us fund GROMACS development, we humbly ask that you cite
# the research papers on the package. Check out https://www.gromacs.org.

# Manage CUDA nvcc compilation configuration, try to be smart to ease the users'
# pain as much as possible:
# - use the CUDA_HOST_COMPILER if defined by the user, otherwise
# - check if nvcc works with CUDA_HOST_COMPILER and the generated nvcc and C++ flags
#
# - (advanced) variables set:
#   * CUDA_HOST_COMPILER_OPTIONS    - the full host-compiler related option list passed to nvcc
#
# Note that from CMake 2.8.10 FindCUDA defines CUDA_HOST_COMPILER internally,
# so we won't set it ourselves, but hope that the module does a good job.

# glibc 2.23 changed string.h in a way that breaks CUDA compilation in
# many projects, but which has a trivial workaround. It would be nicer
# to compile with nvcc and see that the workaround is necessary and
# effective, but it is unclear how to do that. Also, grepping in the
# glibc source shows that _FORCE_INLINES is only used in this string.h
# feature and performance of memcpy variants is unimportant for CUDA
# code in GROMACS. So this workaround is good enough to keep problems
# away from users installing GROMACS. See Issue #1982.
function(work_around_glibc_2_23)
    try_compile(IS_GLIBC_2_23_OR_HIGHER ${CMAKE_BINARY_DIR} ${CMAKE_SOURCE_DIR}/cmake/TestGlibcVersion.cpp)
    if(IS_GLIBC_2_23_OR_HIGHER)
        message(STATUS "Adding work-around for issue compiling CUDA code with glibc 2.23 string.h")
        list(APPEND CUDA_HOST_COMPILER_OPTIONS "-D_FORCE_INLINES")
        set(CUDA_HOST_COMPILER_OPTIONS ${CUDA_HOST_COMPILER_OPTIONS} PARENT_SCOPE)
    endif()
endfunction()

gmx_check_if_changed(CUDA_HOST_COMPILER_CHANGED CMAKE_CUDA_HOST_COMPILER)

# set up host compiler and its options
if(CUDA_HOST_COMPILER_CHANGED)
    set(CUDA_HOST_COMPILER_OPTIONS "")

    if(APPLE AND CMAKE_C_COMPILER_ID MATCHES "GNU")
        # Some versions of gcc-4.8 and gcc-4.9 have produced errors
        # (in particular on OS X) if we do not use
        # -D__STRICT_ANSI__. It is harmless, so we might as well add
        # it for all versions.
        list(APPEND CUDA_HOST_COMPILER_OPTIONS "-D__STRICT_ANSI__")
    endif()

    work_around_glibc_2_23()

    set(CUDA_HOST_COMPILER_OPTIONS "${CUDA_HOST_COMPILER_OPTIONS}"
        CACHE STRING "Options for nvcc host compiler (do not edit!).")

    mark_as_advanced(CMAKE_CUDA_HOST_COMPILER  CUDA_HOST_COMPILER_OPTIONS)
endif()

# We would like to be helpful and reject the host compiler with a
# clear error message at configure time, rather than let nvcc
# later reject the host compiler as not supported when the first
# CUDA source file is built. Set the CMake variable GMX_NVCC_WORKS
# on if you want to bypass this check.
if((_cuda_nvcc_executable_or_flags_changed OR CUDA_HOST_COMPILER_CHANGED OR NOT GMX_NVCC_WORKS))
    message(STATUS "Check for working NVCC/C++ compiler combination with nvcc '${CUDA_NVCC_EXECUTABLE}'")
    execute_process(COMMAND ${CUDA_NVCC_EXECUTABLE} --compiler-bindir=${CUDA_HOST_COMPILER} -c ${CUDA_NVCC_FLAGS} ${CUDA_NVCC_FLAGS_${_build_type}} ${CMAKE_SOURCE_DIR}/cmake/TestCUDA.cu
        RESULT_VARIABLE _cuda_test_res
        OUTPUT_VARIABLE _cuda_test_out
        ERROR_VARIABLE  _cuda_test_err
        OUTPUT_STRIP_TRAILING_WHITESPACE)

    if(${_cuda_test_res})
        message(STATUS "Check for working NVCC/C compiler combination - broken")
        message(STATUS "${CUDAToolkit_NVCC_EXECUTABLE} standard output: '${_cuda_test_out}'")
        message(STATUS "${CUDAToolkit_NVCC_EXECUTABLE} standard error:  '${_cuda_test_err}'")
        if(${_cuda_test_err} MATCHES "nsupported")
            message(FATAL_ERROR "NVCC/C++ compiler combination does not seem to be supported. CUDA frequently does not support the latest versions of the host compiler, so you might want to try an earlier C++ compiler version and make sure your CUDA compiler and driver are as recent as possible. Set the GMX_NVCC_WORKS CMake cache variable to bypass this check if you know what you are doing.")
        else()
            message(FATAL_ERROR "CUDA compiler does not seem to be functional or is not compatible with the host compiler. Set the GMX_NVCC_WORKS CMake cache variable to bypass this check if you know what you are doing.")
        endif()
    elseif(NOT GMX_CUDA_TEST_COMPILER_QUIETLY)
        message(STATUS "Check for working NVCC/C++ compiler combination - works")
        set(GMX_NVCC_WORKS TRUE CACHE INTERNAL "Nvcc can compile a trivial test program")
    endif()
endif() # GMX_CHECK_NVCC

# Tests a single flag to use with nvcc.
#
# If the flags are accepted, they are appended to the variable named
# in the first argument. The cache variable named in the second
# argument is used to avoid rerunning the check in future invocations
# of cmake. The list of flags to check follows these two required
# arguments.
#
# Note that a space-separated string of flags, or a flag-value pair
# separated by spaces will not work. Use the single-argument forms
# accepted by nvcc, like "--arg=value".
function(gmx_add_nvcc_flag_if_supported _output_variable_name_to_append_to _flags_cache_variable_name)
    # If the check has already been run, do not re-run it
    if (NOT ${_flags_cache_variable_name})
        message(STATUS "Checking if nvcc accepts flags ${ARGN}")
        execute_process(
            COMMAND ${CUDAToolkit_NVCC_EXECUTABLE} ${ARGN} -ccbin ${CMAKE_CUDA_HOST_COMPILER} "${CMAKE_SOURCE_DIR}/cmake/TestCUDA.cu"
            RESULT_VARIABLE _cuda_success
            OUTPUT_QUIET
            ERROR_QUIET
            )
        # Convert the success value to a boolean and report status
        if (_cuda_success EQUAL 0)
            set(_cache_variable_value TRUE)
            message(STATUS "Checking if nvcc accepts flags ${ARGN} - Success")
        else()
            set(CCBIN "--compiler-bindir=${CMAKE_CUDA_HOST_COMPILER}")
            execute_process(
                COMMAND ${CUDAToolkit_NVCC_EXECUTABLE} ${ARGN} ${CCBIN} "${CMAKE_SOURCE_DIR}/cmake/TestCUDA.cu"
                RESULT_VARIABLE _cuda_success
                OUTPUT_QUIET
                ERROR_QUIET
                )
            # Convert the success value to a boolean and report status
            if (_cuda_success EQUAL 0)
                set(_cache_variable_value TRUE)
                message(STATUS "Checking if nvcc accepts flags ${ARGN} - Yes")
            else()
                set(_cache_variable_value FALSE)
                message(STATUS "Checking if nvcc accepts flags ${ARGN} - No")
            endif()
        endif()
        set(${_flags_cache_variable_name} ${_cache_variable_value} CACHE INTERNAL "Whether NVCC supports flag(s) ${ARGN}")
    endif()
    # Append the flags to the output variable if they have been tested to work
    if (${_flags_cache_variable_name})
        list(APPEND ${_output_variable_name_to_append_to} ${ARGN})
        set(${_output_variable_name_to_append_to} ${${_output_variable_name_to_append_to}} PARENT_SCOPE)
    endif()
endfunction()

# If any of these manual override variables for target CUDA GPU architectures
# or virtual architecture is set, parse the values and assemble the nvcc
# command line for these. Otherwise use our defaults.
# Note that the manual override variables require a semicolon separating
# architecture codes.
set(GMX_CUDA_NVCC_GENCODE_FLAGS)
if (GMX_CUDA_TARGET_SM OR GMX_CUDA_TARGET_COMPUTE)
    set(_target_sm_list ${GMX_CUDA_TARGET_SM})
    foreach(_target ${_target_sm_list})
        gmx_add_nvcc_flag_if_supported(GMX_CUDA_NVCC_GENCODE_FLAGS NVCC_HAS_GENCODE_COMPUTE_AND_SM_${_target} "--generate-code=arch=compute_${_target},code=sm_${_target}")
        if (NOT NVCC_HAS_GENCODE_COMPUTE_AND_SM_${_target})
            message(FATAL_ERROR "Your choice of ${_target} in GMX_CUDA_TARGET_SM was not accepted by nvcc, please choose a target that it accepts")
        endif()
    endforeach()
    set(_target_compute_list ${GMX_CUDA_TARGET_COMPUTE})
    foreach(_target ${_target_compute_list})
        gmx_add_nvcc_flag_if_supported(GMX_CUDA_NVCC_GENCODE_FLAGS NVCC_HAS_GENCODE_COMPUTE_${_target} --generate-code=arch=compute_${_target},code=compute_${_target})
        if (NOT NVCC_HAS_GENCODE_COMPUTE_${_target})
            message(FATAL_ERROR "Your choice of ${_target} in GMX_CUDA_TARGET_COMPUTE was not accepted by nvcc, please choose a target that it accepts")
        endif()
    endforeach()
else()
    # TODO: Note that this SM arch populating code can be replaced with `CUDA_ARCHITECTURES=all` once we upgrade cmake to >= 3.23

    # Set the CUDA GPU architectures to compile for:
<<<<<<< HEAD
    # - with CUDA >=12.0        CC 9.0 is supported
    #     => compile sm_50 ... sm_90 SASS, and compute_90 PTX
=======
    # - with CUDA >=11.0        CC 8.0 is supported
    #     => compile sm_35, sm_37, sm_50, sm_52, sm_60, sm_61, sm_70, sm_75, sm_80 SASS, and compute_53, compute_80 PTX
>>>>>>> cd6b7b14

    # First add flags that trigger SASS (binary) code generation for physical arch
    gmx_add_nvcc_flag_if_supported(GMX_CUDA_NVCC_GENCODE_FLAGS NVCC_HAS_GENCODE_COMPUTE_AND_SM_50 --generate-code=arch=compute_50,code=sm_50)
    gmx_add_nvcc_flag_if_supported(GMX_CUDA_NVCC_GENCODE_FLAGS NVCC_HAS_GENCODE_COMPUTE_AND_SM_52 --generate-code=arch=compute_52,code=sm_52)
    gmx_add_nvcc_flag_if_supported(GMX_CUDA_NVCC_GENCODE_FLAGS NVCC_HAS_GENCODE_COMPUTE_AND_SM_60 --generate-code=arch=compute_60,code=sm_60)
    gmx_add_nvcc_flag_if_supported(GMX_CUDA_NVCC_GENCODE_FLAGS NVCC_HAS_GENCODE_COMPUTE_AND_SM_61 --generate-code=arch=compute_61,code=sm_61)
    gmx_add_nvcc_flag_if_supported(GMX_CUDA_NVCC_GENCODE_FLAGS NVCC_HAS_GENCODE_COMPUTE_AND_SM_70 --generate-code=arch=compute_70,code=sm_70)
    gmx_add_nvcc_flag_if_supported(GMX_CUDA_NVCC_GENCODE_FLAGS NVCC_HAS_GENCODE_COMPUTE_AND_SM_75 --generate-code=arch=compute_75,code=sm_75)
    gmx_add_nvcc_flag_if_supported(GMX_CUDA_NVCC_GENCODE_FLAGS NVCC_HAS_GENCODE_COMPUTE_AND_SM_80 --generate-code=arch=compute_80,code=sm_80)
    gmx_add_nvcc_flag_if_supported(GMX_CUDA_NVCC_GENCODE_FLAGS NVCC_HAS_GENCODE_COMPUTE_AND_SM_86 --generate-code=arch=compute_86,code=sm_86)
    gmx_add_nvcc_flag_if_supported(GMX_CUDA_NVCC_GENCODE_FLAGS NVCC_HAS_GENCODE_COMPUTE_AND_SM_89 --generate-code=arch=compute_89,code=sm_89)
    gmx_add_nvcc_flag_if_supported(GMX_CUDA_NVCC_GENCODE_FLAGS NVCC_HAS_GENCODE_COMPUTE_AND_SM_90 --generate-code=arch=compute_90,code=sm_90)
    gmx_add_nvcc_flag_if_supported(GMX_CUDA_NVCC_GENCODE_FLAGS NVCC_HAS_GENCODE_COMPUTE_AND_SM_100 --generate-code=arch=compute_100,code=sm_100)
    gmx_add_nvcc_flag_if_supported(GMX_CUDA_NVCC_GENCODE_FLAGS NVCC_HAS_GENCODE_COMPUTE_AND_SM_120 --generate-code=arch=compute_120,code=sm_120)

    # Requesting sm or compute 50 triggers deprecation messages with
    # nvcc 12.0, which we need to suppress for use in CI
    gmx_add_nvcc_flag_if_supported(GMX_CUDA_NVCC_FLAGS NVCC_HAS_WARNING_NO_DEPRECATED_GPU_TARGETS -Wno-deprecated-gpu-targets)

    # Next add flags that trigger PTX code generation for the
    # newest supported virtual arch that's useful to JIT to future architectures
    # as well as an older one suitable for JIT-ing to any rare intermediate arch
    # (like that of Jetson / Drive PX devices)
<<<<<<< HEAD
    gmx_add_nvcc_flag_if_supported(GMX_CUDA_NVCC_GENCODE_FLAGS NVCC_HAS_GENCODE_COMPUTE_53 --generate-code=arch=compute_53,code=sm_53)
    gmx_add_nvcc_flag_if_supported(GMX_CUDA_NVCC_GENCODE_FLAGS NVCC_HAS_GENCODE_COMPUTE_90 --generate-code=arch=compute_90,code=sm_90)
=======
    gmx_add_nvcc_flag_if_supported(GMX_CUDA_NVCC_GENCODE_FLAGS NVCC_HAS_GENCODE_COMPUTE_53 --generate-code=arch=compute_53,code=compute_53)
    gmx_add_nvcc_flag_if_supported(GMX_CUDA_NVCC_GENCODE_FLAGS NVCC_HAS_GENCODE_COMPUTE_80 --generate-code=arch=compute_80,code=compute_80)
>>>>>>> cd6b7b14
endif()

if (GMX_CUDA_TARGET_SM)
    set_property(CACHE GMX_CUDA_TARGET_SM PROPERTY HELPSTRING "List of CUDA GPU architecture codes to compile for (without the sm_ prefix)")
    set_property(CACHE GMX_CUDA_TARGET_SM PROPERTY TYPE STRING)
endif()
if (GMX_CUDA_TARGET_COMPUTE)
    set_property(CACHE GMX_CUDA_TARGET_COMPUTE PROPERTY HELPSTRING "List of CUDA virtual architecture codes to compile for (without the compute_ prefix)")
    set_property(CACHE GMX_CUDA_TARGET_COMPUTE PROPERTY TYPE STRING)
endif()

# assemble the CUDA flags
gmx_add_nvcc_flag_if_supported(GMX_CUDA_NVCC_FLAGS NVCC_HAS_USE_FAST_MATH -use_fast_math)
# Add warnings
gmx_add_nvcc_flag_if_supported(GMX_CUDA_NVCC_FLAGS NVCC_HAS_PTXAS_WARN_DOUBLE_USAGE -Xptxas=-warn-double-usage)
gmx_add_nvcc_flag_if_supported(GMX_CUDA_NVCC_FLAGS NVCC_HAS_PTXAS_WERROR -Xptxas=-Werror)

# strip gencode/arch from GMX_CUDA_NVCC_GENCODE_FLAGS only keep the arch numbers
string(REGEX REPLACE "([A-Za-z=_-])" ""  GMX_CUDA_NVCC_GENCODE_FLAGS "${GMX_CUDA_NVCC_GENCODE_FLAGS}")
string(REGEX REPLACE "([0-9]+,)" ""  GMX_CUDA_NVCC_GENCODE_FLAGS "${GMX_CUDA_NVCC_GENCODE_FLAGS}")

# Set the openmp host compilation flag if it has not been set automatically.
# Some other compilation flags, mostly warnings are not automatically
# propagated, but we do not set them all manually. See issue #4757 and the
# MR discussion in !3780 for more information.
if(GMX_OPENMP AND NOT "${OpenMP_CXX_FLAGS}" STREQUAL "")
    if(NOT ${OpenMP_CXX_FLAGS} IN_LIST GMX_CUDA_NVCC_FLAGS)
        list(APPEND CUDA_HOST_COMPILER_OPTIONS -Xcompiler=${OpenMP_CXX_FLAGS})
    endif()
endif()

# pass the CMAKE_CXX_FLAGS to nvcc as host compiler options
if(NOT "${CMAKE_CXX_FLAGS}" STREQUAL "")
    if(NOT ${CMAKE_CXX_FLAGS} IN_LIST GMX_CUDA_NVCC_FLAGS)
        # convert the string to list
        string(REPLACE " " ";" CMAKE_CXX_FLAGS_LIST_ "${CMAKE_CXX_FLAGS}")
        # Loop over each item in the list
        foreach(item IN LISTS CMAKE_CXX_FLAGS_LIST_)
            list(APPEND CUDA_HOST_COMPILER_OPTIONS -Xcompiler="${item}")
        endforeach()
    endif()
endif()

# pass the GMXC_CXXFLAGS to nvcc as host compiler options.
# This is used to suppress warnings for Clang for now.
# Ideally should be enabled for all host compilers once
# all the warnings are resolved in the test cases which are
# compiled with nvcc.
if (CMAKE_CXX_COMPILER_ID MATCHES "Clang")
    if(NOT "${GMXC_CXXFLAGS}" STREQUAL "")
        if(NOT GMXC_CXXFLAGS IN_LIST GMX_CUDA_NVCC_FLAGS)
            # convert the string to list
            string(REPLACE " " ";" GMXC_CXXFLAGS_LIST_ "${GMXC_CXXFLAGS}")
            # Loop over each item in the list
            foreach(item IN LISTS GMXC_CXXFLAGS_LIST_)
                list(APPEND CUDA_HOST_COMPILER_OPTIONS -Xcompiler="${item}")
            endforeach()
        endif()
    endif()
endif()

# assemble the CUDA host compiler flags
list(APPEND GMX_CUDA_NVCC_FLAGS "${CUDA_HOST_COMPILER_OPTIONS}")


# Disable cudafe warnings with nvc++ as a host compiler - warning #177-D
gmx_add_nvcc_flag_if_supported(GMX_CUDA_NVCC_FLAGS NVCC_HAS_DIAG_SUPPRESS_177 -diag-suppress=177)

string(TOUPPER "${CMAKE_BUILD_TYPE}" _build_type)
gmx_check_if_changed(_cuda_nvcc_executable_or_flags_changed CUDAToolkit_NVCC_EXECUTABLE CUDA_NVCC_FLAGS CUDA_NVCC_FLAGS_${_build_type})<|MERGE_RESOLUTION|>--- conflicted
+++ resolved
@@ -185,13 +185,8 @@
     # TODO: Note that this SM arch populating code can be replaced with `CUDA_ARCHITECTURES=all` once we upgrade cmake to >= 3.23
 
     # Set the CUDA GPU architectures to compile for:
-<<<<<<< HEAD
     # - with CUDA >=12.0        CC 9.0 is supported
     #     => compile sm_50 ... sm_90 SASS, and compute_90 PTX
-=======
-    # - with CUDA >=11.0        CC 8.0 is supported
-    #     => compile sm_35, sm_37, sm_50, sm_52, sm_60, sm_61, sm_70, sm_75, sm_80 SASS, and compute_53, compute_80 PTX
->>>>>>> cd6b7b14
 
     # First add flags that trigger SASS (binary) code generation for physical arch
     gmx_add_nvcc_flag_if_supported(GMX_CUDA_NVCC_GENCODE_FLAGS NVCC_HAS_GENCODE_COMPUTE_AND_SM_50 --generate-code=arch=compute_50,code=sm_50)
@@ -215,13 +210,8 @@
     # newest supported virtual arch that's useful to JIT to future architectures
     # as well as an older one suitable for JIT-ing to any rare intermediate arch
     # (like that of Jetson / Drive PX devices)
-<<<<<<< HEAD
-    gmx_add_nvcc_flag_if_supported(GMX_CUDA_NVCC_GENCODE_FLAGS NVCC_HAS_GENCODE_COMPUTE_53 --generate-code=arch=compute_53,code=sm_53)
-    gmx_add_nvcc_flag_if_supported(GMX_CUDA_NVCC_GENCODE_FLAGS NVCC_HAS_GENCODE_COMPUTE_90 --generate-code=arch=compute_90,code=sm_90)
-=======
     gmx_add_nvcc_flag_if_supported(GMX_CUDA_NVCC_GENCODE_FLAGS NVCC_HAS_GENCODE_COMPUTE_53 --generate-code=arch=compute_53,code=compute_53)
-    gmx_add_nvcc_flag_if_supported(GMX_CUDA_NVCC_GENCODE_FLAGS NVCC_HAS_GENCODE_COMPUTE_80 --generate-code=arch=compute_80,code=compute_80)
->>>>>>> cd6b7b14
+    gmx_add_nvcc_flag_if_supported(GMX_CUDA_NVCC_GENCODE_FLAGS NVCC_HAS_GENCODE_COMPUTE_90 --generate-code=arch=compute_90,code=compute_90)
 endif()
 
 if (GMX_CUDA_TARGET_SM)
