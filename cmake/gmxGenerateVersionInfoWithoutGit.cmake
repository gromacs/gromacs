#
# This file is part of the GROMACS molecular simulation package.
#
# Copyright (c) 2020,2021, by the GROMACS development team, led by
# Mark Abraham, David van der Spoel, Berk Hess, and Erik Lindahl,
# and including many others, as listed in the AUTHORS file in the
# top-level source directory and at http://www.gromacs.org.
#
# GROMACS is free software; you can redistribute it and/or
# modify it under the terms of the GNU Lesser General Public License
# as published by the Free Software Foundation; either version 2.1
# of the License, or (at your option) any later version.
#
# GROMACS is distributed in the hope that it will be useful,
# but WITHOUT ANY WARRANTY; without even the implied warranty of
# MERCHANTABILITY or FITNESS FOR A PARTICULAR PURPOSE.  See the GNU
# Lesser General Public License for more details.
#
# You should have received a copy of the GNU Lesser General Public
# License along with GROMACS; if not, see
# http://www.gnu.org/licenses, or write to the Free Software Foundation,
# Inc., 51 Franklin Street, Fifth Floor, Boston, MA  02110-1301  USA.
#
# If you want to redistribute modifications to GROMACS, please
# consider that scientific software is very special. Version
# control is crucial - bugs must be traceable. We will be happy to
# consider code for inclusion in the official distribution, but
# derived work must not be called official GROMACS. Details are found
# in the README & COPYING files - if they are missing, get the
# official version at http://www.gromacs.org.
#
# To help us fund GROMACS development, we humbly ask that you cite
# the research papers on the package. Check out http://www.gromacs.org.

# Generate GROMACS release build version information, as well as build
# directory integrity checking.

# This script generates version information for a build from a release tarball
# source tree based on the release information in the released tarball.
# It is assumed that by default the script is run in cmake script mode.
# If *not* called in script mode but used in generating cache variables,
# GEN_VERSION_INFO_INTERNAL has to be set ON.
#
# The following variables have to be previously defined:
# PROJECT_VERSION               - hard-coded version string (generated info is appended)
# PROJECT_SOURCE_DIR            - top level source directory
# SOURCE_IS_SOURCE_DISTRIBUTION - Whether we are building from source or tarball
# DIRECTORIES_TO_CHECKSUM       - List of directories to hash
# VERSION_CMAKEIN               - path to an input template file
# VERSION_OUT                   - path to the output file
# HAVE_FUNCTIONING_PYTHON       - Whether the python used can do the checking.
#
# The following a possible additional definitions
# PYTHON_EXECUTABLE             - Needed to run checking stage of current tree
# VERSION_STRING_OF_FORK        - Possibly defined custom version string to override
#                                 process of checking source file hashes.
# Output:
# VERSION_OUT is configured from the input VERSION_CMAKEIN
# using the variables listed below.
#
# GMX_VERSION_STRING_FULL       - version string
# GMX_RELEASE_SOURCE_FILE_CHECKSUM - Sha256 hash of source tree files at release
# GMX_CURRENT_SOURCE_FILE_CHECKSUM - Sha256 hash of current source tree files
#
# Paul Bauer (paul.bauer.q@gmail.com)
# (authors of git Version of the script that this is based on below)
# Szilard Pall (pszilard@cbr.su.se)
# Teemu Murtola (teemu.murtola@gmail.com)

# Check input variables.
if("${PROJECT_VERSION}" STREQUAL "")
    message(FATAL_ERROR "PROJECT_VERSION undefined!")
endif()
if (NOT EXISTS "${PROJECT_SOURCE_DIR}")
    message(FATAL_ERROR "Project source directory ${PROJECT_SOURCE_DIR} does not exist")
endif()
if ("${DIRECTORIES_TO_CHECKSUM}" STREQUAL "")
    message(FATAL_ERROR "Need list of directories to generate the hash for")
endif()
if ("${VERSION_CMAKEIN}" STREQUAL "")
    message(FATAL_ERROR "Missing input parameter VERSION_CMAKEIN!")
endif()
if ("${VERSION_OUT}" STREQUAL "")
    message(FATAL_ERROR "Missing input parameter VERSION_OUT!")
endif()
if ("${SOURCE_IS_SOURCE_DISTRIBUTION}" STREQUAL "")
    message(FATAL_ERROR "SOURCE_IS_SOURCE_DISTRIBUTION undefined!")
endif()

# Prepare version string to populate
set(GMX_VERSION_STRING_FULL          ${PROJECT_VERSION})

# We had to pass the directory list as a string, so now we convert it back to a list
string(REPLACE ":" ";" DIRECTORIES_TO_CHECKSUM_LIST ${DIRECTORIES_TO_CHECKSUM})

# We need the full path to the directories after passing it through
set(FULL_PATH_DIRECTORIES "")
foreach(DIR ${DIRECTORIES_TO_CHECKSUM_LIST})
    list(APPEND FULL_PATH_DIRECTORIES "${PROJECT_SOURCE_DIR}/${DIR}")
endforeach()

# Change path depending on if this is a source distribution (e.g. release tarball)
# or just a source directory that is managed by something else, like an IDE.
# If the git executable isn't found by CMake, there will not be version info even
# if the .git folder is present and SOURCE_IS_GIT_REPOSITORY is true.
# Don't issue warnings in this case.
if (SOURCE_IS_SOURCE_DISTRIBUTION)
    # Prepare for checking source tree file hashes.
    # To notify the user during compilation and at runtime that the build source
    # has not been modified after unpacking the source tarball, the contents are hashed
    # to be compared to a hash computed during the release process. If the hash matches
    # all is fine and the user gets a message in the log file indicating that.
    # If either the release hash file is missing, or if the hash does not match
    # a different message is printed to indicate that the source has been changed
    # compared to the version actually released. This is not needed in case a build
    # is done in git, as we have the information there already.
    # This is not done if the user has explicitly set an additional custom version string with
    # -DGMX_VERSION_STRING_OF_FORK, as this indicates that they are knowing that a custom
    # version of GROMACS is in use.
    set(RELEASE_CHECKSUM_FILE "${PROJECT_SOURCE_DIR}/src/reference_checksum")
    if(NOT VERSION_STRING_OF_FORK OR "${VERSION_STRING_OF_FORK}" STREQUAL "")
<<<<<<< HEAD
        if(NOT EXISTS ${RELEASE_CHECKSUM_FILE})
            set(GMX_VERSION_STRING_FULL "${GMX_VERSION_STRING_FULL}-UNCHECKED")
            set(GMX_RELEASE_SOURCE_FILE_CHECKSUM "NoChecksumFile")
            set(GMX_CURRENT_SOURCE_FILE_CHECKSUM "NoChecksumFile")
            message(WARNING "Could not valdiate the GROMACS source due to missing reference checksum file.")
        elseif(NOT PYTHON_EXECUTABLE)
            set(GMX_VERSION_STRING_FULL "${GMX_VERSION_STRING_FULL}-UNCHECKED")
            set(GMX_RELEASE_SOURCE_FILE_CHECKSUM "NoPythonAvailable")
            set(GMX_CURRENT_SOURCE_FILE_CHECKSUM "NoPythonAvailable")
            message(STATUS "Could not calculate checksum of source files without Python")
        else()
=======
        if(EXISTS ${RELEASE_CHECKSUM_FILE} AND HAVE_FULL_FUNCTIONING_PYTHON)
>>>>>>> 62bd9797
            file(READ ${RELEASE_CHECKSUM_FILE} GMX_RELEASE_SOURCE_FILE_CHECKSUM)
            string(STRIP ${GMX_RELEASE_SOURCE_FILE_CHECKSUM} GMX_RELEASE_SOURCE_FILE_CHECKSUM)
            set(CHECKSUM_RESULT_FILE "${CMAKE_CURRENT_BINARY_DIR}/computed_checksum")
            execute_process(COMMAND ${PYTHON_EXECUTABLE}
                                    ${PROJECT_SOURCE_DIR}/admin/createFileHash.py
                                    -s ${FULL_PATH_DIRECTORIES}
                                    -o ${CHECKSUM_RESULT_FILE}
                            WORKING_DIRECTORY ${CMAKE_CURRENT_BINARY_DIR}
                            OUTPUT_QUIET)
                        file(READ ${CHECKSUM_RESULT_FILE} GMX_CURRENT_SOURCE_FILE_CHECKSUM)
            string(STRIP ${GMX_CURRENT_SOURCE_FILE_CHECKSUM} GMX_CURRENT_SOURCE_FILE_CHECKSUM)
            if(NOT ${GMX_RELEASE_SOURCE_FILE_CHECKSUM} STREQUAL ${GMX_CURRENT_SOURCE_FILE_CHECKSUM})
                set(GMX_VERSION_STRING_FULL "${GMX_VERSION_STRING_FULL}-MODIFIED")
                message(STATUS "The source code for this GROMACS installation is different from the officially released version.")
            endif()
<<<<<<< HEAD
=======
        elseif(HAVE_FULL_FUNCTIONING_PYTHON)
            set(GMX_VERSION_STRING_FULL "${GMX_VERSION_STRING_FULL}-UNCHECKED")
            set(GMX_RELEASE_SOURCE_FILE_CHECKSUM "NoChecksumFile")
            set(GMX_CURRENT_SOURCE_FILE_CHECKSUM "NoChecksumFile")
            message(WARNING "Could not valdiate the GROMACS source due to missing reference checksum file.")
        else()
            set(GMX_VERSION_STRING_FULL "${GMX_VERSION_STRING_FULL}-UNCHECKED")
            set(GMX_RELEASE_SOURCE_FILE_CHECKSUM "NoPythonAvailable")
            set(GMX_CURRENT_SOURCE_FILE_CHECKSUM "NoPythonAvailable")
            message(STATUS "Could not calculate checksum of source files without functioning Python")
>>>>>>> 62bd9797
        endif()
    endif()
else()
    set(GMX_VERSION_STRING_FULL "${GMX_VERSION_STRING_FULL}-UNCHECKED")
    set(GMX_RELEASE_SOURCE_FILE_CHECKSUM "NotSourceDistribution")
    set(GMX_CURRENT_SOURCE_FILE_CHECKSUM "NotSourceDistribution")
    message(STATUS "Build without git or source information")
endif()

# Generate the output file.
configure_file(${VERSION_CMAKEIN} ${VERSION_OUT})<|MERGE_RESOLUTION|>--- conflicted
+++ resolved
@@ -119,21 +119,7 @@
     # version of GROMACS is in use.
     set(RELEASE_CHECKSUM_FILE "${PROJECT_SOURCE_DIR}/src/reference_checksum")
     if(NOT VERSION_STRING_OF_FORK OR "${VERSION_STRING_OF_FORK}" STREQUAL "")
-<<<<<<< HEAD
-        if(NOT EXISTS ${RELEASE_CHECKSUM_FILE})
-            set(GMX_VERSION_STRING_FULL "${GMX_VERSION_STRING_FULL}-UNCHECKED")
-            set(GMX_RELEASE_SOURCE_FILE_CHECKSUM "NoChecksumFile")
-            set(GMX_CURRENT_SOURCE_FILE_CHECKSUM "NoChecksumFile")
-            message(WARNING "Could not valdiate the GROMACS source due to missing reference checksum file.")
-        elseif(NOT PYTHON_EXECUTABLE)
-            set(GMX_VERSION_STRING_FULL "${GMX_VERSION_STRING_FULL}-UNCHECKED")
-            set(GMX_RELEASE_SOURCE_FILE_CHECKSUM "NoPythonAvailable")
-            set(GMX_CURRENT_SOURCE_FILE_CHECKSUM "NoPythonAvailable")
-            message(STATUS "Could not calculate checksum of source files without Python")
-        else()
-=======
         if(EXISTS ${RELEASE_CHECKSUM_FILE} AND HAVE_FULL_FUNCTIONING_PYTHON)
->>>>>>> 62bd9797
             file(READ ${RELEASE_CHECKSUM_FILE} GMX_RELEASE_SOURCE_FILE_CHECKSUM)
             string(STRIP ${GMX_RELEASE_SOURCE_FILE_CHECKSUM} GMX_RELEASE_SOURCE_FILE_CHECKSUM)
             set(CHECKSUM_RESULT_FILE "${CMAKE_CURRENT_BINARY_DIR}/computed_checksum")
@@ -149,8 +135,6 @@
                 set(GMX_VERSION_STRING_FULL "${GMX_VERSION_STRING_FULL}-MODIFIED")
                 message(STATUS "The source code for this GROMACS installation is different from the officially released version.")
             endif()
-<<<<<<< HEAD
-=======
         elseif(HAVE_FULL_FUNCTIONING_PYTHON)
             set(GMX_VERSION_STRING_FULL "${GMX_VERSION_STRING_FULL}-UNCHECKED")
             set(GMX_RELEASE_SOURCE_FILE_CHECKSUM "NoChecksumFile")
@@ -161,7 +145,6 @@
             set(GMX_RELEASE_SOURCE_FILE_CHECKSUM "NoPythonAvailable")
             set(GMX_CURRENT_SOURCE_FILE_CHECKSUM "NoPythonAvailable")
             message(STATUS "Could not calculate checksum of source files without functioning Python")
->>>>>>> 62bd9797
         endif()
     endif()
 else()
