#
# This file is part of the GROMACS molecular simulation package.
#
# Copyright 2009- The GROMACS Authors
# and the project initiators Erik Lindahl, Berk Hess and David van der Spoel.
# Consult the AUTHORS/COPYING files and https://www.gromacs.org for details.
#
# GROMACS is free software; you can redistribute it and/or
# modify it under the terms of the GNU Lesser General Public License
# as published by the Free Software Foundation; either version 2.1
# of the License, or (at your option) any later version.
#
# GROMACS is distributed in the hope that it will be useful,
# but WITHOUT ANY WARRANTY; without even the implied warranty of
# MERCHANTABILITY or FITNESS FOR A PARTICULAR PURPOSE.  See the GNU
# Lesser General Public License for more details.
#
# You should have received a copy of the GNU Lesser General Public
# License along with GROMACS; if not, see
# https://www.gnu.org/licenses, or write to the Free Software Foundation,
# Inc., 51 Franklin Street, Fifth Floor, Boston, MA  02110-1301  USA.
#
# If you want to redistribute modifications to GROMACS, please
# consider that scientific software is very special. Version
# control is crucial - bugs must be traceable. We will be happy to
# consider code for inclusion in the official distribution, but
# derived work must not be called official GROMACS. Details are found
# in the README & COPYING files - if they are missing, get the
# official version at https://www.gromacs.org.
#
# To help us fund GROMACS development, we humbly ask that you cite
# the research papers on the package. Check out https://www.gromacs.org.

include(CheckCCompilerFlag)
include(CheckCXXCompilerFlag)

# Test C flags FLAGS, and set VARIABLE to true if the work. Also add the
# flags to CFLAGSVAR.
macro(GMX_TEST_CFLAG VARIABLE FLAGS CFLAGSVAR)
    if(NOT DEFINED ${VARIABLE})
        CHECK_C_COMPILER_FLAG("${FLAGS}" ${VARIABLE})
    endif()
    if(${VARIABLE})
        list(APPEND ${CFLAGSVAR} "${FLAGS}")
    endif()
endmacro(GMX_TEST_CFLAG VARIABLE FLAGS CFLAGSVAR)

# Test C++ flags FLAGS, and set VARIABLE to true if the work. Also add the
# flags to CXXFLAGSVAR.
macro(GMX_TEST_CXXFLAG VARIABLE FLAGS CXXFLAGSVAR)
    if(NOT DEFINED ${VARIABLE})
        CHECK_CXX_COMPILER_FLAG("${FLAGS}" ${VARIABLE})
    endif()
    if(${VARIABLE})
        list(APPEND ${CXXFLAGSVAR} "${FLAGS}")
    endif()
endmacro(GMX_TEST_CXXFLAG VARIABLE FLAGS CXXFLAGSVAR)

# Prepare some local variables so CUDA and non-CUDA code in targets
# works the same way.
function(gmx_target_compile_options_inner)
    set(CFLAGS
            ${SIMD_C_FLAGS}
            ${EXTRA_C_FLAGS}
            ${GMXC_CFLAGS}
         PARENT_SCOPE)

    set(CXXFLAGS
            ${SIMD_CXX_FLAGS}
            ${EXTRA_CXX_FLAGS}
            ${GMXC_CXXFLAGS}
        PARENT_SCOPE)
endfunction()

# Implementation function to add compiler flags expected for all
# GROMACS build configurations, and those expected for the current
# CMake build type (e.g. Release) to TARGET. Other GROMACS CMake code
# is expected to use either gmx_target_compile_options(name_of_target)
# or gmx_device_target_compile_options(name_of_variable) because CUDA
# compilation has special requirements.
#
# Most targets (ie. libraries, executables) need compiler flags that
# are characteristic of the build configuration. This function
# provides a central point for adding such flags. This approach is
# more flexible than e.g. setting CMAKE_CXX_FLAGS globally, because
# that setting will apply globally, which means it applies also to
# "external" code that the build of GROMACS might also build.
function(gmx_target_compile_options TARGET)
    if (GMX_SKIP_DEFAULT_CFLAGS)
        return()
    endif()

    # Prepare the generic compiler options
    gmx_target_compile_options_inner()
    target_compile_options(${TARGET}
        PRIVATE
        $<$<COMPILE_LANGUAGE:C>:${CFLAGS}>
        $<$<COMPILE_LANGUAGE:CXX>:${CXXFLAGS}>
        )
    # Add compiler options for the build types
    foreach(build_type ${build_types_with_explicit_flags})
        target_compile_options(${TARGET}
            BEFORE PRIVATE
            $<$<AND:$<COMPILE_LANGUAGE:C>,$<CONFIG:${build_type}>>:${GMXC_CFLAGS_${build_type}}>
            $<$<AND:$<COMPILE_LANGUAGE:CXX>,$<CONFIG:${build_type}>>:${GMXC_CXXFLAGS_${build_type}}>
            )
    endforeach()
    # Add the release-configuration compiler options to build
    # configurations that derive from it.
    foreach(build_type RELWITHDEBINFO RELWITHASSERT MINSIZEREL PROFILE)
        target_compile_options(${TARGET}
            BEFORE PRIVATE
            $<$<AND:$<COMPILE_LANGUAGE:C>,$<CONFIG:${build_type}>>:${GMXC_CFLAGS_RELEASE}>
            $<$<AND:$<COMPILE_LANGUAGE:CXX>,$<CONFIG:${build_type}>>:${GMXC_CXXFLAGS_RELEASE}>
            )
    endforeach()
    # Add those flags that we only want in the proper release build
    # configuration.
    target_compile_options(${TARGET}
        BEFORE PRIVATE
        $<$<AND:$<COMPILE_LANGUAGE:C>,$<CONFIG:RELEASE>>:${GMXC_CFLAGS_RELEASE_ONLY}>
        $<$<AND:$<COMPILE_LANGUAGE:CXX>,$<CONFIG:RELEASE>>:${GMXC_CXXFLAGS_RELEASE_ONLY}>
        )
endfunction()

# The approach taken by FindCUDA.cmake is to require that the compiler
# flags are known and present in a variable before creating the target
# for the library. (Those get embedded in files that are generated at
# the point of calling cuda_add_library, which does not create a
# target that one could later call target_compile_options upon.) So,
# this function instead returns appropriate content in
# ${VARIABLE_NAME}, along with other such variables that are
# specialized for the various build_types. Hopefully this will improve
# when we use native CUDA language support in our CMake.
# This function is also used for wrapping the options passed to the HIP
# compiler
function(gmx_device_target_compile_options VARIABLE_NAME)
    if (GMX_SKIP_DEFAULT_CFLAGS)
        set (CXXFLAGS "")
    else()
        # Prepare the generic compiler options
        gmx_target_compile_options_inner()
        # CUDA headers issue lots of warnings when compiled with
        # -Wundef because they use old-style #ifdef a lot. We'd prefer
        # to have FindCUDA.cmake treat CUDA internal headers with
        # -isystem so that these warnings are naturally suppressed,
        # but there's no way to do that without bundling a modified
        # form of FindCUDA.cmake. That creates its own problems,
        # because people either don't know we do that, or don't
        # remember that we don't do that in user tarballs.
        #
        # We have make check-source ensuring that we have included
        # config.h any time we use such symbols in commits in a merge
        # request. Local development could run that too. So, we can
        # tolerate any remaining risk from accidentally using
        # e.g. #ifdef GMX_MPI rather than #if GMX_MPI in CUDA source
        # files.
        #
        # So we disable -Wundef by the simple hack of appending
        # -Wno-undef after it. That's more maintainable than having
        # logic to avoid adding -Wundef to GMXC_CXXFLAGS, given the
        # current approach to adding them. Hopefully this will improve
        # if/when we have more CMake object libraries, and/or native
        # CUDA compilation.
        GMX_TEST_CXXFLAG(CXXFLAGS_WARN_NOUNDEF "-Wno-undef" CXXFLAGS)
    endif()

    # Only C++ compilation is supported with CUDA code in GROMACS
    set(${VARIABLE_NAME} ${CXXFLAGS} PARENT_SCOPE)

    # Now organize the flags for different build
    # configurations. First, the debug configuration.
    set(${VARIABLE_NAME}_DEBUG "${GMXC_CXXFLAGS_DEBUG}" PARENT_SCOPE)
    # Add those flags that we only want in the proper release build
    # configuration.
    set(${VARIABLE_NAME}_RELEASE "${GMXC_CXXFLAGS_RELEASE};${GMXC_CXXFLAGS_RELEASE_ONLY}" PARENT_SCOPE)
    # Add the release flags to build configurations that derive from it
    foreach(build_type RELWITHDEBINFO RELWITHASSERT MINSIZEREL PROFILE)
        set(${VARIABLE_NAME}_${build_type} "${GMXC_CXXFLAGS_RELEASE};${GMXC_CXXFLAGS_${build_type}}" PARENT_SCOPE)
    endforeach()
endfunction()

# Add the WARNING_FLAG to the compile options for TARGET if the
# compiler supports that flag. VARNAME is used to cache the result of
# the check whether the compiler supports that flag, as multiple
# targets may use the same suppression.
#
# This is generally used to suppress warnings judged not worth fixing
# in code external to, or generated by, GROMACS, or code that is
# more efficient to work around and later replace, rather than fix.
function(gmx_target_warning_suppression TARGET WARNING_FLAG VARNAME)
    check_cxx_compiler_flag(${WARNING_FLAG} ${VARNAME})
    if(${VARNAME})
        target_compile_options(${TARGET} PRIVATE $<$<COMPILE_LANGUAGE:CXX>:${WARNING_FLAG}>)
    endif()
endfunction()

# Add the WARNING_FLAG to the compile flags for SOURCE_FILE if the
# compiler supports that flag. VARNAME is used to cache the result of
# the check whether the compiler supports that flag, as multiple
# targets may use the same suppression.
#
# This is generally used to suppress warnings judged not worth fixing
# in code external to, or generated by, GROMACS, or code that is
# more efficient to work around and later replace, rather than fix.
function(gmx_source_file_warning_suppression SOURCE_FILE WARNING_FLAG VARNAME)
    check_cxx_compiler_flag(${WARNING_FLAG} ${VARNAME})
    if(${VARNAME})
        set_source_files_properties(${SOURCE_FILE} PROPERTIES COMPILE_FLAGS ${WARNING_FLAG})
    endif()
endfunction()

function(gmx_target_interface_warning_suppression TARGET WARNING_FLAG VARNAME)
    check_cxx_compiler_flag(${WARNING_FLAG} ${VARNAME})
    if(${VARNAME})
        target_compile_options(${TARGET} INTERFACE $<$<COMPILE_LANGUAGE:CXX>:${WARNING_FLAG}>)
        if (GMX_GPU_HIP)
            target_compile_options(${TARGET} INTERFACE $<$<COMPILE_LANGUAGE:HIP>:${WARNING_FLAG}>)
        endif()
    endif()
endfunction()

# This is the actual exported function to be called
macro (gmx_c_flags)

    include(CheckCCompilerFlag)
    include(CheckCXXCompilerFlag)

    # gcc
    if(CMAKE_C_COMPILER_ID MATCHES "GNU")
        #flags are added in reverse order and -Wno* need to appear after -Wall
        if(NOT GMX_OPENMP)
            GMX_TEST_CFLAG(CFLAGS_PRAGMA "-Wno-unknown-pragmas" GMXC_CFLAGS)
        endif()
        if (GMX_COMPILER_WARNINGS)
            GMX_TEST_CFLAG(CFLAGS_WARN "-Wall;-Wno-unused;-Wunused-value;-Wunused-parameter" GMXC_CFLAGS)
            GMX_TEST_CFLAG(CFLAGS_WARN_EXTRA "-Wextra;-Wno-sign-compare;-Wpointer-arith" GMXC_CFLAGS)
            GMX_TEST_CFLAG(CFLAGS_WARN_PEDANTIC "-Wpedantic" GMXC_CFLAGS)
            GMX_TEST_CFLAG(CFLAGS_WARN_UNDEF "-Wundef" GMXC_CFLAGS)
            GMX_TEST_CFLAG(CFLAGS_WARN_REL "-Wno-array-bounds" GMXC_CFLAGS_RELEASE_ONLY)
            if(CYGWIN)
                GMX_TEST_CFLAG(CFLAGS_WARN_SUBSCRIPT "-Wno-char-subscripts" GMXC_CFLAGS)
            endif()
            GMX_TEST_CFLAG(CFLAGS_STRINGOP_TRUNCATION "-Werror=stringop-truncation" GMXC_CFLAGS)
            GMX_TEST_CFLAG(CFLAGS_FLAGS_WARN_SHADOW "-Wshadow" GMXC_CFLAGS)
        endif()
        GMX_TEST_CFLAG(CFLAGS_WARN_NO_MISSING_FIELD_INITIALIZERS "-Wno-missing-field-initializers" GMXC_CFLAGS)
        # new in gcc 4.5
        GMX_TEST_CFLAG(CFLAGS_EXCESS_PREC "-fexcess-precision=fast" GMXC_CFLAGS_RELEASE)
        GMX_TEST_CFLAG(CFLAGS_COPT "-funroll-all-loops"
                       GMXC_CFLAGS_RELEASE)
        GMX_TEST_CFLAG(CFLAGS_NOINLINE "-fno-inline" GMXC_CFLAGS_DEBUG)
    endif()
    # g++
    if(CMAKE_CXX_COMPILER_ID MATCHES "GNU")
        if(NOT GMX_OPENMP)
            GMX_TEST_CXXFLAG(CXXFLAGS_PRAGMA "-Wno-unknown-pragmas" GMXC_CXXFLAGS)
        endif()
        if (GMX_COMPILER_WARNINGS)
            GMX_TEST_CXXFLAG(CXXFLAGS_WARN "-Wall" GMXC_CXXFLAGS)
            # Problematic with CUDA
            # GMX_TEST_CXXFLAG(CXXFLAGS_WARN_EFFCXX "-Wnon-virtual-dtor" GMXC_CXXFLAGS)
            GMX_TEST_CXXFLAG(CXXFLAGS_WARN_EXTRA "-Wextra;-Wpointer-arith;-Wmissing-declarations" GMXC_CXXFLAGS)
            GMX_TEST_CXXFLAG(CXXFLAGS_WARN_PEDANTIC "-Wpedantic" GMXC_CXXFLAGS)
            GMX_TEST_CXXFLAG(CXXFLAGS_WARN_UNDEF "-Wundef" GMXC_CXXFLAGS)
            GMX_TEST_CFLAG(CXXFLAGS_WARN_REL "-Wno-array-bounds" GMXC_CXXFLAGS_RELEASE_ONLY)
            GMX_TEST_CXXFLAG(CXXFLAGS_STRINGOP_TRUNCATION "-Wstringop-truncation" GMXC_CXXFLAGS)
            if (CXXFLAGS_STRINGOP_TRUNCATION)
                set(CXXFLAGS_NO_STRINGOP_TRUNCATION "-Wno-stringop-truncation")
            endif()
            GMX_TEST_CXXFLAG(CXX_FLAGS_WARN_SHADOW "-Wshadow" GMXC_CXXFLAGS)
        endif()
        GMX_TEST_CXXFLAG(CXXFLAGS_WARN_NO_MISSING_FIELD_INITIALIZERS "-Wno-missing-field-initializers" GMXC_CXXFLAGS)
        # new in gcc 4.5
        GMX_TEST_CXXFLAG(CXXFLAGS_EXCESS_PREC "-fexcess-precision=fast" GMXC_CXXFLAGS_RELEASE)
        GMX_TEST_CXXFLAG(CXXFLAGS_COPT "-funroll-all-loops"
                         GMXC_CXXFLAGS_RELEASE)
        GMX_TEST_CXXFLAG(CXXFLAGS_NOINLINE "-fno-inline" GMXC_CXXFLAGS_DEBUG)
    endif()
    # NVHPC Compiler supported from version 24.1.
    if (CMAKE_CXX_COMPILER_ID MATCHES "NVHPC")
        GMX_TEST_CXXFLAG(CXXFLAGS_NVCXX_FAST "-fast" GMXC_CXXFLAGS)
        GMX_TEST_CXXFLAG(CXXFLAGS_NVCXX_NOFLUSHZ "-Mnoflushz" GMXC_CXXFLAGS)
        GMX_TEST_CXXFLAG(CXXFLAGS_NVCXX_NODAZ "-Mnodaz" GMXC_CXXFLAGS)
        GMX_TEST_CFLAG(CFLAGS_NVC_FAST "-fast" GMXC_CFLAGS)
    endif()
    # PGI
    # Inter-procedural analysis causes pgcc/pgc++ to crash when linking the library with PGI release 15.7.
    if (CMAKE_C_COMPILER_ID MATCHES "PGI")
        GMX_TEST_CFLAG(CFLAGS_OPT "-Mnoipa" GMXC_CFLAGS_RELEASE)
    endif()
    if (CMAKE_CXX_COMPILER_ID MATCHES "PGI")
        # Using ipa exposes internal PGI-15.7 compiler bugs at compile time
        GMX_TEST_CXXFLAG(CXXFLAGS_OPT "-Mnoipa" GMXC_CXXFLAGS_RELEASE)
        # PGI identifies itself as GCC, but does not understand the GCC
        # pragmas that occur in parser.cpp. Since that file is generated
        # we cannot add a define there, but supress the warning instead.
        GMX_TEST_CXXFLAG(CXXFLAGS_WARN "--diag_suppress=1675" GMXC_CXXFLAGS)
    endif()

    # Pathscale
    if (CMAKE_C_COMPILER_ID MATCHES "PathScale")
        if(NOT GMX_OPENMP)
            GMX_TEST_CFLAG(CFLAGS_PRAGMA "-Wno-unknown-pragmas" GMXC_CFLAGS)
        endif()
        if (GMX_COMPILER_WARNINGS)
            GMX_TEST_CFLAG(CFLAGS_WARN "-Wall;-Wno-unused;-Wunused-value" GMXC_CFLAGS)
        endif()
        GMX_TEST_CFLAG(CFLAGS_OPT "-OPT:Ofast;-fno-math-errno;-ffast-math"
                         GMXC_CFLAGS_RELEASE)
        GMX_TEST_CFLAG(CFLAGS_LANG "-std=gnu99" GMXC_CFLAGS)
    endif()
    if (CMAKE_CXX_COMPILER_ID MATCHES "PathScale")
        if(NOT GMX_OPENMP)
            GMX_TEST_CXXFLAG(CXXFLAGS_PRAGMA "-Wno-unknown-pragmas" GMXC_CXXFLAGS)
        endif()
        if (GMX_COMPILER_WARNINGS)
            GMX_TEST_CXXFLAG(CXXFLAGS_WARN "-Wall;-Wno-unused;-Wunused-value" GMXC_CXXFLAGS)
        endif()
        GMX_TEST_CXXFLAG(CXXFLAGS_OPT "-OPT:Ofast;-fno-math-errno;-ffast-math"
                         GMXC_CXXFLAGS_RELEASE)
    endif()

    # xlc
    # The suppressions below stop
    # 1500-036: (I) about -O3 causing non-strict IEEE compliance that changes the semantics of the program (duh)
    # 1500-010: (W) about correct PBC-related use of maximum array indices of DIM-sized C arrays
    # 1500-030: (I) Additional optimization may be attained by recompiling and specifying MAXMEM option with a value greater than 8192.
    if (CMAKE_C_COMPILER_ID MATCHES "XL")
        GMX_TEST_CFLAG(CFLAGS_ARCH "-qarch=auto;-qtune=auto" GMXC_CFLAGS)
        GMX_TEST_CFLAG(CFLAGS_OPT  "-O3" GMXC_CFLAGS_RELEASE)
        GMX_TEST_CFLAG(CFLAGS_LANG "-qlanglvl=extc99" GMXC_CFLAGS)
        GMX_TEST_CFLAG(CFLAGS_LANG "-qsuppress=1500-036;-qsuppress=1500-010;-qsuppress=1500-030" GMXC_CFLAGS)
    endif()
    if (CMAKE_CXX_COMPILER_ID MATCHES "XL")
        GMX_TEST_CXXFLAG(CXXFLAGS_ARCH "-qarch=auto;-qtune=auto" GMXC_CXXFLAGS)
        GMX_TEST_CXXFLAG(CXXFLAGS_OPT "-O3" GMXC_CXXFLAGS_RELEASE)
        GMX_TEST_CXXFLAG(CXXFLAGS_LANG "-qsuppress=1500-036;-qsuppress=1500-010;-qsuppress=1500-030" GMXC_CXXFLAGS)
    endif()

    # msvc
    if (MSVC)
        # disable warnings for: 
        #      forcing value to bool
        #      "this" in initializer list
        #      deprecated (posix, secure) functions
        #      C4305: truncation (double -> float)
        #      C4244: conversion from '.*' to '.*', possible loss of data
        #      unreferenced local variable (only C)
        #      C4267: conversion from 'size_t' to 'int', possible loss of data
        #      conversion from 'const char*' to 'void*', different 'const' qualifiers (only C)
        #      unknown pragma (4068)
        #      remark #280: selector expression is constant
        if(NOT CMAKE_CONFIGURATION_TYPES)
            GMX_TEST_CFLAG(CFLAGS_WARN "/wd4800;/wd4355;/wd4996;/wd4305;/wd4244;/wd4101;/wd4267;/wd4090;/wd4068;" GMXC_CFLAGS)
            GMX_TEST_CXXFLAG(CXXFLAGS_WARN "/wd4800;/wd4355;/wd4996;/wd4305;/wd4244;/wd4267;/wd4068;" GMXC_CXXFLAGS)
        else() # MSVC projects only use the C++ flags
            GMX_TEST_CXXFLAG(CXXFLAGS_WARN "/wd4800;/wd4355;/wd4996;/wd4305;/wd4244;/wd4101;/wd4267;/wd4090;/wd4068;" GMXC_CXXFLAGS)
        endif()
        GMX_TEST_CXXFLAG(CXXFLAGS_LANG "/permissive-" GMXC_CXXFLAGS)
        # Set source and execution character sets to UTF-8
        GMX_TEST_CXXFLAG(CXXFLAGS_LANG "/utf-8" GMXC_CXXFLAGS)
    endif()

    if (CMAKE_C_COMPILER_ID MATCHES "Clang" OR CMAKE_C_COMPILER_ID MATCHES "IntelLLVM")
        if(NOT GMX_OPENMP)
            GMX_TEST_CFLAG(CFLAGS_PRAGMA "-Wno-unknown-pragmas" GMXC_CFLAGS)
        endif()
        if (GMX_COMPILER_WARNINGS)
            GMX_TEST_CFLAG(CFLAGS_WARN "-Wall;-Wno-unused;-Wunused-value;-Wunused-parameter" GMXC_CFLAGS)
<<<<<<< HEAD
            GMX_TEST_CFLAG(CFLAGS_WARN_EXTRA "-Wpointer-arith" GMXC_CFLAGS_EXTRA)
            GMX_TEST_CFLAG(CFLAGS_WARN_SHADOW_ALL "-Wshadow-all" GMXC_CFLAGS)
=======
            GMX_TEST_CFLAG(CFLAGS_WARN_EXTRA "-Wpointer-arith" GMXC_CFLAGS)
>>>>>>> 480e9fc2
        endif()
        if (CMAKE_BUILD_TYPE MATCHES "Debug")
            GMX_TEST_CFLAG(CFLAGS_NO_DEBUG_DISABLES_OPTIMIZATION "-Wno-debug-disables-optimization" GMXC_CFLAGS)
        endif()
        GMX_TEST_CFLAG(CFLAGS_WARN_NO_MISSING_FIELD_INITIALIZERS "-Wno-missing-field-initializers" GMXC_CFLAGS)
    endif()

    if (CMAKE_CXX_COMPILER_ID MATCHES "Clang" OR CMAKE_CXX_COMPILER_ID MATCHES "IntelLLVM")
        if (GMX_COMPILER_WARNINGS)
            # If used, -Wall should precede other options that silence warnings it enables
            GMX_TEST_CXXFLAG(CXXFLAGS_WARN "-Wall" GMXC_CXXFLAGS)
            GMX_TEST_CXXFLAG(CXXFLAGS_WARN_EXTRA "-Wextra;-Wpointer-arith;-Wmissing-prototypes" GMXC_CXXFLAGS)
            GMX_TEST_CXXFLAG(CXXFLAGS_WARN_PEDANTIC "-Wpedantic" GMXC_CXXFLAGS)
            if(NOT CMAKE_CXX_FLAGS MATCHES "-Wno-deprecated")
                GMX_TEST_CXXFLAG(CXXFLAGS_DEPRECATED "-Wdeprecated" GMXC_CXXFLAGS)
            endif()
            GMX_TEST_CXXFLAG(CXXFLAGS_WARN_SHADOW_ALL "-Wshadow-all" GMXC_CXXFLAGS)

            if (APPLE)
                # macOS Ventura deprecated `sprintf` in favor of `snprintf`.
                # This workaround suppresses the deprecation warnings.
                GMX_TEST_CXXFLAG(CXXFLAGS_NO_DEPRECATED_DECLARATIONS "-Wno-deprecated-declarations" GMXC_CXXFLAGS)
                # This warning is only useful for cross-compiling
                GMX_TEST_CXXFLAG(CXXFLAGS_NO_POISON_SYSTEM_DIRECTORIES "-Wno-poison-system-directories" GMXC_CXXFLAGS)
            endif()

            # Functions placed in headers for inlining are not always
            # used in every translation unit that includes the files,
            # so we must disable the warning that there are such
            # functions that are unused.
            GMX_TEST_CXXFLAG(CXXFLAGS_NO_UNUSED_FUNCTION "-Wno-unused-function" GMXC_CXXFLAGS)
        endif()
        if(NOT GMX_OPENMP)
            GMX_TEST_CXXFLAG(CXXFLAGS_PRAGMA "-Wno-unknown-pragmas" GMXC_CXXFLAGS)
        endif()
        GMX_TEST_CXXFLAG(CXXFLAGS_WARN_NO_RESERVED_IDENTIFIER "-Wno-reserved-identifier" GMXC_CXXFLAGS) # LLVM BUG #50644
        GMX_TEST_CXXFLAG(CXXFLAGS_WARN_NO_MISSING_FIELD_INITIALIZERS "-Wno-missing-field-initializers" GMXC_CXXFLAGS)
        if(GMX_GPU)
            string(TOUPPER "${GMX_GPU}" _gmx_gpu_uppercase)
            if(${_gmx_gpu_uppercase} STREQUAL "CUDA")
                # disable the missing prototypes warning as there are some tests which builds with nvcc and clang as host compiler
                # still have this issue
                GMX_TEST_CXXFLAG(CXXFLAGS_WARN_NO_MISSING_PROTOTYPES "-Wno-missing-prototypes" GMXC_CXXFLAGS)
                GMX_TEST_CXXFLAG(CXXFLAGS_WARN_NO_CONSTANT_LOGICAL_OPERAND "-Wno-constant-logical-operand" GMXC_CXXFLAGS)
            endif()
        endif()

        if (CMAKE_BUILD_TYPE MATCHES "Debug")
            GMX_TEST_CXXFLAG(CXXFLAGS_NO_DEBUG_DISABLES_OPTIMIZATION "-Wno-debug-disables-optimization" GMXC_CXXFLAGS)
        endif()
    endif()

    # Apple bastardized version of Clang
    if(${CMAKE_C_COMPILER_ID} MATCHES "AppleClang")
        if(${CMAKE_C_COMPILER_VERSION} VERSION_GREATER 11.0)
            # macOS Catalina ships with a horribly broken compiler (version 11.0.0.11000033)
            # that checks stack alignment by default, but their own C library
            # does not align the stack properly. Embarrassing, Apple...
            GMX_TEST_CFLAG(CFLAG_NO_STACK_CHECK "-fno-stack-check" GMXC_CFLAGS)
        endif()
    endif()

    if(${CMAKE_CXX_COMPILER_ID} MATCHES "AppleClang")
        if(${CMAKE_CXX_COMPILER_VERSION} VERSION_GREATER 11.0)
            # macOS Catalina ships with a horribly broken compiler (version 11.0.0.11000033)
            # that checks stack alignment by default, but their own C library
            # does not align the stack properly. Embarrassing, Apple...
            GMX_TEST_CXXFLAG(CXXFLAG_NO_STACK_CHECK "-fno-stack-check" GMXC_CXXFLAGS)
        endif()
    endif()

endmacro()

# Make sure we generate warnings (and hopefully fix) "everything"
# reported by compilers that support that (ie recent clang and its
# derivatives).
function(gmx_warn_on_everything target)

    # If the compiler suports warning on "everything" then we'll turn
    # it on. Note that all warnings become errors for developer
    # builds, but not for user builds.
    gmx_target_warning_suppression(${target} "-Weverything" HAS_WARNING_EVERYTHING)

    if (NOT HAS_WARNING_EVERYTHING)
        # There's no need to suppress aspects of "-Weverything" if
        # that warning is not supported.
        return()
    endif()

    # We don't actually fix everything, so list the exceptions that we
    # choose to make. We may be able to eliminate some of these over
    # time.
    #
    # We check whether the flag is accepted first, so that we suppress
    # such warnings also with compilers that don't directly identify
    # as e.g. clang despite being based on it (e.g. most vendor
    # compilers), and also don't fail to compile GROMACS when future
    # versions of any such compiler changes how the warnings
    # look/work.

    # We have no intention of C++98 compatibility
    gmx_target_warning_suppression(${target} "-Wno-c++98-compat" HAS_WARNING_NO_CPLUSPLUS98_COMPAT)
    gmx_target_warning_suppression(${target} "-Wno-c++98-compat-pedantic" HAS_WARNING_NO_CPLUSPLUS98_COMPAT_PEDANTIC)

    # We require newer C++ than version 11, so ignore c++11 specific warnings
    gmx_target_warning_suppression(${target} "-Wno-return-std-move-in-c++11" HAS_WARNING_NO_RETURN_STD_MOVE_IN_CPLUSPLUS11)

    # Don't warn for use of OpenMP pragmas in no-omp build
    gmx_target_warning_suppression(${target} "-Wno-source-uses-openmp" HAS_WARNING_NO_SOURCE_USED_OPENMP)

    # Allowed in attributes (compilers are required to ignore unknown attributes)
    gmx_target_warning_suppression(${target} "-Wno-c++17-extensions" HAS_WARNING_NO_CPLUSPLUS17_EXTENSIONS)

    # Custom Doxygen commands are used
    gmx_target_warning_suppression(${target} "-Wno-documentation-unknown-command" HAS_WARNING_NO_DOCUMENTATION_UNKNOWN_COMMAND)

    # We need to use default labels in switch statements, because GCC gives
    # maybe-uninitialized without default label and checks for illegal enum values.
    gmx_target_warning_suppression(${target} "-Wno-covered-switch-default" HAS_WARNING_NO_COVERED_SWITCH_DEFAULT)

    # Default statement for enum is OK.
    # It's OK to not have branches for Count members of enum classes
    gmx_target_warning_suppression(${target} "-Wno-switch-enum" HAS_WARNING_NO_SWITCH_ENUM)

    # Sometimes it's ok to not have a default: switch statement
    gmx_target_warning_suppression(${target} "-Wno-switch-default" HAS_WARNING_NO_SWITCH_DEFAULT)

    # We need to use macros like
    # GMX_CATCH_ALL_AND_EXIT_WITH_FATAL_ERROR and
    # CLANG_DIAGNOSTIC_IGNORE. Those will look strange if they don't
    # have a semicolon after them, and might confuse tools like IDEs
    # also.
    gmx_target_warning_suppression(${target} "-Wno-extra-semi-stmt" HAS_WARNING_NO_EXTRA_SEMI_STMT)

    # We intend to use fully inline classes with virtual methods
    gmx_target_warning_suppression(${target} "-Wno-weak-vtables" HAS_WARNING_NO_WEAK_VTABLES)

    # We intend to use constructor arguments that shadow member variables
    gmx_target_warning_suppression(${target} "-Wno-shadow" HAS_WARNING_NO_SHADOW)

    # Padding of structs is routine, we don't need to hear about it
    gmx_target_warning_suppression(${target} "-Wno-padded" HAS_WARNING_NO_PADDED)

    # Our uses of double underscores in macro names are OK
    gmx_target_warning_suppression(${target} "-Wno-reserved-id-macro" HAS_WARNING_NO_RESERVED_ID_MACRO)

    # Implicit conversion of float to double is fine
    gmx_target_warning_suppression(${target} "-Wno-double-promotion" HAS_WARNING_NO_DOUBLE_PROMOTION)

    # No resources in static variables need exit-time destructors
    gmx_target_warning_suppression(${target} "-Wno-exit-time-destructors" HAS_WARNING_NO_EXIT_TIME_DESTRUCTORS)

    # Global constructors are not needed
    gmx_target_warning_suppression(${target} "-Wno-global-constructors" HAS_WARNING_NO_GLOBAL_CONSTRUCTORS)

    # False positives are emitted
    gmx_target_warning_suppression(${target} "-Wno-documentation" HAS_WARNING_NO_DOCUMENTATION)

    # We intend to use format strings that we construct, even though that is a security risk
    gmx_target_warning_suppression(${target} "-Wno-format-nonliteral" HAS_WARNING_NO_FORMAT_NONLITERAL)

    # We do a lot of conditional compilation that sometimes uses a symbol and sometimes does not
    gmx_target_warning_suppression(${target} "-Wno-used-but-marked-unused" HAS_WARNING_NO_USED_BUT_MARKED_UNUSED)

    # It's only risky to compare floats for equality when they are the
    # result of computation.  Unfortunately it's hard to tell the
    # difference and there's no good way to suppress this on a
    # case-by-base basis.
    gmx_target_warning_suppression(${target} "-Wno-float-equal" HAS_WARNING_NO_FLOAT_EQUAL)

    if(GMX_GPU_SYCL)
        # Intel oneAPI compiler warns about compiling kernels with non-32 subgroups for CUDA devices.
        # But we can not avoid compiling kernels for other sub-group sizes unless we have
        # sycl_ext_oneapi_kernel_properties and/or sycl::any_device_has (https://github.com/intel/llvm/issues/5562).
        # Even then, we might want to build for multiple devices. So, we silence the warning.
        gmx_target_warning_suppression(${target} "-Wno-cuda-compat" HAS_WARNING_NO_CUDA_COMPAT)
    endif()

    #
    # Exceptions we should consider fixing
    #

    # Much code in gmxana uses complex logic that may or may not be valid
    gmx_target_warning_suppression(${target} "-Wno-conditional-uninitialized" HAS_WARNING_CONDITIONAL_UNINITIALIZED)

    # We have many places implicit conversions still occur, most of which need fixing
    gmx_target_warning_suppression(${target} "-Wno-conversion" HAS_WARNING_NO_CONVERSION)

    # We use the Linux signal handlers in the intended way, but it triggers this warning.
    # It would be better to localize this exception.
    gmx_target_warning_suppression(${target} "-Wno-disabled-macro-expansion" HAS_WARNING_NO_DISABLED_MACRO_EXPANSION)

    # The NBNXM simd kernels define lots of macros that are not used
    # It would be better to localize this exception.
    gmx_target_warning_suppression(${target} "-Wno-unused-macros" HAS_WARNING_NO_UNUSED_MACROS)

    # The C++ Buffer hardening warning in Clang is still experimental as of January 2023.
    # After it is more mature it would better to localize this exception.
    gmx_target_warning_suppression(${target} "-Wno-unsafe-buffer-usage" HAS_WARNING_NO_UNSAFE_BUFFER_USAGE)

endfunction()<|MERGE_RESOLUTION|>--- conflicted
+++ resolved
@@ -368,12 +368,8 @@
         endif()
         if (GMX_COMPILER_WARNINGS)
             GMX_TEST_CFLAG(CFLAGS_WARN "-Wall;-Wno-unused;-Wunused-value;-Wunused-parameter" GMXC_CFLAGS)
-<<<<<<< HEAD
-            GMX_TEST_CFLAG(CFLAGS_WARN_EXTRA "-Wpointer-arith" GMXC_CFLAGS_EXTRA)
+            GMX_TEST_CFLAG(CFLAGS_WARN_EXTRA "-Wpointer-arith" GMXC_CFLAGS)
             GMX_TEST_CFLAG(CFLAGS_WARN_SHADOW_ALL "-Wshadow-all" GMXC_CFLAGS)
-=======
-            GMX_TEST_CFLAG(CFLAGS_WARN_EXTRA "-Wpointer-arith" GMXC_CFLAGS)
->>>>>>> 480e9fc2
         endif()
         if (CMAKE_BUILD_TYPE MATCHES "Debug")
             GMX_TEST_CFLAG(CFLAGS_NO_DEBUG_DISABLES_OPTIMIZATION "-Wno-debug-disables-optimization" GMXC_CFLAGS)
