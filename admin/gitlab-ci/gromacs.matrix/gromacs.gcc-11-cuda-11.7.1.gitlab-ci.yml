# Test goal: CUDA GPU communications with OpenMPI
# Test intents (should change rarely and conservatively):
#   OS: Ubuntu oldest supported
#   GPU: CUDA newest supported with its newest supported gcc
#   HW: dual NVIDIA GPU
#   MPI: OpenMPI
#   Features: GPU direct communications (manual) + update (regression tests with dual GPU)
#   Scope: configure, build, regression tests
# Test implementation choices (free to change as needed):
#   OS: Ubuntu 20.04
#   Build type: RelWithDebInfo
#   Compiler: GCC 11.1
#   GPU: CUDA 11.7.1
#   SIMD: SSE 4.1
#   FFT: FFTW3
#   Parallelism np/ntomp: 4/1 (regression tests with dual GPU)

gromacs:gcc-11-cuda-11.7.1:configureMPI:
  extends:
    - .gromacs:base:configure
    - .use-gcc:base
    - .use-cuda
    - .use-mpi
  rules:
    - !reference [.rules:merge-and-post-merge-acceptance, rules]
  image: ${CI_REGISTRY}/gromacs/gromacs/ci-ubuntu-20.04-gcc-11-cuda-11.7.1
  variables:
    CMAKE: /usr/local/cmake-3.21.2/bin/cmake
    CMAKE_SIMD_OPTIONS: "-DGMX_SIMD=SSE4.1"
    CMAKE_EXTRA_OPTIONS: "-DGMX_USE_CUFFTMP=ON -DcuFFTMp_ROOT=/opt/nvidia/hpc_sdk/Linux_x86_64/2022/math_libs"
    COMPILER_MAJOR_VERSION: 11

gromacs:gcc-11-cuda-11.7.1:buildMPI:
  extends:
    - .gromacs:base:build
    - .before_script:default
    - .use-ccache
  rules:
    - !reference [.rules:merge-and-post-merge-acceptance, rules]
  image: ${CI_REGISTRY}/gromacs/gromacs/ci-ubuntu-20.04-gcc-11-cuda-11.7.1
  variables:
    CMAKE: /usr/local/cmake-3.21.2/bin/cmake
  needs:
    - job: gromacs:gcc-11-cuda-11.7.1:configureMPI

gromacs:gcc-11-cuda-11.7.1:testMPI:
  extends:
    - .gromacs:base:test
  rules:
    - !reference [.rules:skip-if-single-nvidia-gpu-unavailable, rules]
    - !reference [.rules:post-merge-acceptance, rules]
  image: ${CI_REGISTRY}/gromacs/gromacs/ci-ubuntu-20.04-gcc-11-cuda-11.7.1
  variables:
<<<<<<< HEAD
    CMAKE: /usr/local/cmake-3.21.2/bin/cmake
    KUBERNETES_EXTENDED_RESOURCE_NAME: "nvidia.com/gpu"
    KUBERNETES_EXTENDED_RESOURCE_LIMIT: 1
=======
    CMAKE: /usr/local/cmake-3.18.4/bin/cmake
>>>>>>> 81b46c78
    GMX_ENABLE_DIRECT_GPU_COMM: 1
    GMX_GPU_PME_DECOMPOSITION: 1
    # Flag that cuFFTMp should be disabled when running on incompatible devices
    GMX_CI_DISABLE_CUFFTMP_DECOMPOSITION_ON_INCOMPATIBLE_DEVICES: 1
    # Location of CUDA FFT library, required for preload to avoid cuFFTMp on incompatible devices 
    CUFFTLIB: "/opt/nvidia/hpc_sdk/Linux_x86_64/2022/math_libs/11.7/lib64/libcufft.so"
    # cuFFTMp uses NVSHMEM, which in turn will use NCCL on single-node when available
    # But NCCL has extra restrictions (such as only 1 rank per GPU) so we disable for CI
    NVSHMEM_DISABLE_NCCL: 1
    # Default NVSHMEM_SYMMETRIC_SIZE is around 1.5GB which causes mem allocation error on CI
    # GPUs having 4GB vidmem also this size is overkill for PME decomp tests, hence we
    # restrict the default NVSHMEM heap size to 32MB.
    NVSHMEM_SYMMETRIC_SIZE: 32M
    # set CUDA Module load to be lazy in order to save on CUDA libraries memory footprint
    # as without lazy loading whole cuFFTMp library may get loaded into GPU RAM.
    CUDA_MODULE_LOADING: LAZY
    GMX_TEST_LABELS: "QuickGpuTest|SlowGpuTest"
    GPU_VENDOR: "NVIDIA"
    GPU_COUNT: 1
  tags:
    - $GITLAB_RUNNER_TAG_1X_NVIDIA_GPU
  needs:
    - job: gromacs:gcc-11-cuda-11.7.1:buildMPI

gromacs:gcc-11-cuda-11.7.1:regressiontest-gpucommupd-MPI:
  # Test parallelism np/ntomp: 4/1
  # Test parallelism GPU: direct communications, update
  extends:
    - .gromacs:base:regressiontest
  rules:
    - !reference [.rules:skip-if-dual-nvidia-gpus-unavailable, rules]
    - !reference [.rules:post-merge-acceptance, rules]
  image: ${CI_REGISTRY}/gromacs/gromacs/ci-ubuntu-20.04-gcc-11-cuda-11.7.1
  variables:
<<<<<<< HEAD
    CMAKE: /usr/local/cmake-3.21.2/bin/cmake
    KUBERNETES_EXTENDED_RESOURCE_NAME: "nvidia.com/gpu"
    KUBERNETES_EXTENDED_RESOURCE_LIMIT: 2
=======
    CMAKE: /usr/local/cmake-3.18.4/bin/cmake
>>>>>>> 81b46c78
    REGRESSIONTEST_PME_RANK_NUMBER: 0
    REGRESSIONTEST_TOTAL_RANK_NUMBER: 4
    REGRESSIONTEST_OMP_RANK_NUMBER: 1
    REGRESSIONTEST_PARALLEL: "-np"
    GMX_ENABLE_DIRECT_GPU_COMM: 1
    GPU_VENDOR: "NVIDIA"
    GPU_COUNT: 2
  tags:
    - $GITLAB_RUNNER_TAG_2X_NVIDIA_GPU
  needs:
    - job: gromacs:gcc-11-cuda-11.7.1:buildMPI
    - job: regressiontests:prepare
  artifacts:
    paths:
      - regressiontests
    when: always
    expire_in: 1 week<|MERGE_RESOLUTION|>--- conflicted
+++ resolved
@@ -51,13 +51,7 @@
     - !reference [.rules:post-merge-acceptance, rules]
   image: ${CI_REGISTRY}/gromacs/gromacs/ci-ubuntu-20.04-gcc-11-cuda-11.7.1
   variables:
-<<<<<<< HEAD
     CMAKE: /usr/local/cmake-3.21.2/bin/cmake
-    KUBERNETES_EXTENDED_RESOURCE_NAME: "nvidia.com/gpu"
-    KUBERNETES_EXTENDED_RESOURCE_LIMIT: 1
-=======
-    CMAKE: /usr/local/cmake-3.18.4/bin/cmake
->>>>>>> 81b46c78
     GMX_ENABLE_DIRECT_GPU_COMM: 1
     GMX_GPU_PME_DECOMPOSITION: 1
     # Flag that cuFFTMp should be disabled when running on incompatible devices
@@ -92,13 +86,7 @@
     - !reference [.rules:post-merge-acceptance, rules]
   image: ${CI_REGISTRY}/gromacs/gromacs/ci-ubuntu-20.04-gcc-11-cuda-11.7.1
   variables:
-<<<<<<< HEAD
     CMAKE: /usr/local/cmake-3.21.2/bin/cmake
-    KUBERNETES_EXTENDED_RESOURCE_NAME: "nvidia.com/gpu"
-    KUBERNETES_EXTENDED_RESOURCE_LIMIT: 2
-=======
-    CMAKE: /usr/local/cmake-3.18.4/bin/cmake
->>>>>>> 81b46c78
     REGRESSIONTEST_PME_RANK_NUMBER: 0
     REGRESSIONTEST_TOTAL_RANK_NUMBER: 4
     REGRESSIONTEST_OMP_RANK_NUMBER: 1
