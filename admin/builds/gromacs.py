--- conflicted
+++ resolved
@@ -54,12 +54,8 @@
     'nranks': Option.string,
     'npme': Option.string,
     'gpu_id': Option.string,
-<<<<<<< HEAD
     'hwloc': Option.bool,
     'tng': Option.bool
-=======
-    'hwloc': Option.bool
->>>>>>> 5749eb1c
 }
 
 extra_projects = [Project.REGRESSIONTESTS]
