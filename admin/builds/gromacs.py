#
# This file is part of the GROMACS molecular simulation package.
#
# Copyright (c) 2015,2016,2017,2018, by the GROMACS development team, led by
# Mark Abraham, David van der Spoel, Berk Hess, and Erik Lindahl,
# and including many others, as listed in the AUTHORS file in the
# top-level source directory and at http://www.gromacs.org.
#
# GROMACS is free software; you can redistribute it and/or
# modify it under the terms of the GNU Lesser General Public License
# as published by the Free Software Foundation; either version 2.1
# of the License, or (at your option) any later version.
#
# GROMACS is distributed in the hope that it will be useful,
# but WITHOUT ANY WARRANTY; without even the implied warranty of
# MERCHANTABILITY or FITNESS FOR A PARTICULAR PURPOSE.  See the GNU
# Lesser General Public License for more details.
#
# You should have received a copy of the GNU Lesser General Public
# License along with GROMACS; if not, see
# http://www.gnu.org/licenses, or write to the Free Software Foundation,
# Inc., 51 Franklin Street, Fifth Floor, Boston, MA  02110-1301  USA.
#
# If you want to redistribute modifications to GROMACS, please
# consider that scientific software is very special. Version
# control is crucial - bugs must be traceable. We will be happy to
# consider code for inclusion in the official distribution, but
# derived work must not be called official GROMACS. Details are found
# in the README & COPYING files - if they are missing, get the
# official version at http://www.gromacs.org.
#
# To help us fund GROMACS development, we humbly ask that you cite
# the research papers on the package. Check out http://www.gromacs.org.

import os.path

# These are accessible later in the script, just like other
# declared options, via e.g. context.opts.release.
extra_options = {
    'mdrun-only': Option.simple,
    'static': Option.simple,
    'reference': Option.simple,
    'release': Option.simple,
    'release-with-assert': Option.simple,
    'release-with-debug-info': Option.simple,
    'asan': Option.simple,
    'tng' : Option.bool,
    'mkl': Option.simple,
    'fftpack': Option.simple,
    'double': Option.simple,
    'thread-mpi': Option.bool,
    'clang_cuda': Option.bool,
    'openmp': Option.bool,
    'nranks': Option.string,
    'npme': Option.string,
    'gpu_id': Option.string,
<<<<<<< HEAD
    'hwloc': Option.bool,
    'tng': Option.bool
=======
    'hwloc': Option.bool
>>>>>>> e9f6acc2
}

extra_projects = [Project.REGRESSIONTESTS]

def do_build(context):
    cmake_opts = dict()
    cmake_opts['GMX_COMPILER_WARNINGS'] = 'ON'
    cmake_opts['GMX_DEFAULT_SUFFIX'] = 'OFF'
    cmake_opts['CMAKE_BUILD_TYPE'] = 'Debug'
    cmake_opts['GMX_USE_RDTSCP'] = 'DETECT'

    if context.opts.reference:
        cmake_opts['CMAKE_BUILD_TYPE'] = 'Reference'
    elif context.opts['release']:
        cmake_opts['CMAKE_BUILD_TYPE'] = 'Release'
    elif context.opts['release-with-assert']:
        cmake_opts['CMAKE_BUILD_TYPE'] = 'RelWithAssert'
    elif context.opts['release-with-debug-info']:
        cmake_opts['CMAKE_BUILD_TYPE'] = 'RelWithDebInfo'
    elif context.opts.asan:
        cmake_opts['CMAKE_BUILD_TYPE'] = 'ASAN'
    elif context.opts.tsan:
        cmake_opts['CMAKE_BUILD_TYPE'] = 'TSAN'

    if context.opts.static:
        cmake_opts['BUILD_SHARED_LIBS'] = 'OFF'

    if context.opts.phi:
        cmake_opts['CMAKE_TOOLCHAIN_FILE'] = 'Platform/XeonPhi'

    if context.opts.double:
        cmake_opts['GMX_DOUBLE'] = 'ON'

    if context.opts.simd is None:
        cmake_opts['GMX_SIMD'] = 'None'
    else:
        cmake_opts['GMX_SIMD'] = context.opts.simd
    if context.opts.cuda or context.opts.opencl:
        cmake_opts['GMX_GPU'] = 'ON'
        if context.opts.opencl:
            context.env.set_env_var('CUDA_PATH', context.env.cuda_root)
            cmake_opts['GMX_USE_OPENCL'] = 'ON'
        else:
            cmake_opts['CUDA_TOOLKIT_ROOT_DIR'] = context.env.cuda_root
            if context.opts.clang_cuda:
                cmake_opts['GMX_CLANG_CUDA'] = 'ON'
            else:
                cmake_opts['CUDA_HOST_COMPILER'] = context.env.cuda_host_compiler
    else:
        cmake_opts['GMX_GPU'] = 'OFF'
    if context.opts.thread_mpi is False:
        cmake_opts['GMX_THREAD_MPI'] = 'OFF'
    if context.opts.mpi:
        cmake_opts['GMX_MPI'] = 'ON'
    if context.opts.openmp is False:
        cmake_opts['GMX_OPENMP'] = 'OFF'
    if context.opts.tng is False:
        cmake_opts['GMX_USE_TNG'] = 'OFF'

    if context.opts.mkl:
        cmake_opts['GMX_FFT_LIBRARY'] = 'mkl'
    elif context.opts.fftpack:
        cmake_opts['GMX_FFT_LIBRARY'] = 'fftpack'
    if context.opts.mkl or context.opts.atlas:
        cmake_opts['GMX_EXTERNAL_BLAS'] = 'ON'
        cmake_opts['GMX_EXTERNAL_LAPACK'] = 'ON'
    if context.opts.clFFT:
        cmake_opts['GMX_EXTERNAL_CLFFT'] = 'ON'
        cmake_opts['clFFT_ROOT'] = context.env.clFFT_root

    if context.opts.hwloc is False:
        cmake_opts['GMX_HWLOC'] = 'OFF'

    if context.opts.tng is False:
        cmake_opts['GMX_USE_TNG'] = 'OFF'

    if context.opts.hwloc is False:
        cmake_opts['GMX_HWLOC'] = 'OFF'

    if context.opts.x11:
        cmake_opts['GMX_X11'] = 'ON'

    if context.opts.tidy:
        cmake_opts['GMX_CLANG_TIDY'] = 'ON'
        cmake_opts['CLANG_TIDY'] = context.env.cxx_compiler.replace("clang++", "clang-tidy")

    # At least hwloc on Jenkins produces a massive amount of reports about
    # memory leaks, which cannot be reasonably suppressed because ASAN cannot
    # produce a reasonable stack trace for them.
    if context.opts.asan:
        cmake_opts['GMX_HWLOC'] = 'OFF'

    regressiontests_path = context.workspace.get_project_dir(Project.REGRESSIONTESTS)

    if context.job_type == JobType.RELEASE:
        cmake_opts['REGRESSIONTEST_PATH'] = regressiontests_path
    else:
        if context.opts.mdrun_only:
            cmake_opts['GMX_BUILD_MDRUN_ONLY'] = 'ON'

    context.env.set_env_var('GMX_NO_TERM', '1')

    context.run_cmake(cmake_opts)
    context.build_target(target=None, keep_going=True)

    # TODO: Consider if it would be better to split this into a separate build
    # script, since it is somewhat different, even though it benefits from some
    # of the same build options.
    if context.job_type == JobType.RELEASE:
        context.build_target(target='check', keep_going=True)
        context.build_target(target='install')
        if context.opts.mdrun_only:
            context.workspace.clean_build_dir()
            cmake_opts['REGRESSIONTEST_PATH'] = None
            cmake_opts['GMX_BUILD_MDRUN_ONLY'] = 'ON'
            context.run_cmake(cmake_opts)
            context.build_target(target=None, keep_going=True)
            context.build_target(target='check', keep_going=True)
            context.build_target(target='install')
        gmxrc_cmd = '. ' + os.path.join(context.workspace.install_dir, 'bin', 'GMXRC')
        context.env.run_env_script(gmxrc_cmd)
        cmd = [os.path.join(regressiontests_path, 'gmxtest.pl'), '-nosuffix', 'all']
        if context.opts.mpi:
            cmd += ['-np', '1']
        if context.opts.double:
            cmd += ['-double']
        if context.opts.mdrun_only:
            cmd += ['-mdrun', 'mdrun']
        context.run_cmd(cmd, failure_message='Regression tests failed to execute')
        # TODO: Add testing for building the template.
        # TODO: Generalize the machinery here such that it can easily be used
        # also for non-release builds.
    else:
        context.build_target(target='tests', keep_going=True)

        context.run_ctest(args=['--output-on-failure', '--label-exclude', 'SlowTest'], memcheck=context.opts.asan)

        context.build_target(target='install')
        # TODO: Consider what could be tested about the installed binaries.

        if not context.opts.mdrun_only:
            context.env.prepend_path_env(os.path.join(context.workspace.build_dir, 'bin'))
            context.chdir(regressiontests_path)

            use_tmpi = not context.opts.mpi and context.opts.thread_mpi is not False

            cmd = 'perl gmxtest.pl -mpirun mpirun -xml -nosuffix all'

            # setting this stuff below is just a temporary solution,
            # it should all be passed as a proper the runconf from outside
            # The whole mechanism should be rethought in #1587.
            if context.opts.phi:
                cmd += ' -ntomp 28'
            elif context.opts.openmp:
                # OpenMP should always work when compiled in! Currently not set if
                # not explicitly set
                cmd += ' -ntomp 2'

            if context.opts.gpuhw == Gpuhw.NONE:
                context.env.set_env_var('GMX_DISABLE_GPU_DETECTION', '1')

            if context.opts.gpu_id:
                cmd += ' -gpu_id ' + context.opts.gpu_id

            if context.opts.nranks:
                nranks = context.opts.nranks
            else:
                nranks = '2'

            if context.opts.npme:
                cmd += ' -npme ' + context.opts.npme

            if context.opts.mpi:
                cmd += ' -np ' + nranks
            elif use_tmpi:
                cmd += ' -nt ' + nranks
            if context.opts.double:
                cmd += ' -double'
            if context.opts.asan:
                context.env.set_env_var('ASAN_OPTIONS', 'detect_leaks=0')
            context.run_cmd(cmd, shell=True, failure_message='Regression tests failed to execute')<|MERGE_RESOLUTION|>--- conflicted
+++ resolved
@@ -54,12 +54,8 @@
     'nranks': Option.string,
     'npme': Option.string,
     'gpu_id': Option.string,
-<<<<<<< HEAD
     'hwloc': Option.bool,
     'tng': Option.bool
-=======
-    'hwloc': Option.bool
->>>>>>> e9f6acc2
 }
 
 extra_projects = [Project.REGRESSIONTESTS]
