# Comment line(s) preceding each configuration document the main
# intent behind that configuration, so that we can correctly judge
# whether to preserve that during maintenance decisions.
#
# Other configurations might coincidentally test such configurations
# (e.g. because they are the current default), but it is appropriate
# to intend to teach each feature (or a feature combination) exactly
# once, and for the intent to be reflected precisely in the
# configuration syntax, so that the configurations are stable even
# if the defaults change in future.

# Test on ARM v7
# Test ARM_NEON SIMD
<<<<<<< HEAD
gcc-5 simd=ARM_NEON release-with-assert
=======
gcc-4.8 simd=ARM_NEON no-hwloc release-with-assert
>>>>>>> 5749eb1c

# Test on ARM v8
# Test ARM_NEON_ASIMD SIMD
gcc-5 simd=ARM_NEON_ASIMD release-with-assert

# Test the mdrun-only build
# Test newest gcc at time of release
# TODO In combination with gmx from another build, arrange to run regressiontests
gcc-7 mpi no-openmp fftpack mdrun-only

# Test MPMD PME with thread-MPI
# Test oldest supported icc
# Test icc with AVX256 in double precision in release mode
icc-17 simd=avx_256 npme=1 nranks=2 no-openmp  double fftpack release

# Test CUDA build on a agent with no CUDA devices
# Test without TNG support
gcc-4.9 gpuhw=none cuda-10.0 openmp no-tng release-with-assert

# Test non-default GMX_PREFER_STATIC_LIBS behavior
# TODO enable this
# msvc-2017 double no-threadmpi no-prefer-static-libs release-with-assert

# Test with SSE2 + double
# Test newest icc at time of release
icc-19 simd=sse2 double mkl release-with-assert

# Test SSE4.1 SIMD
# Test single-rank GPU
# Test clang + OpenMP + CUDA
clang-4 simd=sse4.1 openmp nranks=1 gpuhw=nvidia cuda-8.0 clang_cuda

# Test MPMD PME with library MPI
# Test clang + OpenMP
clang-5 openmp simd=avx_128_fma npme=1 nranks=2 mpi

# Test SSE2 SIMD
# Test CMAKE_BUILD_TYPE=Release
# Test OpenCL
# Test bundled clFFT (developed by AMD) on NVIDIA OpenCL
gcc-6 npme=1 nranks=2 opencl-1.2 gpuhw=nvidia simd=sse2 release

# Test non-default use of mdrun -gpu_id
# Test GPU-sharing among 4 PP ranks
# Test no hwloc build, tests internal CPU topology detection (mainly for x86)
gcc-5 gpuhw=nvidia nranks=4 gpu_id=1 cuda-8.0 no-hwloc release-with-assert

# Test icc on Windows
# Test icc with SIMD in mixed precision in release mode
icc-18 msvc-2017 fftpack simd=avx2_256 release

# Test ARM HPC compier toolchain with gcc-7
#gcc-7 armhpc-18.2 openmp simd=ARM_NEON_ASIMD release

# Test ARM HPC compier toolchain with armclang
armclang-18.4 armhpc-18.4 openmp simd=ARM_NEON_ASIMD release-with-assert

# TODO
# Add SIMD + OpenMP + CUDA asan build
# Add OpenMP + CUDA + device sharing TSAN build
# Test statically linked hwloc support (if/when it can work well)
# Test 3D DD (2D is partially covered in regressiontests)
# Test own-fftw build (from local copy of the file)
# Test mdrun -tunepme (e.g. with relaxed tolerances, for now)
# Consider testing of other CMake option paths
# Test behaviour when dlopen is not present<|MERGE_RESOLUTION|>--- conflicted
+++ resolved
@@ -11,11 +11,7 @@
 
 # Test on ARM v7
 # Test ARM_NEON SIMD
-<<<<<<< HEAD
-gcc-5 simd=ARM_NEON release-with-assert
-=======
-gcc-4.8 simd=ARM_NEON no-hwloc release-with-assert
->>>>>>> 5749eb1c
+gcc-5 simd=ARM_NEON no-hwloc release-with-assert
 
 # Test on ARM v8
 # Test ARM_NEON_ASIMD SIMD
