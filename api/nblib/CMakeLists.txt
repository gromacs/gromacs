--- conflicted
+++ resolved
@@ -76,16 +76,6 @@
         )
 # Ensure that "make tests" builds all nblib tests so the top-level
 # "make check" will work.
-<<<<<<< HEAD
-add_dependencies(tests nblib-tests)
-
-# this allows all nblib tests to be run with "make check-nblib"
-add_custom_target(check-nblib
-        COMMAND ${CMAKE_CTEST_COMMAND} --output-on-failure -R NbLib
-        COMMENT "Running nblib tests"
-        USES_TERMINAL VERBATIM)
-add_dependencies(check-nblib nblib-tests)
-=======
 if (BUILD_TESTING)
 	add_dependencies(tests nblib-tests)
 
@@ -96,7 +86,6 @@
 		USES_TERMINAL VERBATIM)
 	add_dependencies(check-nblib nblib-tests)
 endif()
->>>>>>> 11266ae7
 
 set(NBLIB_MAJOR 0)
 set(NBLIB_MINOR 1)
