--- conflicted
+++ resolved
@@ -14,11 +14,7 @@
 AM_CONFIG_HEADER(src/config.h)
 dnl This is the version info according to the libtool versioning system.
 dnl It does *not* correspond to the release number.
-<<<<<<< HEAD
 SHARED_VERSION_INFO="6:1:0"
-=======
-SHARED_VERSION_INFO="6:0:0"
->>>>>>> fba176d0
 AC_SUBST(SHARED_VERSION_INFO)
 
 AC_DISABLE_SHARED
